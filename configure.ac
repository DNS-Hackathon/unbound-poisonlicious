#                                               -*- Autoconf -*-
# Process this file with autoconf to produce a configure script.
AC_PREREQ([2.56])
sinclude(acx_nlnetlabs.m4)
sinclude(ax_pthread.m4)
sinclude(acx_python.m4)
sinclude(ax_pkg_swig.m4)
sinclude(dnstap/dnstap.m4)
sinclude(dnscrypt/dnscrypt.m4)

# must be numbers. ac_defun because of later processing
m4_define([VERSION_MAJOR],[1])
m4_define([VERSION_MINOR],[20])
m4_define([VERSION_MICRO],[1])
AC_INIT([unbound],m4_defn([VERSION_MAJOR]).m4_defn([VERSION_MINOR]).m4_defn([VERSION_MICRO]),[unbound-bugs@nlnetlabs.nl or https://github.com/NLnetLabs/unbound/issues],[unbound])
AC_SUBST(UNBOUND_VERSION_MAJOR, [VERSION_MAJOR])
AC_SUBST(UNBOUND_VERSION_MINOR, [VERSION_MINOR])
AC_SUBST(UNBOUND_VERSION_MICRO, [VERSION_MICRO])

LIBUNBOUND_CURRENT=9
LIBUNBOUND_REVISION=28
LIBUNBOUND_AGE=1
# 1.0.0 had 0:12:0
# 1.0.1 had 0:13:0
# 1.0.2 had 0:14:0
# 1.1.0 had 0:15:0
# 1.1.1 had 0:16:0
# 1.2.0 had 0:17:0
# 1.2.1 had 0:18:0
# 1.3.0 had 1:0:0   # ub_cancel and -export-symbols.
# 1.3.1 had 1:1:0
# 1.3.2 had 1:2:0
# 1.3.3 had 1:3:0
# 1.3.4 had 1:4:0
# 1.4.0-snapshots had 1:5:0
# 1.4.0 had 1:5:0 (not 2:0:0)   # ub_result.why_bogus
# 1.4.1 had 2:1:0
# 1.4.2 had 2:2:0
# 1.4.3 had 2:3:0
# 1.4.4 had 2:4:0
# 1.4.5 had 2:5:0
# 1.4.6 had 2:6:0
# 1.4.7 had 2:7:0
# 1.4.8 had 2:8:0
# 1.4.9 had 2:9:0
# 1.4.10 had 2:10:0
# 1.4.11 had 2:11:0
# 1.4.12 had 2:12:0
# 1.4.13 had 2:13:0
# and 1.4.13p1 and 1.4.13.p2
# 1.4.14 had 2:14:0
# 1.4.15 had 3:0:1 # adds ub_version()
# 1.4.16 had 3:1:1
# 1.4.17 had 3:2:1
# 1.4.18 had 3:3:1
# 1.4.19 had 3:4:1
# 1.4.20 had 4:0:2 # adds libunbound.ttl # but shipped 3:5:1
# 1.4.21 had 4:1:2
# 1.4.22 had 4:1:2
# 1.5.0 had 5:3:3 # adds ub_ctx_add_ta_autr
# 1.5.1 had 5:3:3
# 1.5.2 had 5:5:3
# 1.5.3 had 5:6:3
# 1.5.4 had 5:7:3
# 1.5.5 had 5:8:3
# 1.5.6 had 5:9:3
# 1.5.7 had 5:10:3
# 1.5.8 had 6:0:4 # adds ub_ctx_set_stub
# 1.5.9 had 6:1:4
# 1.5.10 had 6:2:4
# 1.6.0 had 6:3:4
# 1.6.1 had 7:0:5 # ub_callback_t typedef renamed to ub_callback_type
# 1.6.2 had 7:1:5
# 1.6.3 had 7:2:5
# 1.6.4 had 7:3:5
# 1.6.5 had 7:4:5
# 1.6.6 had 7:5:5
# 1.6.7 had 7:6:5
# 1.6.8 had 7:7:5
# 1.7.0 had 7:8:5
# 1.7.1 had 7:9:5
# 1.7.2 had 7:10:5
# 1.7.3 had 7:11:5
# 1.8.0 had 8:0:0 # changes the event callback function signature
# 1.8.1 had 8:1:0
# 1.8.2 had 8:2:0
# 1.8.3 had 8:3:0
# 1.9.0 had 9:0:1 # add ub_ctx_set_tls
# 1.9.1 had 9:1:1
# 1.9.2 had 9:2:1
# 1.9.3 had 9:3:1
# 1.9.4 had 9:4:1
# 1.9.5 had 9:5:1
# 1.9.6 had 9:6:1
# 1.10.0 had 9:7:1
# 1.10.1 had 9:8:1
# 1.11.0 had 9:9:1
# 1.12.0 had 9:10:1
# 1.13.0 had 9:11:1
# 1.13.1 had 9:12:1
# 1.13.2 had 9:13:1
# 1.14.0 had 9:14:1
# 1.15.0 had 9:15:1
# 1.16.0 had 9:16:1
# 1.16.1 had 9:17:1
# 1.16.2 had 9:18:1
# 1.16.3 had 9:19:1
# 1.17.0 had 9:20:1
# 1.17.1 had 9:21:1
# 1.18.0 had 9:22:1
# 1.19.0 had 9:23:1
# 1.19.1 had 9:24:1
# 1.19.2 had 9:25:1
# 1.19.3 had 9:26:1
# 1.20.0 had 9:27:1
# 1.20.1 had 9:28:1

#   Current  -- the number of the binary API that we're implementing
#   Revision -- which iteration of the implementation of the binary
#               API are we supplying?
#   Age      -- How many previous binary API versions do we also
#               support?
#
# If we release a new version that does not change the binary API,
# increment Revision.
#
# If we release a new version that changes the binary API, but does
# not break programs compiled against the old binary API, increment
# Current and Age.  Set Revision to 0, since this is the first
# implementation of the new API.
#
# Otherwise, we're changing the binary API and breaking backward
# compatibility with old binaries.  Increment Current.  Set Age to 0,
# since we're backward compatible with no previous APIs.  Set Revision
# to 0 too.
AC_SUBST(LIBUNBOUND_CURRENT)
AC_SUBST(LIBUNBOUND_REVISION)
AC_SUBST(LIBUNBOUND_AGE)


cmdln="`echo $@ | sed -e 's/\\\\/\\\\\\\\/g' | sed -e 's/"/\\\\"/'g`"
AC_DEFINE_UNQUOTED(CONFCMDLINE, ["$cmdln"], [Command line arguments used with configure])

CFLAGS="$CFLAGS"
AC_USE_SYSTEM_EXTENSIONS
if test "$ac_cv_header_minix_config_h" = "yes"; then
	AC_DEFINE(_NETBSD_SOURCE,1, [Enable for compile on Minix])
fi

dnl
dnl By default set prefix to /usr/local
dnl
case "$prefix" in
        NONE)
		prefix="/usr/local"
        ;;
esac
case "$exec_prefix" in
        NONE)
		exec_prefix="$prefix"
        ;;
esac

# are we on MinGW?
if uname -s 2>&1 | grep MINGW >/dev/null; then on_mingw="yes"
else
	if echo $host | grep mingw >/dev/null; then on_mingw="yes"
	else on_mingw="no"; fi
fi

#
# Determine configuration file
# the eval is to evaluate shell expansion twice
UNBOUND_SBIN_DIR=`eval echo "${sbindir}"`
AC_SUBST(UNBOUND_SBIN_DIR)
UNBOUND_SYSCONF_DIR=`eval echo "${sysconfdir}"`
AC_SUBST(UNBOUND_SYSCONF_DIR)
UNBOUND_LOCALSTATE_DIR=`eval echo "${localstatedir}"`
AC_SUBST(UNBOUND_LOCALSTATE_DIR)
if test $on_mingw = "no"; then
  ub_conf_file=`eval echo "${sysconfdir}/unbound/unbound.conf"`
else
  ub_conf_file="C:\\Program Files\\Unbound\\service.conf"
fi
AC_ARG_WITH([conf_file],
        AS_HELP_STRING([--with-conf-file=path],[Pathname to the Unbound configuration file]),
	[ub_conf_file="$withval"])
AC_SUBST(ub_conf_file)
ACX_ESCAPE_BACKSLASH($ub_conf_file, hdr_config)
AC_DEFINE_UNQUOTED(CONFIGFILE, ["$hdr_config"], [Pathname to the Unbound configuration file])
ub_conf_dir=`AS_DIRNAME(["$ub_conf_file"])`
AC_SUBST(ub_conf_dir)

# Determine run, chroot directory and pidfile locations
AC_ARG_WITH(run-dir,
    AS_HELP_STRING([--with-run-dir=path],[set default directory to chdir to (by default dir part of cfg file)]),
    UNBOUND_RUN_DIR="$withval",
if test $on_mingw = no; then
    UNBOUND_RUN_DIR=`dirname "$ub_conf_file"`
else
    UNBOUND_RUN_DIR=""
fi
)
AC_SUBST(UNBOUND_RUN_DIR)
ACX_ESCAPE_BACKSLASH($UNBOUND_RUN_DIR, hdr_run)
AC_DEFINE_UNQUOTED(RUN_DIR, ["$hdr_run"], [Directory to chdir to])

AC_ARG_WITH(chroot-dir,
    AS_HELP_STRING([--with-chroot-dir=path],[set default directory to chroot to (by default same as run-dir)]),
    UNBOUND_CHROOT_DIR="$withval",
if test $on_mingw = no; then
    UNBOUND_CHROOT_DIR="$UNBOUND_RUN_DIR"
else
    UNBOUND_CHROOT_DIR=""
fi
)
AC_SUBST(UNBOUND_CHROOT_DIR)
ACX_ESCAPE_BACKSLASH($UNBOUND_CHROOT_DIR, hdr_chroot)
AC_DEFINE_UNQUOTED(CHROOT_DIR, ["$hdr_chroot"], [Directory to chroot to])

AC_ARG_WITH(share-dir,
    AS_HELP_STRING([--with-share-dir=path],[set default directory with shared data (by default same as share/unbound)]),
    UNBOUND_SHARE_DIR="$withval",
    UNBOUND_SHARE_DIR="$UNBOUND_RUN_DIR")
AC_SUBST(UNBOUND_SHARE_DIR)
AC_DEFINE_UNQUOTED(SHARE_DIR, ["$UNBOUND_SHARE_DIR"], [Shared data])

AC_ARG_WITH(pidfile,
    AS_HELP_STRING([--with-pidfile=filename],[set default pathname to unbound pidfile (default run-dir/unbound.pid)]),
    UNBOUND_PIDFILE="$withval",
if test $on_mingw = no; then
    UNBOUND_PIDFILE="$UNBOUND_RUN_DIR/unbound.pid"
else
    UNBOUND_PIDFILE=""
fi
)
AC_SUBST(UNBOUND_PIDFILE)
ACX_ESCAPE_BACKSLASH($UNBOUND_PIDFILE, hdr_pid)
AC_DEFINE_UNQUOTED(PIDFILE, ["$hdr_pid"], [default pidfile location])

AC_ARG_WITH(rootkey-file,
    AS_HELP_STRING([--with-rootkey-file=filename],[set default pathname to root key file (default run-dir/root.key). This file is read and written.]),
    UNBOUND_ROOTKEY_FILE="$withval",
if test $on_mingw = no; then
    UNBOUND_ROOTKEY_FILE="$UNBOUND_RUN_DIR/root.key"
else
    UNBOUND_ROOTKEY_FILE="C:\\Program Files\\Unbound\\root.key"
fi
)
AC_SUBST(UNBOUND_ROOTKEY_FILE)
ACX_ESCAPE_BACKSLASH($UNBOUND_ROOTKEY_FILE, hdr_rkey)
AC_DEFINE_UNQUOTED(ROOT_ANCHOR_FILE, ["$hdr_rkey"], [default rootkey location])

AC_ARG_WITH(rootcert-file,
    AS_HELP_STRING([--with-rootcert-file=filename],[set default pathname to root update certificate file (default run-dir/icannbundle.pem).  This file need not exist if you are content with the builtin.]),
    UNBOUND_ROOTCERT_FILE="$withval",
if test $on_mingw = no; then
    UNBOUND_ROOTCERT_FILE="$UNBOUND_RUN_DIR/icannbundle.pem"
else
    UNBOUND_ROOTCERT_FILE="C:\\Program Files\\Unbound\\icannbundle.pem"
fi
)
AC_SUBST(UNBOUND_ROOTCERT_FILE)
ACX_ESCAPE_BACKSLASH($UNBOUND_ROOTCERT_FILE, hdr_rpem)
AC_DEFINE_UNQUOTED(ROOT_CERT_FILE, ["$hdr_rpem"], [default rootcert location])

AC_ARG_WITH(username,
    AS_HELP_STRING([--with-username=user],[set default user that unbound changes to (default user is unbound)]),
    UNBOUND_USERNAME="$withval",
    UNBOUND_USERNAME="unbound")
AC_SUBST(UNBOUND_USERNAME)
AC_DEFINE_UNQUOTED(UB_USERNAME, ["$UNBOUND_USERNAME"], [default username])

AC_DEFINE(WINVER, 0x0502, [the version of the windows API enabled])
ACX_RSRC_VERSION(wnvs)
AC_DEFINE_UNQUOTED(RSRC_PACKAGE_VERSION, [$wnvs], [version number for resource files])

# Check for 'grep -e' program, here, since ACX_CHECK_FLTO needs that.
AC_PROG_GREP

# Checks for typedefs, structures, and compiler characteristics.
AC_C_CONST
AC_LANG([C])
# allow user to override the -g -O2 flags.
default_cflags=no
if test "x$CFLAGS" = "x" ; then
ACX_CHECK_COMPILER_FLAG(g, [CFLAGS="$CFLAGS -g"])
ACX_CHECK_COMPILER_FLAG(O2, [CFLAGS="$CFLAGS -O2"])
default_cflags=yes
fi
m4_version_prereq([2.70], [AC_PROG_CC], [AC_PROG_CC_STDC])
ACX_DEPFLAG
ACX_DETERMINE_EXT_FLAGS_UNBOUND

# debug mode flags warnings
AC_ARG_ENABLE(checking, AS_HELP_STRING([--enable-checking],[Enable warnings, asserts, makefile-dependencies]))
AC_ARG_ENABLE(debug, AS_HELP_STRING([--enable-debug],[same as enable-checking]))
if test "$enable_debug" = "yes"; then debug_enabled="$enable_debug";
else debug_enabled="$enable_checking"; fi
AC_SUBST(debug_enabled)
case "$debug_enabled" in
        yes)
		ACX_CHECK_COMPILER_FLAG(W, [CFLAGS="$CFLAGS -W"])
		ACX_CHECK_COMPILER_FLAG(Wall, [CFLAGS="$CFLAGS -Wall"])
		ACX_CHECK_COMPILER_FLAG(Wextra, [CFLAGS="$CFLAGS -Wextra"])
		ACX_CHECK_COMPILER_FLAG(Wdeclaration-after-statement, [CFLAGS="$CFLAGS -Wdeclaration-after-statement"])
		AC_DEFINE([UNBOUND_DEBUG], [], [define this to enable debug checks.])
		;;
	no|*)
		# nothing to do.
		;;
esac
if test "$default_cflags" = "yes"; then
	# only when CFLAGS was "" at the start, if the users wants to
	# override we shouldn't add default cflags, because they wouldn't
	# be able to turn off these options and set the CFLAGS wanted.
	ACX_CHECK_FLTO
	ACX_CHECK_PIE
	ACX_CHECK_RELRO_NOW
fi

AC_C_INLINE
ACX_CHECK_FORMAT_ATTRIBUTE
ACX_CHECK_UNUSED_ATTRIBUTE

AC_DEFUN([CHECK_WEAK_ATTRIBUTE],
[AC_REQUIRE([AC_PROG_CC])
AC_MSG_CHECKING(whether the C compiler (${CC-cc}) accepts the "weak" attribute)
AC_CACHE_VAL(ac_cv_c_weak_attribute,
[ac_cv_c_weak_attribute=no
AC_COMPILE_IFELSE([AC_LANG_PROGRAM([[ #include <stdio.h>
__attribute__((weak)) void f(int x) { printf("%d", x); }
]], [[
   f(1);
]])],[ac_cv_c_weak_attribute="yes"],[ac_cv_c_weak_attribute="no"])
])

AC_MSG_RESULT($ac_cv_c_weak_attribute)
if test $ac_cv_c_weak_attribute = yes; then
  AC_DEFINE(HAVE_ATTR_WEAK, 1, [Whether the C compiler accepts the "weak" attribute])
  AC_DEFINE(ATTR_WEAK, [__attribute__((weak))], [apply the weak attribute to a symbol])
fi
])dnl End of CHECK_WEAK_ATTRIBUTE

CHECK_WEAK_ATTRIBUTE

AC_DEFUN([CHECK_NORETURN_ATTRIBUTE],
[AC_REQUIRE([AC_PROG_CC])
AC_MSG_CHECKING(whether the C compiler (${CC-cc}) accepts the "noreturn" attribute)
AC_CACHE_VAL(ac_cv_c_noreturn_attribute,
[ac_cv_c_noreturn_attribute=no
AC_COMPILE_IFELSE([AC_LANG_PROGRAM([[ #include <stdio.h>
__attribute__((noreturn)) void f(int x) { printf("%d", x); }
]], [[
   f(1);
]])],[ac_cv_c_noreturn_attribute="yes"],[ac_cv_c_noreturn_attribute="no"])
])

AC_MSG_RESULT($ac_cv_c_noreturn_attribute)
if test $ac_cv_c_noreturn_attribute = yes; then
  AC_DEFINE(HAVE_ATTR_NORETURN, 1, [Whether the C compiler accepts the "noreturn" attribute])
  AC_DEFINE(ATTR_NORETURN, [__attribute__((__noreturn__))], [apply the noreturn attribute to a function that exits the program])
fi
])dnl End of CHECK_NORETURN_ATTRIBUTE

CHECK_NORETURN_ATTRIBUTE

if test "$srcdir" != "."; then
	CPPFLAGS="$CPPFLAGS -I$srcdir"
fi

AC_DEFUN([ACX_YYLEX_DESTROY], [
	AC_MSG_CHECKING([for yylex_destroy])
	if echo %% | $LEX -t 2>&1 | grep yylex_destroy >/dev/null 2>&1; then
		AC_DEFINE(LEX_HAS_YYLEX_DESTROY, 1, [if lex has yylex_destroy])
		AC_MSG_RESULT(yes)
	else AC_MSG_RESULT(no);
		LEX=":"
	fi
])

AC_DEFUN([ACX_YYLEX_OPTION], [
	AC_MSG_CHECKING([for lex %option])
	if cat <<EOF | $LEX -t 2>&1 | grep yy_delete_buffer >/dev/null 2>&1; then
%option nounput
%%
EOF
		AC_MSG_RESULT(yes)
	else AC_MSG_RESULT(no);
		LEX=":"
	fi
])

AC_PROG_LEX([noyywrap])
if test "$LEX" != "" -a "$LEX" != ":"; then
ACX_YYLEX_DESTROY
fi
if test "$LEX" != "" -a "$LEX" != ":"; then
ACX_YYLEX_OPTION
fi
if test "$LEX" = "" -o "$LEX" = ":"; then
	if test ! -f util/configlexer.c; then
		AC_MSG_ERROR([no lex and no util/configlexer.c: need flex and bison to compile from source repository.])
	fi
fi
AC_PROG_YACC
if test "$YACC" = "" -o "$YACC" = ":"; then
	if test ! -f util/configparser.c; then
		AC_MSG_ERROR([no yacc and no util/configparser.c: need flex and bison to compile from source repository.])
	fi
fi
AC_CHECK_PROG(doxygen, doxygen, doxygen)
AC_CHECK_TOOL(STRIP, strip)
ACX_LIBTOOL_C_ONLY

# pkg-config is only needed for these options, do not require it otherwise
if test "$enable_systemd" = "yes" -o "$enable_dnstap" = "yes" -o "$with_pyunbound" = "yes" -o "$with_pythonmod" = "yes"; then
PKG_PROG_PKG_CONFIG
fi

# Checks for header files.
AC_CHECK_HEADERS([stdarg.h stdbool.h netinet/in.h netinet/tcp.h sys/param.h sys/select.h sys/socket.h sys/un.h sys/uio.h sys/resource.h arpa/inet.h syslog.h netdb.h sys/wait.h pwd.h glob.h grp.h login_cap.h winsock2.h ws2tcpip.h endian.h sys/endian.h libkern/OSByteOrder.h sys/ipc.h sys/shm.h ifaddrs.h poll.h],,, [AC_INCLUDES_DEFAULT])
# net/if.h portability for Darwin see:
# https://www.gnu.org/software/autoconf/manual/autoconf-2.69/html_node/Header-Portability.html
AC_CHECK_HEADERS([net/if.h],,, [
#include <stdio.h>
#ifdef STDC_HEADERS
# include <stdlib.h>
# include <stddef.h>
#else
# ifdef HAVE_STDLIB_H
#  include <stdlib.h>
# endif
#endif
#ifdef HAVE_SYS_SOCKET_H
# include <sys/socket.h>
#endif
])

# Check for Apple header. This uncovers TARGET_OS_IPHONE, TARGET_OS_TV or TARGET_OS_WATCH
AC_CHECK_HEADERS([TargetConditionals.h],,, [AC_INCLUDES_DEFAULT])
AC_CHECK_HEADERS([netioapi.h],,, [AC_INCLUDES_DEFAULT
#if HAVE_SYS_PARAM_H
#include <sys/param.h>
#endif

#ifdef HAVE_SYS_SOCKET_H
#include <sys/socket.h>
#endif

#ifdef HAVE_SYS_UIO_H
#include <sys/uio.h>
#endif

#ifdef HAVE_NETINET_IN_H
#include <netinet/in.h>
#endif

#ifdef HAVE_NETINET_TCP_H
#include <netinet/tcp.h>
#endif

#ifdef HAVE_ARPA_INET_H
#include <arpa/inet.h>
#endif

#ifdef HAVE_WINSOCK2_H
#include <winsock2.h>
#endif

#ifdef HAVE_WS2TCPIP_H
#include <ws2tcpip.h>
#endif
])

# Check for Linux timestamping headers
AC_CHECK_HEADERS([linux/net_tstamp.h],,, [AC_INCLUDES_DEFAULT])

# check for types.  
# Using own tests for int64* because autoconf builtin only give 32bit.
AC_CHECK_TYPE(int8_t, signed char)
AC_CHECK_TYPE(int16_t, short)
AC_CHECK_TYPE(int32_t, int)
AC_CHECK_TYPE(int64_t, long long)
AC_CHECK_TYPE(uint8_t, unsigned char)
AC_CHECK_TYPE(uint16_t, unsigned short)
AC_CHECK_TYPE(uint32_t, unsigned int)
AC_CHECK_TYPE(uint64_t, unsigned long long)
AC_TYPE_SIZE_T
AC_CHECK_TYPE(ssize_t, int)
AC_TYPE_UID_T
AC_TYPE_PID_T
AC_TYPE_OFF_T
ACX_TYPE_U_CHAR
ACX_TYPE_RLIM_T
ACX_TYPE_SOCKLEN_T
ACX_TYPE_IN_ADDR_T
ACX_TYPE_IN_PORT_T
ACX_CHECK_MEMCMP_SIGNED

AC_CHECK_SIZEOF(time_t,,[
AC_INCLUDES_DEFAULT
#ifdef TIME_WITH_SYS_TIME
# include <sys/time.h>
# include <time.h>
#else
# ifdef HAVE_SYS_TIME_H
#  include <sys/time.h>
# else
#  include <time.h>
# endif
#endif
])
AC_CHECK_SIZEOF(size_t)

# add option to disable the evil rpath
ACX_ARG_RPATH
AC_SUBST(RUNTIME_PATH)

# check to see if libraries are needed for these functions.
AC_SEARCH_LIBS([inet_pton], [nsl])
AC_SEARCH_LIBS([socket], [socket])

# check whether strptime also works
AC_DEFUN([AC_CHECK_STRPTIME_WORKS],
[AC_REQUIRE([AC_PROG_CC])
AC_MSG_CHECKING(whether strptime works)
if test c${cross_compiling} = cno; then
AC_RUN_IFELSE([AC_LANG_SOURCE([[
#define _XOPEN_SOURCE 600
#include <time.h>
int main(void) { struct tm tm; char *res;
res = strptime("2010-07-15T00:00:00+00:00", "%t%Y%t-%t%m%t-%t%d%tT%t%H%t:%t%M%t:%t%S%t", &tm);
if (!res) return 2;
res = strptime("20070207111842", "%Y%m%d%H%M%S", &tm);
if (!res) return 1; return 0; }
]])] , [eval "ac_cv_c_strptime_works=yes"], [eval "ac_cv_c_strptime_works=no"],
[eval "ac_cv_c_strptime_works=maybe"])
else
eval "ac_cv_c_strptime_works=maybe"
fi
AC_MSG_RESULT($ac_cv_c_strptime_works)
if test $ac_cv_c_strptime_works = no; then
AC_LIBOBJ(strptime)
else
AC_DEFINE_UNQUOTED([STRPTIME_WORKS], 1, [use default strptime.])
fi
])dnl

# check some functions of the OS before linking libs (while still runnable).
AC_FUNC_CHOWN
AC_FUNC_FORK
AC_DEFINE(RETSIGTYPE,void,[Return type of signal handlers, but autoconf 2.70 says 'your code may safely assume C89 semantics that RETSIGTYPE is void.'])
AC_FUNC_FSEEKO
ACX_SYS_LARGEFILE
ACX_CHECK_NONBLOCKING_BROKEN
ACX_MKDIR_ONE_ARG
AC_CHECK_FUNCS([strptime],[AC_CHECK_STRPTIME_WORKS],[AC_LIBOBJ([strptime])])

# check if we can use SO_REUSEPORT
reuseport_default=0
if echo "$host" | $GREP -i -e linux >/dev/null; then reuseport_default=1; fi
if echo "$host" | $GREP -i -e dragonfly >/dev/null; then reuseport_default=1; fi
if test "$reuseport_default" = 1; then
	AC_DEFINE(REUSEPORT_DEFAULT, 1, [if REUSEPORT is enabled by default])
else
	AC_DEFINE(REUSEPORT_DEFAULT, 0, [if REUSEPORT is enabled by default])
fi

# Include systemd.m4 - begin
sinclude(systemd.m4)
# Include systemd.m4 - end

# set memory allocation checking if requested
AC_ARG_ENABLE(alloc-checks, AS_HELP_STRING([--enable-alloc-checks],[ enable to memory allocation statistics, for debug purposes ]),
	, )
AC_ARG_ENABLE(alloc-lite, AS_HELP_STRING([--enable-alloc-lite],[ enable for lightweight alloc assertions, for debug purposes ]),
	, )
AC_ARG_ENABLE(alloc-nonregional, AS_HELP_STRING([--enable-alloc-nonregional],[ enable nonregional allocs, slow but exposes regional allocations to other memory purifiers, for debug purposes ]),
	, )
if test x_$enable_alloc_nonregional = x_yes; then
	AC_DEFINE(UNBOUND_ALLOC_NONREGIONAL, 1, [use malloc not regions, for debug use])
fi
if test x_$enable_alloc_checks = x_yes; then
	AC_DEFINE(UNBOUND_ALLOC_STATS, 1, [use statistics for allocs and frees, for debug use])
	SLDNS_ALLOCCHECK_EXTRA_OBJ="alloc.lo log.lo"
	AC_SUBST(SLDNS_ALLOCCHECK_EXTRA_OBJ)
	ASYNCLOOK_ALLOCCHECK_EXTRA_OBJ="alloc.lo"
	AC_SUBST(ASYNCLOOK_ALLOCCHECK_EXTRA_OBJ)
else
	if test x_$enable_alloc_lite = x_yes; then
		AC_DEFINE(UNBOUND_ALLOC_LITE, 1, [use to enable lightweight alloc assertions, for debug use])
	else
		ACX_FUNC_MALLOC([unbound])
	fi
fi

# check windows threads (we use them, not pthreads, on windows).
if test "$on_mingw" = "yes"; then
# check windows threads
	AC_CHECK_HEADERS([windows.h],,, [AC_INCLUDES_DEFAULT])
	AC_MSG_CHECKING([for CreateThread])
	AC_COMPILE_IFELSE([AC_LANG_PROGRAM([
#ifdef HAVE_WINDOWS_H
#include <windows.h>
#endif
], [
	HANDLE t = CreateThread(NULL, 0, NULL, NULL, 0, NULL);
])],
	AC_MSG_RESULT(yes)
	AC_DEFINE(HAVE_WINDOWS_THREADS, 1, [Using Windows threads])
,
	AC_MSG_RESULT(no)
)

else
# not on mingw, check thread libraries.

# check for thread library.
# check this first, so that the pthread lib does not get linked in via
# libssl or libpython, and thus distorts the tests, and we end up using
# the non-threadsafe C libraries.
AC_ARG_WITH(pthreads, AS_HELP_STRING([--with-pthreads],[use pthreads library, or --without-pthreads to disable threading support.]),
 [ ],[ withval="yes" ])
ub_have_pthreads=no
if test x_$withval != x_no; then
	AX_PTHREAD([
		AC_DEFINE(HAVE_PTHREAD,1,[Define if you have POSIX threads libraries and header files.])
		if test -n "$PTHREAD_LIBS"; then
		  LIBS="$PTHREAD_LIBS $LIBS"
		fi
		CFLAGS="$CFLAGS $PTHREAD_CFLAGS"
		CC="$PTHREAD_CC"
		ub_have_pthreads=yes
		AC_CHECK_TYPES([pthread_spinlock_t, pthread_rwlock_t],,,[#include <pthread.h>])
		AC_CHECK_SIZEOF([unsigned long])
		AC_CHECK_SIZEOF(pthread_t)

		if echo "$CFLAGS" | $GREP -e "-pthread" >/dev/null; then
		AC_MSG_CHECKING([if -pthread unused during linking])
		# catch clang warning 'argument unused during compilation'
		AC_LANG_CONFTEST([AC_LANG_SOURCE(AC_INCLUDES_DEFAULT
[[
int main(void) {return 0;}
]])])
		pthread_unused="yes"
		# first compile
		echo "$CC $CFLAGS -c conftest.c -o conftest.o" >&AS_MESSAGE_LOG_FD
		$CC $CFLAGS -c conftest.c -o conftest.o 2>&AS_MESSAGE_LOG_FD >&AS_MESSAGE_LOG_FD
		if test $? = 0; then
			# then link
			echo "$CC $CFLAGS -Werror $LDFLAGS $LIBS -o conftest contest.o" >&AS_MESSAGE_LOG_FD
			$CC $CFLAGS -Werror $LDFLAGS $LIBS -o conftest conftest.o 2>&AS_MESSAGE_LOG_FD >&AS_MESSAGE_LOG_FD
			if test $? -ne 0; then
				AC_MSG_RESULT(yes)
				CFLAGS=`echo "$CFLAGS" | sed -e 's/-pthread//'`
				PTHREAD_CFLAGS_ONLY="-pthread"
				AC_SUBST(PTHREAD_CFLAGS_ONLY)
			else
				AC_MSG_RESULT(no)
			fi
		else
			AC_MSG_RESULT(no)
		fi # endif cc successful
		rm -f conftest conftest.c conftest.o
		fi # endif -pthread in CFLAGS

		])
fi

# check solaris thread library
AC_ARG_WITH(solaris-threads, AS_HELP_STRING([--with-solaris-threads],[use solaris native thread library.]), [ ],[ withval="no" ])
ub_have_sol_threads=no
if test x_$withval != x_no; then
	if test x_$ub_have_pthreads != x_no; then
	    AC_MSG_WARN([Have pthreads already, ignoring --with-solaris-threads])
	else
	AC_SEARCH_LIBS(thr_create, [thread],
	[
    		AC_DEFINE(HAVE_SOLARIS_THREADS, 1, [Using Solaris threads])

		ACX_CHECK_COMPILER_FLAG(mt, [CFLAGS="$CFLAGS -mt"],
			[CFLAGS="$CFLAGS -D_REENTRANT"])
		ub_have_sol_threads=yes
	] , [
		AC_MSG_ERROR([no solaris threads found.])
	])
	fi
fi

fi # end of non-mingw check of thread libraries

# Check for SYSLOG_FACILITY
AC_ARG_WITH(syslog-facility, AS_HELP_STRING([--with-syslog-facility=LOCAL0 - LOCAL7],[ set SYSLOG_FACILITY, default DAEMON ]),
	[ UNBOUND_SYSLOG_FACILITY="$withval" ], [])
case "${UNBOUND_SYSLOG_FACILITY}" in

  LOCAL[[0-7]]) UNBOUND_SYSLOG_FACILITY="LOG_${UNBOUND_SYSLOG_FACILITY}" ;;

           *) UNBOUND_SYSLOG_FACILITY="LOG_DAEMON" ;;

esac
AC_DEFINE_UNQUOTED(UB_SYSLOG_FACILITY,${UNBOUND_SYSLOG_FACILITY},[the SYSLOG_FACILITY to use, default LOG_DAEMON])

# Check for dynamic library module
AC_ARG_WITH(dynlibmodule,
   AS_HELP_STRING([--with-dynlibmodule],[build dynamic library module, or --without-dynlibmodule to disable it. (default=no)]),
   [], [ withval="no" ])

if test x_$withval != x_no; then
  AC_DEFINE(WITH_DYNLIBMODULE, 1, [Define if you want dynlib module.])
  WITH_DYNLIBMODULE=yes
  AC_SUBST(WITH_DYNLIBMODULE)
  DYNLIBMOD_OBJ="dynlibmod.lo"
  AC_SUBST(DYNLIBMOD_OBJ)
  DYNLIBMOD_HEADER='$(srcdir)/dynlibmod/dynlibmod.h'
  AC_SUBST(DYNLIBMOD_HEADER)
  if test $on_mingw = "no"; then
    # link with -ldl if not already there, for all executables because
    # dlopen call is in the dynlib module.  For unbound executable, also
    # export symbols.
    AC_SEARCH_LIBS([dlopen], [dl])
    DYNLIBMOD_EXTRALIBS="-export-dynamic"
  else
    DYNLIBMOD_EXTRALIBS="-Wl,--export-all-symbols,--out-implib,libunbound.dll.a"
  fi
  AC_SUBST(DYNLIBMOD_EXTRALIBS)
fi

# Check for PyUnbound
AC_ARG_WITH(pyunbound,
   AS_HELP_STRING([--with-pyunbound],[build PyUnbound, or --without-pyunbound to skip it. (default=no)]),
   [], [ withval="no" ])

ub_test_python=no
ub_with_pyunbound=no
if test x_$withval != x_no; then
   ub_with_pyunbound=yes
   ub_test_python=yes
fi

# Check for Python module
AC_ARG_WITH(pythonmodule,
   AS_HELP_STRING([--with-pythonmodule],[build Python module, or --without-pythonmodule to disable script engine. (default=no)]),
   [], [ withval="no" ])

ub_with_pythonmod=no
if test x_$withval != x_no; then
   ub_with_pythonmod=yes
   ub_test_python=yes
fi

# Check for Python & SWIG only on PyUnbound or PyModule
if test x_$ub_test_python != x_no; then

   # Check for Python
   ub_have_python=no
   ac_save_LIBS="$LIBS" dnl otherwise AC_PYTHON_DEVEL thrashes $LIBS
   AC_PYTHON_DEVEL
   if test ! -z "$PYTHON_VERSION"; then
	badversion="no"
	if test "$PYTHON_VERSION_MAJOR" -lt 2; then
		badversion="yes"
	fi
	if test "$PYTHON_VERSION_MAJOR" -eq 2 -a "$PYTHON_VERSION_MINOR" -lt 4; then
		badversion="yes"
	fi
	if test "$badversion" = "yes"; then
		AC_MSG_ERROR([Python version >= 2.4.0 is required])
	fi

      [PY_MAJOR_VERSION="`$PYTHON -c \"import sys; print(sys.version_info[0])\"`"]
      AC_SUBST(PY_MAJOR_VERSION)
      # Have Python
      AC_DEFINE(HAVE_PYTHON,1,[Define if you have Python libraries and header files.])
      if test x_$ub_with_pythonmod != x_no; then
        if test -n "$LIBS"; then
          LIBS="$PYTHON_LDFLAGS $LIBS"
        else
          LIBS="$PYTHON_LDFLAGS"
        fi
      fi
      PYTHON_LIBS="$PYTHON_LDFLAGS"
      AC_SUBST(PYTHON_LIBS)
      if test -n "$CPPFLAGS"; then
        CPPFLAGS="$CPPFLAGS $PYTHON_CPPFLAGS"
      else
        CPPFLAGS="$PYTHON_CPPFLAGS"
      fi
      if test "$PYTHON_LIBDIR" != "/usr/lib" -a "$PYTHON_LIBDIR" != "" -a "$PYTHON_LIBDIR" != "/usr/lib64"; then
        ACX_RUNTIME_PATH_ADD([$PYTHON_LIBDIR])
      fi
      ub_have_python=yes
      PKG_CHECK_EXISTS(["python${PY_MAJOR_VERSION}"],
                       [PC_PY_DEPENDENCY="python${PY_MAJOR_VERSION}"],
                       [PC_PY_DEPENDENCY="python"])
      AC_SUBST(PC_PY_DEPENDENCY)

      # Check for SWIG
      ub_have_swig=no
      AC_ARG_ENABLE(swig-version-check, AS_HELP_STRING([--disable-swig-version-check],[Disable swig version check to build python modules with older swig even though that is unreliable]))
      if test "$enable_swig_version_check" = "yes"; then
      	AX_PKG_SWIG(2.0.1)
      else
      	AX_PKG_SWIG
      fi
      AC_MSG_CHECKING(SWIG)
      if test ! -x "$SWIG"; then
         AC_MSG_ERROR([failed to find swig tool, install it, or do not build Python module and PyUnbound])
      else
         AC_DEFINE(HAVE_SWIG, 1, [Define if you have Swig libraries and header files.])
         AC_SUBST(swig, "$SWIG")
         AC_MSG_RESULT(present)

         # If have Python & SWIG
         # Declare PythonMod
         if test x_$ub_with_pythonmod != x_no; then
            AC_DEFINE(WITH_PYTHONMODULE, 1, [Define if you want Python module.])
            WITH_PYTHONMODULE=yes
            AC_SUBST(WITH_PYTHONMODULE)
	    PYTHONMOD_OBJ="pythonmod.lo pythonmod_utils.lo"
	    AC_SUBST(PYTHONMOD_OBJ)
	    PYTHONMOD_HEADER='$(srcdir)/pythonmod/pythonmod.h'
	    AC_SUBST(PYTHONMOD_HEADER)
	    PYTHONMOD_INSTALL=pythonmod-install
	    AC_SUBST(PYTHONMOD_INSTALL)
	    PYTHONMOD_UNINSTALL=pythonmod-uninstall
	    AC_SUBST(PYTHONMOD_UNINSTALL)
         fi

         # Declare PyUnbound
         if test x_$ub_with_pyunbound != x_no; then
            AC_DEFINE(WITH_PYUNBOUND, 1, [Define if you want PyUnbound.])
            WITH_PYUNBOUND=yes
            AC_SUBST(WITH_PYUNBOUND)
	    PYUNBOUND_OBJ="libunbound_wrap.lo"
	    AC_SUBST(PYUNBOUND_OBJ)
	    PYUNBOUND_TARGET="_unbound.la"
	    AC_SUBST(PYUNBOUND_TARGET)
	    PYUNBOUND_INSTALL=pyunbound-install
	    AC_SUBST(PYUNBOUND_INSTALL)
	    PYUNBOUND_UNINSTALL=pyunbound-uninstall
	    AC_SUBST(PYUNBOUND_UNINSTALL)
         fi
      fi
   else
      AC_MSG_RESULT([*** Python libraries not found, won't build PythonMod or PyUnbound ***])
      ub_with_pyunbound=no
      ub_with_pythonmod=no
   fi
fi

if test "`uname`" = "NetBSD"; then
	NETBSD_LINTFLAGS='"-D__RENAME(x)=" -D_NETINET_IN_H_'
	AC_SUBST(NETBSD_LINTFLAGS)
fi

if test "`uname`" = "Linux"; then
	# splint cannot parse modern c99 header files
	GCC_DOCKER_LINTFLAGS='-syntax'
	AC_SUBST(GCC_DOCKER_LINTFLAGS)
fi
CONFIG_DATE=`date +%Y%m%d`
AC_SUBST(CONFIG_DATE)

# Checks for libraries.

# libnss
USE_NSS="no"
AC_ARG_WITH([nss], AS_HELP_STRING([--with-nss=path],[use libnss instead of openssl, installed at path.]),
	[
	USE_NSS="yes"
	AC_DEFINE(HAVE_NSS, 1, [Use libnss for crypto])
	if test "$withval" != "" -a "$withval" != "yes"; then
		CPPFLAGS="$CPPFLAGS -I$withval/include/nss3"
		LDFLAGS="$LDFLAGS -L$withval/lib"
		ACX_RUNTIME_PATH_ADD([$withval/lib])
		CPPFLAGS="-I$withval/include/nspr4 $CPPFLAGS"
	else
		CPPFLAGS="$CPPFLAGS -I/usr/include/nss3"
		CPPFLAGS="-I/usr/include/nspr4 $CPPFLAGS"
	fi
        LIBS="$LIBS -lnss3 -lnspr4"
	SSLLIB=""
	PC_CRYPTO_DEPENDENCY="nss nspr"
	AC_SUBST(PC_CRYPTO_DEPENDENCY)
	]
)

# libnettle
USE_NETTLE="no"
AC_ARG_WITH([nettle], AS_HELP_STRING([--with-nettle=path],[use libnettle as crypto library, installed at path.]),
	[
	USE_NETTLE="yes"
	AC_DEFINE(HAVE_NETTLE, 1, [Use libnettle for crypto])
	AC_CHECK_HEADERS([nettle/dsa-compat.h],,, [AC_INCLUDES_DEFAULT])
	if test "$withval" != "" -a "$withval" != "yes"; then
		CPPFLAGS="$CPPFLAGS -I$withval/include/nettle"
		LDFLAGS="$LDFLAGS -L$withval/lib"
		ACX_RUNTIME_PATH_ADD([$withval/lib])
	else
		CPPFLAGS="$CPPFLAGS -I/usr/include/nettle"
	fi
        LIBS="$LIBS -lhogweed -lnettle -lgmp"
	SSLLIB=""
	PC_CRYPTO_DEPENDENCY="hogweed nettle"
	AC_SUBST(PC_CRYPTO_DEPENDENCY)
	]
)

# openssl
if test $USE_NSS = "no" -a $USE_NETTLE = "no"; then
ACX_WITH_SSL
ACX_LIB_SSL
SSLLIB="-lssl"

PC_CRYPTO_DEPENDENCY=""
AC_SUBST(PC_CRYPTO_DEPENDENCY)

# check if -lcrypt32 is needed because CAPIENG needs that. (on windows)
BAKLIBS="$LIBS"
LIBS="-lssl $LIBS"
AC_MSG_CHECKING([if libssl needs -lcrypt32])
AC_LINK_IFELSE([AC_LANG_PROGRAM([[]], [[
	int EVP_sha256(void);
	(void)EVP_sha256();
]])], [
	AC_MSG_RESULT([no])
	LIBS="$BAKLIBS"
], [
	AC_MSG_RESULT([yes])
	LIBS="$BAKLIBS"
	LIBS="$LIBS -lcrypt32"
])

AC_MSG_CHECKING([for LibreSSL])
if grep VERSION_TEXT $ssldir_include/openssl/opensslv.h | grep "LibreSSL" >/dev/null; then
	AC_MSG_RESULT([yes])
	AC_DEFINE([HAVE_LIBRESSL], [1], [Define if we have LibreSSL])
	# libressl provides these compat functions, but they may also be
	# declared by the OS in libc.  See if they have been declared.
	AC_CHECK_DECLS([strlcpy,strlcat,arc4random,arc4random_uniform])
else
	AC_MSG_RESULT([no])
fi
AC_CHECK_HEADERS([openssl/conf.h openssl/engine.h openssl/bn.h openssl/dh.h openssl/dsa.h openssl/rsa.h openssl/core_names.h openssl/param_build.h],,, [AC_INCLUDES_DEFAULT])
AC_CHECK_FUNCS([OPENSSL_config EVP_sha1 EVP_sha256 EVP_sha512 FIPS_mode EVP_default_properties_is_fips_enabled EVP_MD_CTX_new OpenSSL_add_all_digests OPENSSL_init_crypto EVP_cleanup ENGINE_cleanup ERR_load_crypto_strings CRYPTO_cleanup_all_ex_data ERR_free_strings RAND_cleanup DSA_SIG_set0 EVP_dss1 EVP_DigestVerify EVP_aes_256_cbc EVP_EncryptInit_ex HMAC_Init_ex CRYPTO_THREADID_set_callback EVP_MAC_CTX_set_params OSSL_PARAM_BLD_new BIO_set_callback_ex SSL_CTX_set_tmp_ecdh])

# these check_funcs need -lssl
BAKLIBS="$LIBS"
LIBS="-lssl $LIBS"
AC_CHECK_FUNCS([OPENSSL_init_ssl SSL_CTX_set_security_level SSL_set1_host SSL_get0_peername X509_VERIFY_PARAM_set1_host SSL_CTX_set_ciphersuites SSL_CTX_set_tlsext_ticket_key_evp_cb SSL_CTX_set_alpn_select_cb SSL_get0_alpn_selected SSL_CTX_set_alpn_protos SSL_get1_peer_certificate])
LIBS="$BAKLIBS"

AC_CHECK_DECLS([SSL_COMP_get_compression_methods,sk_SSL_COMP_pop_free,SSL_CTX_set_ecdh_auto], [], [], [
AC_INCLUDES_DEFAULT
#ifdef HAVE_OPENSSL_ERR_H
#include <openssl/err.h>
#endif

#ifdef HAVE_OPENSSL_RAND_H
#include <openssl/rand.h>
#endif

#ifdef HAVE_OPENSSL_CONF_H
#include <openssl/conf.h>
#endif

#ifdef HAVE_OPENSSL_ENGINE_H
#include <openssl/engine.h>
#endif
#include <openssl/ssl.h>
#include <openssl/evp.h>
])

if test "$ac_cv_func_HMAC_Init_ex" = "yes"; then
# check function return type.
AC_MSG_CHECKING(the return type of HMAC_Init_ex)
AC_COMPILE_IFELSE([AC_LANG_PROGRAM([
#ifdef HAVE_OPENSSL_ERR_H
#include <openssl/err.h>
#endif

#ifdef HAVE_OPENSSL_RAND_H
#include <openssl/rand.h>
#endif

#ifdef HAVE_OPENSSL_CONF_H
#include <openssl/conf.h>
#endif

#ifdef HAVE_OPENSSL_ENGINE_H
#include <openssl/engine.h>
#endif
#include <openssl/ssl.h>
#include <openssl/evp.h>
], [
	HMAC_CTX* hmac_ctx = NULL;
	void* hmac_key = NULL;
	const EVP_MD* digest = NULL;
	int x = HMAC_Init_ex(hmac_ctx, hmac_key, 32, digest, NULL);
	(void)x;
])], [
	AC_MSG_RESULT(int)
], [
	AC_MSG_RESULT(void)
	AC_DEFINE([HMAC_INIT_EX_RETURNS_VOID], 1, [If HMAC_Init_ex() returns void])
])
fi

fi
AC_SUBST(SSLLIB)

# libbsd
AC_ARG_WITH([libbsd], AS_HELP_STRING([--with-libbsd],[Use portable libbsd functions]), [
	AC_CHECK_HEADERS([bsd/string.h bsd/stdlib.h],,, [AC_INCLUDES_DEFAULT])
	if test "x$ac_cv_header_bsd_string_h" = xyes -a "x$ac_cv_header_bsd_stdlib_h" = xyes; then
		for func in strlcpy strlcat arc4random arc4random_uniform reallocarray; do
			AC_SEARCH_LIBS([$func], [bsd], [
				AC_DEFINE(HAVE_LIBBSD, 1, [Use portable libbsd functions])
				PC_LIBBSD_DEPENDENCY=libbsd
				AC_SUBST(PC_LIBBSD_DEPENDENCY)
			])
		done
	fi
])

AC_ARG_ENABLE(sha1, AS_HELP_STRING([--disable-sha1],[Disable SHA1 RRSIG support, does not disable nsec3 support]))
case "$enable_sha1" in
	no)
	;;
	yes|*)
	AC_DEFINE([USE_SHA1], [1], [Define this to enable SHA1 support.])
	;;
esac


AC_ARG_ENABLE(sha2, AS_HELP_STRING([--disable-sha2],[Disable SHA256 and SHA512 RRSIG support]))
case "$enable_sha2" in
	no)
	;;
	yes|*)
	AC_DEFINE([USE_SHA2], [1], [Define this to enable SHA256 and SHA512 support.])
	;;
esac

AC_ARG_ENABLE(subnet, AS_HELP_STRING([--enable-subnet],[Enable client subnet]))
case "$enable_subnet" in
	yes)
	AC_DEFINE([CLIENT_SUBNET], [1], [Define this to enable client subnet option.])
	SUBNET_OBJ="edns-subnet.lo subnetmod.lo addrtree.lo subnet-whitelist.lo"
	AC_SUBST(SUBNET_OBJ)
	SUBNET_HEADER='$(srcdir)/edns-subnet/subnetmod.h $(srcdir)/edns-subnet/edns-subnet.h $(srcdir)/edns-subnet/subnet-whitelist.h $(srcdir)/edns-subnet/addrtree.h'
	AC_SUBST(SUBNET_HEADER)
	;;
	no|*)
	;;
esac

# check whether gost also works
AC_DEFUN([AC_CHECK_GOST_WORKS],
[AC_REQUIRE([AC_PROG_CC])
AC_MSG_CHECKING([if GOST works])
if test c${cross_compiling} = cno; then
BAKCFLAGS="$CFLAGS"
if test -n "$ssldir"; then
	CFLAGS="$CFLAGS -Wl,-rpath,$ssldir_lib"
fi
AC_RUN_IFELSE([AC_LANG_SOURCE([[
#include <string.h>
#include <openssl/ssl.h>
#include <openssl/evp.h>
#include <openssl/engine.h>
#include <openssl/conf.h>
/* routine to load gost (from sldns) */
int load_gost_id(void)
{
	static int gost_id = 0;
	const EVP_PKEY_ASN1_METHOD* meth;
	ENGINE* e;

	if(gost_id) return gost_id;

	/* see if configuration loaded gost implementation from other engine*/
	meth = EVP_PKEY_asn1_find_str(NULL, "gost2001", -1);
	if(meth) {
		EVP_PKEY_asn1_get0_info(&gost_id, NULL, NULL, NULL, NULL, meth);
		return gost_id;
	}

	/* see if engine can be loaded already */
	e = ENGINE_by_id("gost");
	if(!e) {
		/* load it ourself, in case statically linked */
		ENGINE_load_builtin_engines();
		ENGINE_load_dynamic();
		e = ENGINE_by_id("gost");
	}
	if(!e) {
		/* no gost engine in openssl */
		return 0;
	}
	if(!ENGINE_set_default(e, ENGINE_METHOD_ALL)) {
		ENGINE_finish(e);
		ENGINE_free(e);
		return 0;
	}

	meth = EVP_PKEY_asn1_find_str(&e, "gost2001", -1);
	if(!meth) {
		/* algo not found */
		ENGINE_finish(e);
		ENGINE_free(e);
		return 0;
	}
	EVP_PKEY_asn1_get0_info(&gost_id, NULL, NULL, NULL, NULL, meth);
	return gost_id;
}
int main(void) {
	EVP_MD_CTX* ctx;
	const EVP_MD* md;
	unsigned char digest[64]; /* its a 256-bit digest, so uses 32 bytes */
	const char* str = "Hello world";
	const unsigned char check[] = {
		0x40 , 0xed , 0xf8 , 0x56 , 0x5a , 0xc5 , 0x36 , 0xe1 ,
		0x33 , 0x7c , 0x7e , 0x87 , 0x62 , 0x1c , 0x42 , 0xe0 ,
		0x17 , 0x1b , 0x5e , 0xce , 0xa8 , 0x46 , 0x65 , 0x4d ,
		0x8d , 0x3e , 0x22 , 0x9b , 0xe1 , 0x30 , 0x19 , 0x9d
	};
	OPENSSL_config(NULL);
	(void)load_gost_id();
	md = EVP_get_digestbyname("md_gost94");
	if(!md) return 1;
	memset(digest, 0, sizeof(digest));
	ctx = EVP_MD_CTX_create();
	if(!ctx) return 2;
	if(!EVP_DigestInit_ex(ctx, md, NULL)) return 3;
	if(!EVP_DigestUpdate(ctx, str, 10)) return 4;
	if(!EVP_DigestFinal_ex(ctx, digest, NULL)) return 5;
	/* uncomment to see the hash calculated.
		{int i;
		for(i=0; i<32; i++)
			printf(" %2.2x", (int)digest[i]);
		printf("\n");}
	*/
	if(memcmp(digest, check, sizeof(check)) != 0)
		return 6;
	return 0;
}
]])] , [eval "ac_cv_c_gost_works=yes"], [eval "ac_cv_c_gost_works=no"],
[eval "ac_cv_c_gost_works=maybe"])
CFLAGS="$BAKCFLAGS"
else
eval "ac_cv_c_gost_works=maybe"
fi
AC_MSG_RESULT($ac_cv_c_gost_works)
])dnl

AC_ARG_ENABLE(gost, AS_HELP_STRING([--disable-gost],[Disable GOST support]))
use_gost="no"
if test $USE_NSS = "no" -a $USE_NETTLE = "no"; then
case "$enable_gost" in
	no)
	;;
	*)
	AC_CHECK_FUNC(EVP_PKEY_set_type_str, [:],[AC_MSG_ERROR([OpenSSL 1.0.0 is needed for GOST support])])
	AC_CHECK_FUNC(EC_KEY_new, [], [AC_MSG_ERROR([OpenSSL does not support ECC, needed for GOST support])])
	AC_CHECK_GOST_WORKS
	if test "$ac_cv_c_gost_works" != no; then
		use_gost="yes"
		AC_DEFINE([USE_GOST], [1], [Define this to enable GOST support.])
	fi
	;;
esac
fi dnl !USE_NSS && !USE_NETTLE

AC_ARG_ENABLE(ecdsa, AS_HELP_STRING([--disable-ecdsa],[Disable ECDSA support]))
use_ecdsa="no"
case "$enable_ecdsa" in
    no)
      ;;
    *)
      if test $USE_NSS = "no" -a $USE_NETTLE = "no"; then
	      AC_CHECK_FUNC(EVP_PKEY_fromdata, [
	          # with EVP_PKEY_fromdata, check if EC is not disabled
	          AC_CHECK_DECL([OPENSSL_NO_EC], [AC_MSG_ERROR([OpenSSL does not support ECDSA: please upgrade or rerun with --disable-ecdsa])
		  ], [], [AC_INCLUDES_DEFAULT
#include <openssl/evp.h>
		  ])
		], [
		  # without EVP_PKEY_fromdata, older openssl, check for support
		  AC_CHECK_FUNC(ECDSA_sign, [], [AC_MSG_ERROR([OpenSSL does not support ECDSA: please upgrade or rerun with --disable-ecdsa])])
		  AC_CHECK_FUNC(SHA384_Init, [], [AC_MSG_ERROR([OpenSSL does not support SHA384: please upgrade or rerun with --disable-ecdsa])])
		])
	      AC_CHECK_DECLS([NID_X9_62_prime256v1, NID_secp384r1], [], [AC_MSG_ERROR([OpenSSL does not support the ECDSA curves: please upgrade or rerun with --disable-ecdsa])], [AC_INCLUDES_DEFAULT
#include <openssl/evp.h>
	      ])
	      # see if OPENSSL 1.0.0 or later (has EVP MD and Verify independency)
	      AC_MSG_CHECKING([if openssl supports SHA2 and ECDSA with EVP])
	      if grep OPENSSL_VERSION_TEXT $ssldir_include/openssl/opensslv.h | grep "OpenSSL" >/dev/null; then
		if grep OPENSSL_VERSION_NUMBER $ssldir_include/openssl/opensslv.h | grep 0x0 >/dev/null; then
		  AC_MSG_RESULT([no])
		  AC_DEFINE_UNQUOTED([USE_ECDSA_EVP_WORKAROUND], [1], [Define this to enable an EVP workaround for older openssl])
		else
		  AC_MSG_RESULT([yes])
		fi
	      else
		# not OpenSSL, thus likely LibreSSL, which supports it
		AC_MSG_RESULT([yes])
	      fi
      fi
      # we now know we have ECDSA and the required curves.
      AC_DEFINE_UNQUOTED([USE_ECDSA], [1], [Define this to enable ECDSA support.])
      use_ecdsa="yes"
      ;;
esac

AC_ARG_ENABLE(dsa, AS_HELP_STRING([--disable-dsa],[Disable DSA support]))
use_dsa="no"
case "$enable_dsa" in
    yes)
      # detect if DSA is supported, and turn it off if not.
      if test $USE_NSS = "no" -a $USE_NETTLE = "no"; then
      AC_CHECK_FUNC(DSA_SIG_new, [
      AC_CHECK_TYPE(DSA_SIG*, [
      AC_DEFINE_UNQUOTED([USE_DSA], [1], [Define this to enable DSA support.])
      ], [if test "x$enable_dsa" = "xyes"; then AC_MSG_ERROR([OpenSSL does not support DSA and you used --enable-dsa.])
               fi ], [
AC_INCLUDES_DEFAULT
#ifdef HAVE_OPENSSL_ERR_H
#include <openssl/err.h>
#endif

#ifdef HAVE_OPENSSL_RAND_H
#include <openssl/rand.h>
#endif

#ifdef HAVE_OPENSSL_CONF_H
#include <openssl/conf.h>
#endif

#ifdef HAVE_OPENSSL_ENGINE_H
#include <openssl/engine.h>
#endif
      ])
      ], [if test "x$enable_dsa" = "xyes"; then AC_MSG_ERROR([OpenSSL does not support DSA and you used --enable-dsa.])
               fi ])
      else
      AC_DEFINE_UNQUOTED([USE_DSA], [1], [Define this to enable DSA support.])
      fi
      ;;
    *)
      # disable dsa by default, RFC 8624 section 3.1, validators MUST NOT
      # support DSA for DNSSEC Validation.
      ;;
esac

AC_ARG_WITH(deprecate-rsa-1024, AS_HELP_STRING([--with-deprecate-rsa-1024],[Deprecate RSA 1024 bit length, makes that an unsupported key, for use when OpenSSL FIPS refuses 1024 bit verification]))
if test "$with_deprecate_rsa_1024" = "yes"; then
	AC_DEFINE([DEPRECATE_RSA_1024], [1], [Deprecate RSA 1024 bit length, makes that an unsupported key])
fi

AC_ARG_ENABLE(ed25519, AS_HELP_STRING([--disable-ed25519],[Disable ED25519 support]))
use_ed25519="no"
case "$enable_ed25519" in
    no)
      ;;
    *)
      if test $USE_NSS = "no" -a $USE_NETTLE = "no"; then
	      AC_CHECK_DECLS([NID_ED25519], [
      		use_ed25519="yes"
	      ], [ if test "x$enable_ed25519" = "xyes"; then AC_MSG_ERROR([OpenSSL does not support ED25519 and you used --enable-ed25519.])
	      	fi ], [AC_INCLUDES_DEFAULT
#include <openssl/evp.h>
	      ])
      fi
      if test $USE_NETTLE = "yes"; then
		AC_CHECK_HEADERS([nettle/eddsa.h], use_ed25519="yes",, [AC_INCLUDES_DEFAULT])
      fi
      if test $use_ed25519 = "yes"; then
      		AC_DEFINE_UNQUOTED([USE_ED25519], [1], [Define this to enable ED25519 support.])
      fi
      ;;
esac

AC_ARG_ENABLE(ed448, AS_HELP_STRING([--disable-ed448],[Disable ED448 support]))
use_ed448="no"
case "$enable_ed448" in
    no)
      ;;
    *)
      if test $USE_NSS = "no" -a $USE_NETTLE = "no"; then
	      AC_CHECK_DECLS([NID_ED448], [
      		use_ed448="yes"
	      ], [ if test "x$enable_ed448" = "xyes"; then AC_MSG_ERROR([OpenSSL does not support ED448 and you used --enable-ed448.])
	      	fi ], [AC_INCLUDES_DEFAULT
#include <openssl/evp.h>
	      ])
      fi
      if test $use_ed448 = "yes"; then
      		AC_DEFINE_UNQUOTED([USE_ED448], [1], [Define this to enable ED448 support.])
      fi
      ;;
esac

AC_ARG_ENABLE(event-api, AS_HELP_STRING([--enable-event-api],[Enable (experimental) pluggable event base libunbound API installed to unbound-event.h]))
case "$enable_event_api" in
    yes)
      AC_SUBST(UNBOUND_EVENT_INSTALL, [unbound-event-install])
      AC_SUBST(UNBOUND_EVENT_UNINSTALL, [unbound-event-uninstall])
      ;;
    *)
      ;;
esac

AC_ARG_ENABLE(tfo-client, AS_HELP_STRING([--enable-tfo-client],[Enable TCP Fast Open for client mode]))
case "$enable_tfo_client" in
	yes)
		case "$host_os" in
			linux*) AC_CHECK_DECL([MSG_FASTOPEN], [AC_MSG_WARN([Check the platform specific TFO kernel parameters are correctly configured to support client mode TFO])],
				[AC_MSG_ERROR([TCP Fast Open is not available for client mode: please rerun without --enable-tfo-client])],
				[AC_INCLUDES_DEFAULT
#include <netinet/tcp.h>
])
				AC_DEFINE_UNQUOTED([USE_MSG_FASTOPEN], [1], [Define this to enable client TCP Fast Open.])
				;;
			darwin*) AC_CHECK_DECL([CONNECT_RESUME_ON_READ_WRITE], [AC_MSG_WARN([Check the platform specific TFO kernel parameters are correctly configured to support client mode TFO])],
				[AC_MSG_ERROR([TCP Fast Open is not available for client mode: please rerun without --enable-tfo-client])],
				[AC_INCLUDES_DEFAULT
#include <sys/socket.h>
])
				AC_DEFINE_UNQUOTED([USE_OSX_MSG_FASTOPEN], [1], [Define this to enable client TCP Fast Open.])
				;;
		esac
		;;
	no|*)
		;;
esac

AC_ARG_ENABLE(tfo-server, AS_HELP_STRING([--enable-tfo-server],[Enable TCP Fast Open for server mode]))
case "$enable_tfo_server" in
	yes)
	      AC_CHECK_DECL([TCP_FASTOPEN], [AC_MSG_WARN([Check the platform specific TFO kernel parameters are correctly configured to support server mode TFO])], [AC_MSG_ERROR([TCP Fast Open is not available for server mode: please rerun without --enable-tfo-server])], [AC_INCLUDES_DEFAULT
#include <netinet/tcp.h>
	      ])
		AC_DEFINE_UNQUOTED([USE_TCP_FASTOPEN], [1], [Define this to enable server TCP Fast Open.])
		;;
	no|*)
		;;
esac

# check for libevent
AC_ARG_WITH(libevent, AS_HELP_STRING([--with-libevent=pathname],[use libevent (will check /usr/local /opt/local /usr/lib /usr/pkg /usr/sfw /usr  or you can specify an explicit path). Slower, but allows use of large outgoing port ranges.]),
    [ ],[ with_libevent="no" ])
if test "x_$with_libevent" != x_no; then
        AC_DEFINE([USE_LIBEVENT], [1], [Define if you enable libevent])
        AC_MSG_CHECKING(for libevent)
        if test "x_$with_libevent" = x_ -o "x_$with_libevent" = x_yes; then
            with_libevent="/usr/local /opt/local /usr/lib /usr/pkg /usr/sfw /usr"
        fi
        for dir in $with_libevent; do
            thedir="$dir"
            if test -f "$dir/include/event.h" -o -f "$dir/include/event2/event.h"; then
                found_libevent="yes"
				dnl assume /usr is in default path.
				if test "$thedir" != "/usr"; then
				    CPPFLAGS="$CPPFLAGS -I$thedir/include"
				fi
				break;
		    fi
        done
        if test x_$found_libevent != x_yes; then
		if test -f "$dir/event.h" -a \( -f "$dir/libevent.la" -o -f "$dir/libev.la" \) ; then
			# libevent source directory
			AC_MSG_RESULT(found in $thedir)
			CPPFLAGS="$CPPFLAGS -I$thedir -I$thedir/include"
			BAK_LDFLAGS_SET="1"
			BAK_LDFLAGS="$LDFLAGS"
			# remove evdns from linking
			mkdir build >/dev/null 2>&1
			mkdir build/libevent >/dev/null 2>&1
			mkdir build/libevent/.libs >/dev/null 2>&1
			ev_files_o=`ls $thedir/*.o | grep -v evdns\.o | grep -v bufferevent_openssl\.o`
			ev_files_lo=`ls $thedir/*.lo | grep -v evdns\.lo | grep -v bufferevent_openssl\.lo`
			ev_files_libso=`ls $thedir/.libs/*.o | grep -v evdns\.o | grep -v bufferevent_openssl\.o`
			cp $ev_files_o build/libevent
			cp $ev_files_lo build/libevent
			cp $ev_files_libso build/libevent/.libs
			LATE_LDFLAGS="build/libevent/*.lo -lm"
			LDFLAGS="build/libevent/*.o $LDFLAGS -lm"
		else
            AC_MSG_ERROR([Cannot find the libevent library in $with_libevent
You can restart ./configure --with-libevent=no to use a builtin alternative.
Please note that this alternative is not as capable as libevent when using
large outgoing port ranges.  ])
		fi
        else
            AC_MSG_RESULT(found in $thedir)
	    dnl if event2 exists and no event lib in dir itself, use subdir
	    if test ! -f $thedir/lib/libevent.a -a ! -f $thedir/lib/libevent.so -a -d "$thedir/lib/event2"; then
		    LDFLAGS="$LDFLAGS -L$thedir/lib/event2"
		    ACX_RUNTIME_PATH_ADD([$thedir/lib/event2])
	    else
		    dnl assume /usr is in default path, do not add "".
		    if test "$thedir" != "/usr" -a "$thedir" != ""; then
			LDFLAGS="$LDFLAGS -L$thedir/lib"
			ACX_RUNTIME_PATH_ADD([$thedir/lib])
		    fi
	    fi
        fi
	# check for library used by libevent after 1.3c
	AC_SEARCH_LIBS([clock_gettime], [rt])

	# is the event.h header libev or libevent?
	AC_CHECK_HEADERS([event.h],,, [AC_INCLUDES_DEFAULT])
	AC_CHECK_DECL(EV_VERSION_MAJOR, [
		AC_SEARCH_LIBS(event_set, [ev])
	],[
		AC_SEARCH_LIBS(event_set, [event])
	],[AC_INCLUDES_DEFAULT
#include <event.h>
	])
	AC_CHECK_FUNCS([event_base_free]) # only in libevent 1.2 and later
	AC_CHECK_FUNCS([event_base_once]) # only in libevent 1.4.1 and later
	AC_CHECK_FUNCS([event_base_new]) # only in libevent 1.4.1 and later
	AC_CHECK_FUNCS([event_base_get_method]) # only in libevent 1.4.3 and later
	AC_CHECK_FUNCS([ev_loop]) # only in libev. (tested on 3.51)
	AC_CHECK_FUNCS([ev_default_loop]) # only in libev. (tested on 4.00)
	AC_CHECK_FUNCS([event_assign]) # in libevent, for thread-safety
	AC_CHECK_DECLS([evsignal_assign], [], [], [AC_INCLUDES_DEFAULT
#ifdef HAVE_EVENT_H
#  include <event.h>
#else
#  include "event2/event.h"
#endif
	])
        PC_LIBEVENT_DEPENDENCY="libevent"
        AC_SUBST(PC_LIBEVENT_DEPENDENCY)
	if test -n "$BAK_LDFLAGS_SET"; then
		LDFLAGS="$BAK_LDFLAGS"
	fi
else
	AC_DEFINE(USE_MINI_EVENT, 1, [Define if you want to use internal select based events])
fi

# check for libexpat
AC_ARG_WITH(libexpat, AS_HELP_STRING([--with-libexpat=path],[specify explicit path for libexpat.]),
    [ ],[ withval="/usr/local /opt/local /usr/lib /usr/pkg /usr/sfw /usr" ])
AC_MSG_CHECKING(for libexpat)
found_libexpat="no"
for dir in $withval ; do
            if test -f "$dir/include/expat.h"; then
		found_libexpat="yes"
		dnl assume /usr is in default path.
		if test "$dir" != "/usr"; then
                    CPPFLAGS="$CPPFLAGS -I$dir/include"
		    LDFLAGS="$LDFLAGS -L$dir/lib"
		fi
            	AC_MSG_RESULT(found in $dir)
                break;
            fi
done
if test x_$found_libexpat != x_yes; then
	AC_MSG_ERROR([Could not find libexpat, expat.h])
fi
AC_CHECK_HEADERS([expat.h],,, [AC_INCLUDES_DEFAULT])
AC_CHECK_DECLS([XML_StopParser], [], [], [AC_INCLUDES_DEFAULT
#include <expat.h>
])

# hiredis (redis C client for cachedb)
AC_ARG_WITH(libhiredis, AS_HELP_STRING([--with-libhiredis=path],[specify explicit path for libhiredis.]),
    [ ],[ withval="no" ])
found_libhiredis="no"
if test x_$withval = x_yes -o x_$withval != x_no; then
   AC_MSG_CHECKING(for libhiredis)
   if test x_$withval = x_ -o x_$withval = x_yes; then
            withval="/usr/local /opt/local /usr/lib /usr/pkg /usr/sfw /usr"
   fi
   for dir in $withval ; do
            if test -f "$dir/include/hiredis/hiredis.h"; then
		found_libhiredis="yes"
		dnl assume /usr is in default path.
		if test "$dir" != "/usr"; then
                    CPPFLAGS="$CPPFLAGS -I$dir/include"
		    LDFLAGS="$LDFLAGS -L$dir/lib"
		fi
		AC_MSG_RESULT(found in $dir)
		AC_DEFINE([USE_REDIS], [1], [Define this to use hiredis client.])
		LIBS="$LIBS -lhiredis"
                break;
            fi
    done
    if test x_$found_libhiredis != x_yes; then
	AC_MSG_ERROR([Could not find libhiredis, hiredis.h])
    fi
    AC_CHECK_HEADERS([hiredis/hiredis.h],,, [AC_INCLUDES_DEFAULT])
    AC_CHECK_DECLS([redisConnect], [], [], [AC_INCLUDES_DEFAULT
    #include <hiredis/hiredis.h>
    ])
fi

# nghttp2
AC_ARG_WITH(libnghttp2, AS_HELP_STRING([--with-libnghttp2=path],[specify explicit path for libnghttp2.]),
    [ ],[ withval="no" ])
found_libnghttp2="no"
if test x_$withval = x_yes -o x_$withval != x_no; then
   AC_MSG_CHECKING(for libnghttp2)
   if test x_$withval = x_ -o x_$withval = x_yes; then
            withval="/usr/local /opt/local /usr/lib /usr/pkg /usr/sfw /usr"
   fi
   for dir in $withval ; do
            if test -f "$dir/include/nghttp2/nghttp2.h"; then
		found_libnghttp2="yes"
		dnl assume /usr is in default path.
		if test "$dir" != "/usr"; then
                    CPPFLAGS="$CPPFLAGS -I$dir/include"
		    LDFLAGS="$LDFLAGS -L$dir/lib"
		fi
		AC_MSG_RESULT(found in $dir)
		AC_DEFINE([HAVE_NGHTTP2], [1], [Define this to use nghttp2 client.])
		LIBS="$LIBS -lnghttp2"
                break;
            fi
    done
    if test x_$found_libnghttp2 != x_yes; then
	AC_MSG_ERROR([Could not find libnghttp2, nghttp2.h])
    fi
    AC_CHECK_HEADERS([nghttp2/nghttp2.h],,, [AC_INCLUDES_DEFAULT])
    AC_CHECK_DECLS([nghttp2_session_server_new], [], [], [AC_INCLUDES_DEFAULT
    #include <nghttp2/nghttp2.h>
    ])
fi

# set static linking for uninstalled libraries if requested
AC_SUBST(staticexe)
staticexe=""
AC_ARG_ENABLE(static-exe, AS_HELP_STRING([--enable-static-exe],[ enable to compile executables statically against (event) uninstalled libs, for debug purposes ]),
	, )
if test x_$enable_static_exe = x_yes; then
	staticexe="-static"
	if test "$on_mingw" = yes; then
		staticexe="-all-static"
		# for static compile, include gdi32 and zlib here.
		if echo "$LIBS" | grep 'lgdi32' >/dev/null; then
			:
		else
			LIBS="$LIBS -lgdi32"
		fi
		AC_CHECK_LIB([z], [compress], [ LIBS="$LIBS -lz" ])
		if echo "$LIBS" | grep -e "libssp.a" -e "lssp" >/dev/null; then
			:
		else
			LIBS="$LIBS -l:libssp.a"
		fi
	fi
fi

# set full static linking if requested
AC_ARG_ENABLE(fully-static, AS_HELP_STRING([--enable-fully-static],[ enable to compile fully static ]),
	, )
if test x_$enable_fully_static = x_yes; then
	staticexe="-all-static"
	if test "$on_mingw" = yes; then
		# for static compile, include gdi32 and zlib here.
		if echo $LIBS | grep 'lgdi32' >/dev/null; then
			:
		else
			LIBS="$LIBS -lgdi32"
		fi
		AC_CHECK_LIB([z], [compress], [ LIBS="$LIBS -lz" ])
		if echo "$LIBS" | grep -e "libssp.a" -e "lssp" >/dev/null; then
			:
		else
			LIBS="$LIBS -l:libssp.a"
		fi
	fi
fi

# set lock checking if requested
AC_ARG_ENABLE(lock_checks, AS_HELP_STRING([--enable-lock-checks],[ enable to check lock and unlock calls, for debug purposes ]),
	, )
if test x_$enable_lock_checks = x_yes; then
	AC_DEFINE(ENABLE_LOCK_CHECKS, 1, [Define if you want to use debug lock checking (slow).])
	CHECKLOCK_OBJ="checklocks.lo"
	AC_SUBST(CHECKLOCK_OBJ)
fi

ACX_CHECK_GETADDRINFO_WITH_INCLUDES
if test "$USE_WINSOCK" = 1; then
	AC_DEFINE(UB_ON_WINDOWS, 1, [Use win32 resources and API])
	AC_CHECK_HEADERS([iphlpapi.h],,, [AC_INCLUDES_DEFAULT
#include <windows.h>
	])
	AC_CHECK_TOOL(WINDRES, windres)
	if echo "$LIBS" | grep crypt32 >/dev/null; then
		LIBS="$LIBS -liphlpapi"
	else
		LIBS="$LIBS -liphlpapi -lcrypt32"
	fi
	WINAPPS="unbound-service-install.exe unbound-service-remove.exe anchor-update.exe"
	AC_SUBST(WINAPPS)
	WIN_DAEMON_SRC="winrc/win_svc.c winrc/w_inst.c"
	AC_SUBST(WIN_DAEMON_SRC)
	WIN_DAEMON_OBJ="win_svc.lo w_inst.lo"
	AC_SUBST(WIN_DAEMON_OBJ)
	WIN_DAEMON_OBJ_LINK="rsrc_unbound.o"
	AC_SUBST(WIN_DAEMON_OBJ_LINK)
	WIN_HOST_OBJ_LINK="rsrc_unbound_host.o"
	AC_SUBST(WIN_HOST_OBJ_LINK)
	WIN_UBANCHOR_OBJ_LINK="rsrc_unbound_anchor.o log.lo locks.lo"
	AC_SUBST(WIN_UBANCHOR_OBJ_LINK)
	WIN_CONTROL_OBJ_LINK="rsrc_unbound_control.o"
	AC_SUBST(WIN_CONTROL_OBJ_LINK)
	WIN_CHECKCONF_OBJ_LINK="rsrc_unbound_checkconf.o"
	AC_SUBST(WIN_CHECKCONF_OBJ_LINK)
	AC_DEFINE(__USE_MINGW_ANSI_STDIO, 1, [defined to use gcc ansi snprintf and sscanf that understands %lld when compiled for windows.])
fi
if test $ac_cv_func_getaddrinfo = no; then
	AC_LIBOBJ([fake-rfc2553])
fi
# check after getaddrinfo for its libraries
ACX_FUNC_IOCTLSOCKET

# see if daemon(3) exists, and if it is deprecated.
AC_CHECK_FUNCS([daemon])
if test $ac_cv_func_daemon = yes; then
	ACX_FUNC_DEPRECATED([daemon], [(void)daemon(0, 0);], [
#include <stdlib.h>
#include <unistd.h>
])
fi

AC_CHECK_MEMBERS([struct sockaddr_un.sun_len],,,[
AC_INCLUDES_DEFAULT
#ifdef HAVE_SYS_UN_H
#include <sys/un.h>
#endif
])
AC_CHECK_MEMBERS([struct in_pktinfo.ipi_spec_dst],,,[
AC_INCLUDES_DEFAULT
#if HAVE_SYS_PARAM_H
#include <sys/param.h>
#endif

#ifdef HAVE_SYS_SOCKET_H
#include <sys/socket.h>
#endif

#ifdef HAVE_SYS_UIO_H
#include <sys/uio.h>
#endif

#ifdef HAVE_NETINET_IN_H
#include <netinet/in.h>
#endif

#ifdef HAVE_NETINET_TCP_H
#include <netinet/tcp.h>
#endif

#ifdef HAVE_ARPA_INET_H
#include <arpa/inet.h>
#endif

#ifdef HAVE_WINSOCK2_H
#include <winsock2.h>
#endif

#ifdef HAVE_WS2TCPIP_H
#include <ws2tcpip.h>
#endif
])

AC_MSG_CHECKING([for htobe64])
AC_LINK_IFELSE([AC_LANG_PROGRAM([
#include <stdio.h>
#ifdef HAVE_ENDIAN_H
#  include <endian.h>
#endif
#ifdef HAVE_SYS_ENDIAN_H
#  include <sys/endian.h>
#endif
], [unsigned long long x = htobe64(0); printf("%u", (unsigned)x);])],
  AC_MSG_RESULT(yes)
  AC_DEFINE(HAVE_HTOBE64, 1, [If we have htobe64]),
  AC_MSG_RESULT(no))

AC_MSG_CHECKING([for be64toh])
AC_LINK_IFELSE([AC_LANG_PROGRAM([
#include <stdio.h>
#ifdef HAVE_ENDIAN_H
#  include <endian.h>
#endif
#ifdef HAVE_SYS_ENDIAN_H
#  include <sys/endian.h>
#endif
], [unsigned long long x = be64toh(0); printf("%u", (unsigned)x);])],
  AC_MSG_RESULT(yes)
  AC_DEFINE(HAVE_BE64TOH, 1, [If we have be64toh]),
  AC_MSG_RESULT(no))

AC_SEARCH_LIBS([setusercontext], [util])
AC_CHECK_FUNCS([tzset sigprocmask fcntl getpwnam endpwent getrlimit setrlimit setsid chroot kill chown sleep usleep random srandom recvmsg sendmsg writev socketpair glob initgroups strftime localtime_r setusercontext _beginthreadex endservent endprotoent fsync shmget accept4 getifaddrs if_nametoindex poll gettid])
AC_CHECK_FUNCS([setresuid],,[AC_CHECK_FUNCS([setreuid])])
AC_CHECK_FUNCS([setresgid],,[AC_CHECK_FUNCS([setregid])])

# check if setreuid en setregid fail, on MacOSX10.4(darwin8).
if echo $host_os | grep darwin8 > /dev/null; then
	AC_DEFINE(DARWIN_BROKEN_SETREUID, 1, [Define this if on macOSX10.4-darwin8 and setreuid and setregid do not work])
fi
AC_CHECK_DECLS([inet_pton,inet_ntop], [], [], [
AC_INCLUDES_DEFAULT
#ifdef HAVE_NETINET_IN_H
#include <netinet/in.h>
#endif

#ifdef HAVE_NETINET_TCP_H
#include <netinet/tcp.h>
#endif

#ifdef HAVE_ARPA_INET_H
#include <arpa/inet.h>
#endif

#ifdef HAVE_WINSOCK2_H
#include <winsock2.h>
#endif

#ifdef HAVE_WS2TCPIP_H
#include <ws2tcpip.h>
#endif
])
AC_REPLACE_FUNCS(inet_aton)
AC_REPLACE_FUNCS(inet_pton)
AC_REPLACE_FUNCS(inet_ntop)
AC_REPLACE_FUNCS(snprintf)
# test if snprintf return the proper length
if test "x$ac_cv_func_snprintf" = xyes; then
    if test c${cross_compiling} = cno; then
	AC_MSG_CHECKING([for correct snprintf return value])
	AC_RUN_IFELSE([AC_LANG_SOURCE(AC_INCLUDES_DEFAULT
[[
int main(void) { return !(snprintf(NULL, 0, "test") == 4); }
]])], [AC_MSG_RESULT(yes)], [
		AC_MSG_RESULT(no)
		AC_DEFINE([SNPRINTF_RET_BROKEN], [], [define if (v)snprintf does not return length needed, (but length used)])
		AC_LIBOBJ(snprintf)
	  ], [AC_MSG_RESULT(maybe)])
    fi
fi
AC_REPLACE_FUNCS(strlcat)
AC_REPLACE_FUNCS(strlcpy)
AC_REPLACE_FUNCS(memmove)
AC_REPLACE_FUNCS(gmtime_r)
AC_REPLACE_FUNCS(isblank)
AC_REPLACE_FUNCS(explicit_bzero)
dnl without CTIME, ARC4-functions and without reallocarray.
LIBOBJ_WITHOUT_CTIMEARC4="$LIBOBJS"
AC_SUBST(LIBOBJ_WITHOUT_CTIMEARC4)
AC_MSG_CHECKING([for reallocarray])
AC_LINK_IFELSE([AC_LANG_SOURCE(AC_INCLUDES_DEFAULT
[[
#ifndef _OPENBSD_SOURCE
#define _OPENBSD_SOURCE 1
#endif
#include <stdlib.h>
int main(void) {
	void* p = reallocarray(NULL, 10, 100);
	free(p);
	return 0;
}
]])], [AC_MSG_RESULT(yes)
	AC_DEFINE(HAVE_REALLOCARRAY, 1, [If we have reallocarray(3)])
], [
	AC_MSG_RESULT(no)
	AC_LIBOBJ(reallocarray)
])
AC_CHECK_DECLS([reallocarray])
if test "$USE_NSS" = "no"; then
	AC_REPLACE_FUNCS(arc4random)
	AC_REPLACE_FUNCS(arc4random_uniform)
	if test "$ac_cv_func_arc4random" = "no"; then
		AC_LIBOBJ(arc4_lock)
		AC_CHECK_FUNCS([getentropy],,[
		    if test "$USE_WINSOCK" = 1; then
			AC_LIBOBJ(getentropy_win)
		    else
			case "$host" in
			Darwin|*darwin*)
				AC_LIBOBJ(getentropy_osx)
			;;
			*solaris*|*sunos*|SunOS)
				AC_LIBOBJ(getentropy_solaris)
				AC_CHECK_HEADERS([sys/sha2.h],, [
					AC_CHECK_FUNCS([SHA512_Update],,[
						AC_LIBOBJ(sha512)
					])
				], [AC_INCLUDES_DEFAULT])
				if test "$ac_cv_header_sys_sha2_h" = "yes"; then
					# this lib needed for sha2 on solaris
					LIBS="$LIBS -lmd"
				fi
				AC_SEARCH_LIBS([clock_gettime], [rt])
			;;
			*freebsd*|*FreeBSD)
				AC_LIBOBJ(getentropy_freebsd)
			;;
			*linux*|Linux|*)
				AC_LIBOBJ(getentropy_linux)
				AC_CHECK_FUNCS([SHA512_Update],,[
					AC_DEFINE([COMPAT_SHA512], [1], [Do sha512 definitions in config.h])
					AC_LIBOBJ(sha512)
				])
				AC_CHECK_HEADERS([sys/sysctl.h],,, [AC_INCLUDES_DEFAULT])
				AC_CHECK_FUNCS([getauxval])
				AC_SEARCH_LIBS([clock_gettime], [rt])
			;;
			esac
		    fi
		])
	fi
fi
LIBOBJ_WITHOUT_CTIME="$LIBOBJS"
AC_SUBST(LIBOBJ_WITHOUT_CTIME)
AC_REPLACE_FUNCS(ctime_r)
AC_REPLACE_FUNCS(strsep)

AC_ARG_ENABLE(allsymbols, AS_HELP_STRING([--enable-allsymbols],[export all symbols from libunbound and link binaries to it, smaller install size but libunbound export table is polluted by internal symbols]))
case "$enable_allsymbols" in
	yes)
	COMMON_OBJ_ALL_SYMBOLS=""
	UBSYMS=""
	EXTRALINK="libunbound.la"
	AC_DEFINE(EXPORT_ALL_SYMBOLS, 1, [Define this if you enabled-allsymbols from libunbound to link binaries to it for smaller install size, but the libunbound export table is polluted by internal symbols])
	;;
	no|*)
	COMMON_OBJ_ALL_SYMBOLS='$(COMMON_OBJ)'
	UBSYMS='-export-symbols $(srcdir)/libunbound/ubsyms.def'
	EXTRALINK=""
	;;
esac
AC_SUBST(COMMON_OBJ_ALL_SYMBOLS)
AC_SUBST(EXTRALINK)
AC_SUBST(UBSYMS)
if test x_$enable_lock_checks = x_yes; then
	UBSYMS="-export-symbols clubsyms.def"
	cp ${srcdir}/libunbound/ubsyms.def clubsyms.def
	echo lock_protect >> clubsyms.def
	echo lock_unprotect >> clubsyms.def
	echo lock_get_mem >> clubsyms.def
	echo checklock_start >> clubsyms.def
	echo checklock_stop >> clubsyms.def
	echo checklock_lock >> clubsyms.def
	echo checklock_unlock >> clubsyms.def
	echo checklock_init >> clubsyms.def
	echo checklock_thrcreate >> clubsyms.def
	echo checklock_thrjoin >> clubsyms.def
fi

# check for dnstap if requested
dt_DNSTAP([$UNBOUND_RUN_DIR/dnstap.sock],
    [
        AC_DEFINE([USE_DNSTAP], [1], [Define to 1 to enable dnstap support])
        AC_SUBST([ENABLE_DNSTAP], [1])

        AC_SUBST([opt_dnstap_socket_path])
        ACX_ESCAPE_BACKSLASH($opt_dnstap_socket_path, hdr_dnstap_socket_path)
        AC_DEFINE_UNQUOTED(DNSTAP_SOCKET_PATH,
            ["$hdr_dnstap_socket_path"], [default dnstap socket path])
	AC_SUBST(DNSTAP_SOCKET_PATH,["$hdr_dnstap_socket_path"])
	AC_SUBST(DNSTAP_SOCKET_TESTBIN,['unbound-dnstap-socket$(EXEEXT)'])
        AC_SUBST([DNSTAP_SRC], ["dnstap/dnstap.c dnstap/dnstap.pb-c.c dnstap/dnstap_fstrm.c dnstap/dtstream.c"])
        AC_SUBST([DNSTAP_OBJ], ["dnstap.lo dnstap.pb-c.lo dnstap_fstrm.lo dtstream.lo"])
    ],
    [
        AC_SUBST([ENABLE_DNSTAP], [0])
    ]
)

# check for dnscrypt if requested
dnsc_DNSCRYPT([
        AC_DEFINE([USE_DNSCRYPT], [1], [Define to 1 to enable dnscrypt support])
        AC_SUBST([ENABLE_DNSCRYPT], [1])

        AC_SUBST([DNSCRYPT_SRC], ["dnscrypt/dnscrypt.c"])
        AC_SUBST([DNSCRYPT_OBJ], ["dnscrypt.lo"])
    ],
    [
        AC_SUBST([ENABLE_DNSCRYPT], [0])
    ]
)

# check for cachedb if requested
AC_ARG_ENABLE(cachedb, AS_HELP_STRING([--enable-cachedb],[enable cachedb module that can use external cache storage]))
# turn on cachedb when hiredis support is enabled.
if test "$found_libhiredis" = "yes"; then enable_cachedb="yes"; fi
case "$enable_cachedb" in
    yes)
    	AC_DEFINE([USE_CACHEDB], [1], [Define to 1 to use cachedb support])
	AC_SUBST([CACHEDB_SRC], ["cachedb/cachedb.c cachedb/redis.c"])
	AC_SUBST([CACHEDB_OBJ], ["cachedb.lo redis.lo"])
    	;;
    no|*)
    	# nothing
    	;;
esac

# check for ipsecmod if requested
AC_ARG_ENABLE(ipsecmod, AS_HELP_STRING([--enable-ipsecmod],[Enable ipsecmod module that facilitates opportunistic IPsec]))
case "$enable_ipsecmod" in
	yes)
		AC_DEFINE([USE_IPSECMOD], [1], [Define to 1 to use ipsecmod support.])
		IPSECMOD_OBJ="ipsecmod.lo ipsecmod-whitelist.lo"
		AC_SUBST(IPSECMOD_OBJ)
		IPSECMOD_HEADER='$(srcdir)/ipsecmod/ipsecmod.h $(srcdir)/ipsecmod/ipsecmod-whitelist.h'
		AC_SUBST(IPSECMOD_HEADER)
		;;
	no|*)
		# nothing
		;;
esac

# check for ipset if requested
AC_ARG_ENABLE(ipset, AS_HELP_STRING([--enable-ipset],[enable ipset module]))
case "$enable_ipset" in
    yes)
		AC_DEFINE([USE_IPSET], [1], [Define to 1 to use ipset support])
		IPSET_SRC="ipset/ipset.c"
		AC_SUBST(IPSET_SRC)
		IPSET_OBJ="ipset.lo"
		AC_SUBST(IPSET_OBJ)

<<<<<<< HEAD
		# mnl
		AC_ARG_WITH(libmnl, AS_HELP_STRING([--with-libmnl=path],[specify explicit path for libmnl.]),
			[ ],[ withval="yes" ])
		found_libmnl="no"
		AC_MSG_CHECKING(for libmnl)
		if test x_$withval = x_ -o x_$withval = x_yes; then
			withval="/usr/local /opt/local /usr/lib /usr/pkg /usr/sfw /usr"
		fi
		for dir in $withval ; do
			if test -f "$dir/include/libmnl/libmnl.h" -o -f "$dir/include/libmnl/libmnl/libmnl.h"; then
				found_libmnl="yes"
				dnl assume /usr is in default path.
				extralibmnl=""
				if test -f "$dir/include/libmnl/libmnl/libmnl.h"; then
					extralibmnl="/libmnl"
				fi
				if test "$dir" != "/usr" -o -n "$extralibmnl"; then
					CPPFLAGS="$CPPFLAGS -I$dir/include$extralibmnl"
				fi
				if test "$dir" != "/usr"; then
					LDFLAGS="$LDFLAGS -L$dir/lib"
				fi
				AC_MSG_RESULT(found in $dir)
				LIBS="$LIBS -lmnl"
				break;
			fi
		done
		if test x_$found_libmnl != x_yes; then
			AC_MSG_ERROR([Could not find libmnl, libmnl.h])
		fi
=======
		# BSD's pf
		AC_CHECK_HEADERS([net/pfvar.h], [], [
		  # mnl
		  AC_ARG_WITH(libmnl, AS_HELP_STRING([--with-libmnl=path],[specify explicit path for libmnl.]),
			  [ ],[ withval="yes" ])
		  found_libmnl="no"
		  AC_MSG_CHECKING(for libmnl)
		  if test x_$withval = x_ -o x_$withval = x_yes; then
			  withval="/usr/local /opt/local /usr/lib /usr/pkg /usr/sfw /usr"
		  fi
		  for dir in $withval ; do
			  if test -f "$dir/include/libmnl/libmnl.h"; then
				  found_libmnl="yes"
				  dnl assume /usr is in default path.
				  if test "$dir" != "/usr"; then
					  CPPFLAGS="$CPPFLAGS -I$dir/include"
					  LDFLAGS="$LDFLAGS -L$dir/lib"
				  fi
				  AC_MSG_RESULT(found in $dir)
				  LIBS="$LIBS -lmnl"
				  break;
			  fi
		  done
		  if test x_$found_libmnl != x_yes; then
			  AC_MSG_ERROR([Could not find libmnl, libmnl.h])
		  fi
		], [
		  #include <netinet/in.h>
		  #include <net/if.h>
		])
>>>>>>> 1d23e0c9
		;;
    no|*)
    	# nothing
		;;
esac
AC_ARG_ENABLE(explicit-port-randomisation, AS_HELP_STRING([--disable-explicit-port-randomisation],[disable explicit source port randomisation and rely on the kernel to provide random source ports]))
case "$enable_explicit_port_randomisation" in
	no)
		AC_DEFINE([DISABLE_EXPLICIT_PORT_RANDOMISATION], [1], [Define this to enable kernel based UDP source port randomization.])
		;;
	yes|*)
		;;
esac

if echo "$host" | $GREP -i -e linux >/dev/null; then
	AC_ARG_ENABLE(linux-ip-local-port-range, AS_HELP_STRING([--enable-linux-ip-local-port-range], [Define this to enable use of /proc/sys/net/ipv4/ip_local_port_range as a default outgoing port range. This is only for the libunbound on Linux and does not affect unbound resolving daemon itself. This may severely limit the number of available outgoing ports and thus decrease randomness. Define this only when the target system restricts (e.g. some of SELinux enabled distributions) the use of non-ephemeral ports.]))
	case "$enable_linux_ip_local_port_range" in
		yes)
			AC_DEFINE([USE_LINUX_IP_LOCAL_PORT_RANGE], [1], [Define this to enable use of /proc/sys/net/ipv4/ip_local_port_range as a default outgoing port range. This is only for the libunbound on Linux and does not affect unbound resolving daemon itself. This may severely limit the number of available outgoing ports and thus decrease randomness. Define this only when the target system restricts (e.g. some of SELinux enabled distributions) the use of non-ephemeral ports.])
			;;
		no|*)
			;;
	esac
fi


AC_MSG_CHECKING([if ${MAKE:-make} supports $< with implicit rule in scope])
# on openBSD, the implicit rule make $< work.
# on Solaris, it does not work ($? is changed sources, $^ lists dependencies).
# gmake works.
cat >conftest.make <<EOF
all:	conftest.lo

conftest.lo foo.lo bla.lo:
	if test -f "\$<"; then touch \$@; fi

.SUFFIXES: .lo
.c.lo:
	if test -f "\$<"; then touch \$@; fi

conftest.lo:        conftest.dir/conftest.c
EOF
mkdir conftest.dir
touch conftest.dir/conftest.c
rm -f conftest.lo conftest.c
${MAKE:-make} -f conftest.make >/dev/null
rm -f conftest.make conftest.c conftest.dir/conftest.c
rm -rf conftest.dir
if test ! -f conftest.lo; then
	AC_MSG_RESULT(no)
	SOURCEDETERMINE='echo "$^" | awk "-F " "{print \$$1;}" > .source'
	SOURCEFILE='`cat .source`'
else
	AC_MSG_RESULT(yes)
	SOURCEDETERMINE=':'
	SOURCEFILE='$<'
fi
rm -f conftest.lo
AC_SUBST(SOURCEDETERMINE)
AC_SUBST(SOURCEFILE)

# see if we want to build the library or everything
ALLTARGET="alltargets"
INSTALLTARGET="install-all"
AC_ARG_WITH(libunbound-only, AS_HELP_STRING([--with-libunbound-only],[do not build daemon and tool programs]),
	[
	if test "$withval" = "yes"; then
		ALLTARGET="lib"
		INSTALLTARGET="install-lib"
	fi
])
if test $ALLTARGET = "alltargets"; then
	if test $USE_NSS = "yes"; then
		AC_MSG_ERROR([--with-nss can only be used in combination with --with-libunbound-only.])
	fi
	if test $USE_NETTLE = "yes"; then
		AC_MSG_ERROR([--with-nettle can only be used in combination with --with-libunbound-only.])
	fi
fi

AC_SUBST(ALLTARGET)
AC_SUBST(INSTALLTARGET)

ACX_STRIP_EXT_FLAGS
if test -n "$LATE_LDFLAGS"; then
  LDFLAGS="$LATE_LDFLAGS $LDFLAGS"
fi
# remove start spaces
LDFLAGS=`echo "$LDFLAGS"|sed -e 's/^ *//'`
LIBS=`echo "$LIBS"|sed -e 's/^ *//'`

AC_DEFINE_UNQUOTED([MAXSYSLOGMSGLEN], [10240], [Define to the maximum message length to pass to syslog.])

AH_BOTTOM(
dnl this must be first AH_CONFIG, to define the flags before any includes.
AHX_CONFIG_EXT_FLAGS

dnl includes
[
#ifndef _OPENBSD_SOURCE
#define _OPENBSD_SOURCE 1
#endif

#ifndef UNBOUND_DEBUG
# ifndef NDEBUG
#  define NDEBUG
# endif
#endif

/** Use small-ldns codebase */
#define USE_SLDNS 1
#ifdef HAVE_SSL
#  define LDNS_BUILD_CONFIG_HAVE_SSL 1
#endif

#include <stdio.h>
#include <string.h>
#include <unistd.h>
#include <assert.h>

#if STDC_HEADERS
#include <stdlib.h>
#include <stddef.h>
#endif

#ifdef HAVE_STDARG_H
#include <stdarg.h>
#endif

#ifdef HAVE_STDINT_H
#include <stdint.h>
#endif

#include <errno.h>

#if HAVE_SYS_PARAM_H
#include <sys/param.h>
#endif

#ifdef HAVE_SYS_SOCKET_H
#include <sys/socket.h>
#endif

#ifdef HAVE_SYS_UIO_H
#include <sys/uio.h>
#endif

#ifdef HAVE_NETINET_IN_H
#include <netinet/in.h>
#endif

#ifdef HAVE_NETINET_TCP_H
#include <netinet/tcp.h>
#endif

#ifdef HAVE_ARPA_INET_H
#include <arpa/inet.h>
#endif

#ifdef HAVE_WINSOCK2_H
#include <winsock2.h>
#endif

#ifdef HAVE_WS2TCPIP_H
#include <ws2tcpip.h>
#endif

#if !defined(USE_WINSOCK) || !defined(HAVE_SNPRINTF) || defined(SNPRINTF_RET_BROKEN) || defined(__USE_MINGW_ANSI_STDIO)
#define ARG_LL "%ll"
#else
#define ARG_LL "%I64"
#endif

#ifndef AF_LOCAL
#define AF_LOCAL AF_UNIX
#endif
]

AHX_CONFIG_FORMAT_ATTRIBUTE
AHX_CONFIG_UNUSED_ATTRIBUTE
AHX_CONFIG_FSEEKO
AHX_CONFIG_MAXHOSTNAMELEN
#if !defined(HAVE_SNPRINTF) || defined(SNPRINTF_RET_BROKEN)
#define snprintf snprintf_unbound
#define vsnprintf vsnprintf_unbound
#include <stdarg.h>
int snprintf (char *str, size_t count, const char *fmt, ...);
int vsnprintf (char *str, size_t count, const char *fmt, va_list arg);
#endif /* HAVE_SNPRINTF or SNPRINTF_RET_BROKEN */
AHX_CONFIG_INET_PTON(unbound)
AHX_CONFIG_INET_NTOP(unbound)
AHX_CONFIG_INET_ATON(unbound)
AHX_CONFIG_MEMMOVE(unbound)
AHX_CONFIG_STRLCAT(unbound)
AHX_CONFIG_STRLCPY(unbound)
AHX_CONFIG_GMTIME_R(unbound)
AHX_CONFIG_REALLOCARRAY(unbound)
AHX_CONFIG_W32_SLEEP
AHX_CONFIG_W32_USLEEP
AHX_CONFIG_W32_RANDOM
AHX_CONFIG_W32_SRANDOM
AHX_CONFIG_W32_FD_SET_T
AHX_CONFIG_IPV6_MIN_MTU
AHX_MEMCMP_BROKEN(unbound)

[
#ifndef HAVE_CTIME_R
#define ctime_r unbound_ctime_r
char *ctime_r(const time_t *timep, char *buf);
#endif

#ifndef HAVE_STRSEP
#define strsep unbound_strsep
char *strsep(char **stringp, const char *delim);
#endif

#ifndef HAVE_ISBLANK
#define isblank unbound_isblank
int isblank(int c);
#endif

#ifndef HAVE_EXPLICIT_BZERO
#define explicit_bzero unbound_explicit_bzero
void explicit_bzero(void* buf, size_t len);
#endif

#if defined(HAVE_INET_NTOP) && !HAVE_DECL_INET_NTOP
const char *inet_ntop(int af, const void *src, char *dst, size_t size);
#endif

#if defined(HAVE_INET_PTON) && !HAVE_DECL_INET_PTON
int inet_pton(int af, const char* src, void* dst);
#endif

#if !defined(HAVE_STRPTIME) || !defined(STRPTIME_WORKS)
#define strptime unbound_strptime
struct tm;
char *strptime(const char *s, const char *format, struct tm *tm);
#endif

#if !HAVE_DECL_REALLOCARRAY
void *reallocarray(void *ptr, size_t nmemb, size_t size);
#endif

#ifdef HAVE_LIBBSD
#include <bsd/string.h>
#include <bsd/stdlib.h>
#endif

#ifdef HAVE_LIBRESSL
#  if !HAVE_DECL_STRLCPY
size_t strlcpy(char *dst, const char *src, size_t siz);
#  endif
#  if !HAVE_DECL_STRLCAT
size_t strlcat(char *dst, const char *src, size_t siz);
#  endif
#  if !HAVE_DECL_ARC4RANDOM && defined(HAVE_ARC4RANDOM)
uint32_t arc4random(void);
#  endif
#  if !HAVE_DECL_ARC4RANDOM_UNIFORM && defined(HAVE_ARC4RANDOM_UNIFORM)
uint32_t arc4random_uniform(uint32_t upper_bound);
#  endif
#endif /* HAVE_LIBRESSL */
#ifndef HAVE_ARC4RANDOM
int getentropy(void* buf, size_t len);
uint32_t arc4random(void);
void arc4random_buf(void* buf, size_t n);
void _ARC4_LOCK(void);
void _ARC4_UNLOCK(void);
void _ARC4_LOCK_DESTROY(void);
#endif
#ifndef HAVE_ARC4RANDOM_UNIFORM
uint32_t arc4random_uniform(uint32_t upper_bound);
#endif
#ifdef COMPAT_SHA512
#ifndef SHA512_DIGEST_LENGTH
#define SHA512_BLOCK_LENGTH		128
#define SHA512_DIGEST_LENGTH		64
#define SHA512_DIGEST_STRING_LENGTH	(SHA512_DIGEST_LENGTH * 2 + 1)
typedef struct _SHA512_CTX {
	uint64_t	state[8];
	uint64_t	bitcount[2];
	uint8_t	buffer[SHA512_BLOCK_LENGTH];
} SHA512_CTX;
#endif /* SHA512_DIGEST_LENGTH */
void SHA512_Init(SHA512_CTX*);
void SHA512_Update(SHA512_CTX*, void*, size_t);
void SHA512_Final(uint8_t[SHA512_DIGEST_LENGTH], SHA512_CTX*);
unsigned char *SHA512(void* data, unsigned int data_len, unsigned char *digest);
#endif /* COMPAT_SHA512 */



#if defined(HAVE_EVENT_H) && !defined(HAVE_EVENT_BASE_ONCE) && !(defined(HAVE_EV_LOOP) || defined(HAVE_EV_DEFAULT_LOOP)) && (defined(HAVE_PTHREAD) || defined(HAVE_SOLARIS_THREADS))
   /* using version of libevent that is not threadsafe. */
#  define LIBEVENT_SIGNAL_PROBLEM 1
#endif

#ifndef CHECKED_INET6
#  define CHECKED_INET6
#  ifdef AF_INET6
#    define INET6
#  else
#    define AF_INET6        28
#  endif
#endif /* CHECKED_INET6 */

#ifndef HAVE_GETADDRINFO
struct sockaddr_storage;
#include "compat/fake-rfc2553.h"
#endif

#ifdef UNBOUND_ALLOC_STATS
#  define malloc(s) unbound_stat_malloc_log(s, __FILE__, __LINE__, __func__)
#  define calloc(n,s) unbound_stat_calloc_log(n, s, __FILE__, __LINE__, __func__)
#  define free(p) unbound_stat_free_log(p, __FILE__, __LINE__, __func__)
#  define realloc(p,s) unbound_stat_realloc_log(p, s, __FILE__, __LINE__, __func__)
void *unbound_stat_malloc(size_t size);
void *unbound_stat_calloc(size_t nmemb, size_t size);
void unbound_stat_free(void *ptr);
void *unbound_stat_realloc(void *ptr, size_t size);
void *unbound_stat_malloc_log(size_t size, const char* file, int line,
	const char* func);
void *unbound_stat_calloc_log(size_t nmemb, size_t size, const char* file,
	int line, const char* func);
void unbound_stat_free_log(void *ptr, const char* file, int line,
	const char* func);
void *unbound_stat_realloc_log(void *ptr, size_t size, const char* file,
	int line, const char* func);
#elif defined(UNBOUND_ALLOC_LITE)
#  include "util/alloc.h"
#endif /* UNBOUND_ALLOC_LITE and UNBOUND_ALLOC_STATS */

/** default port for DNS traffic. */
#define UNBOUND_DNS_PORT 53
/** default port for DNS over TLS traffic. */
#define UNBOUND_DNS_OVER_TLS_PORT 853
/** default port for DNS over HTTPS traffic. */
#define UNBOUND_DNS_OVER_HTTPS_PORT 443
/** default port for unbound control traffic, registered port with IANA,
    ub-dns-control  8953/tcp    unbound dns nameserver control */
#define UNBOUND_CONTROL_PORT 8953
/** the version of unbound-control that this software implements */
#define UNBOUND_CONTROL_VERSION 1

])

dnl if we build from source tree, the man pages need @date@ and @version@
dnl if this is a distro tarball, that was already done by makedist.sh
AC_SUBST(version, [VERSION_MAJOR.VERSION_MINOR.VERSION_MICRO])
AC_SUBST(date, [`date +'%b %e, %Y'`])

AC_CONFIG_FILES([Makefile doc/example.conf doc/libunbound.3 doc/unbound.8 doc/unbound-anchor.8 doc/unbound-checkconf.8 doc/unbound.conf.5 doc/unbound-control.8 doc/unbound-host.1 smallapp/unbound-control-setup.sh dnstap/dnstap_config.h dnscrypt/dnscrypt_config.h contrib/libunbound.pc contrib/unbound.socket contrib/unbound.service contrib/unbound_portable.service])
AC_CONFIG_HEADERS([config.h])
AC_OUTPUT<|MERGE_RESOLUTION|>--- conflicted
+++ resolved
@@ -1931,16 +1931,17 @@
 		IPSET_OBJ="ipset.lo"
 		AC_SUBST(IPSET_OBJ)
 
-<<<<<<< HEAD
-		# mnl
-		AC_ARG_WITH(libmnl, AS_HELP_STRING([--with-libmnl=path],[specify explicit path for libmnl.]),
+		# BSD's pf
+		AC_CHECK_HEADERS([net/pfvar.h], [], [
+		    # mnl
+		    AC_ARG_WITH(libmnl, AS_HELP_STRING([--with-libmnl=path],[specify explicit path for libmnl.]),
 			[ ],[ withval="yes" ])
-		found_libmnl="no"
-		AC_MSG_CHECKING(for libmnl)
-		if test x_$withval = x_ -o x_$withval = x_yes; then
+		    found_libmnl="no"
+		    AC_MSG_CHECKING(for libmnl)
+		    if test x_$withval = x_ -o x_$withval = x_yes; then
 			withval="/usr/local /opt/local /usr/lib /usr/pkg /usr/sfw /usr"
-		fi
-		for dir in $withval ; do
+		    fi
+		    for dir in $withval ; do
 			if test -f "$dir/include/libmnl/libmnl.h" -o -f "$dir/include/libmnl/libmnl/libmnl.h"; then
 				found_libmnl="yes"
 				dnl assume /usr is in default path.
@@ -1958,42 +1959,14 @@
 				LIBS="$LIBS -lmnl"
 				break;
 			fi
-		done
-		if test x_$found_libmnl != x_yes; then
-			AC_MSG_ERROR([Could not find libmnl, libmnl.h])
-		fi
-=======
-		# BSD's pf
-		AC_CHECK_HEADERS([net/pfvar.h], [], [
-		  # mnl
-		  AC_ARG_WITH(libmnl, AS_HELP_STRING([--with-libmnl=path],[specify explicit path for libmnl.]),
-			  [ ],[ withval="yes" ])
-		  found_libmnl="no"
-		  AC_MSG_CHECKING(for libmnl)
-		  if test x_$withval = x_ -o x_$withval = x_yes; then
-			  withval="/usr/local /opt/local /usr/lib /usr/pkg /usr/sfw /usr"
-		  fi
-		  for dir in $withval ; do
-			  if test -f "$dir/include/libmnl/libmnl.h"; then
-				  found_libmnl="yes"
-				  dnl assume /usr is in default path.
-				  if test "$dir" != "/usr"; then
-					  CPPFLAGS="$CPPFLAGS -I$dir/include"
-					  LDFLAGS="$LDFLAGS -L$dir/lib"
-				  fi
-				  AC_MSG_RESULT(found in $dir)
-				  LIBS="$LIBS -lmnl"
-				  break;
-			  fi
-		  done
-		  if test x_$found_libmnl != x_yes; then
+		    done
+		    if test x_$found_libmnl != x_yes; then
 			  AC_MSG_ERROR([Could not find libmnl, libmnl.h])
-		  fi
+		    fi
 		], [
 		  #include <netinet/in.h>
 		  #include <net/if.h>
 		])
->>>>>>> 1d23e0c9
 		;;
     no|*)
     	# nothing
