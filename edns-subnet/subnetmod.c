/*
 * edns-subnet/subnetmod.c - edns subnet module. Must be called before validator
 * and iterator.
 *
 * Copyright (c) 2013, NLnet Labs. All rights reserved.
 *
 * This software is open source.
 * 
 * Redistribution and use in source and binary forms, with or without
 * modification, are permitted provided that the following conditions
 * are met:
 * 
 * Redistributions of source code must retain the above copyright notice,
 * this list of conditions and the following disclaimer.
 * 
 * Redistributions in binary form must reproduce the above copyright notice,
 * this list of conditions and the following disclaimer in the documentation
 * and/or other materials provided with the distribution.
 * 
 * Neither the name of the NLNET LABS nor the names of its contributors may
 * be used to endorse or promote products derived from this software without
 * specific prior written permission.
 * 
 * THIS SOFTWARE IS PROVIDED BY THE COPYRIGHT HOLDERS AND CONTRIBUTORS
 * "AS IS" AND ANY EXPRESS OR IMPLIED WARRANTIES, INCLUDING, BUT NOT
 * LIMITED TO, THE IMPLIED WARRANTIES OF MERCHANTABILITY AND FITNESS FOR
 * A PARTICULAR PURPOSE ARE DISCLAIMED. IN NO EVENT SHALL THE COPYRIGHT
 * HOLDER OR CONTRIBUTORS BE LIABLE FOR ANY DIRECT, INDIRECT, INCIDENTAL,
 * SPECIAL, EXEMPLARY, OR CONSEQUENTIAL DAMAGES (INCLUDING, BUT NOT LIMITED
 * TO, PROCUREMENT OF SUBSTITUTE GOODS OR SERVICES; LOSS OF USE, DATA, OR
 * PROFITS; OR BUSINESS INTERRUPTION) HOWEVER CAUSED AND ON ANY THEORY OF
 * LIABILITY, WHETHER IN CONTRACT, STRICT LIABILITY, OR TORT (INCLUDING
 * NEGLIGENCE OR OTHERWISE) ARISING IN ANY WAY OUT OF THE USE OF THIS
 * SOFTWARE, EVEN IF ADVISED OF THE POSSIBILITY OF SUCH DAMAGE.
 */
 /**
 * \file
 * subnet module for unbound.
 */

#include "config.h"

#ifdef CLIENT_SUBNET /* keeps splint happy */

#include "edns-subnet/subnetmod.h"
#include "edns-subnet/edns-subnet.h"
#include "edns-subnet/addrtree.h"
#include "edns-subnet/subnet-whitelist.h"

#include "services/mesh.h"
#include "services/cache/dns.h"
#include "util/module.h"
#include "util/regional.h"
#include "util/storage/slabhash.h"
#include "util/config_file.h"
#include "util/data/msgreply.h"
#include "sldns/sbuffer.h"
#include "sldns/wire2str.h"
#include "iterator/iter_utils.h"

/** externally called */
void 
subnet_data_delete(void *d, void *ATTR_UNUSED(arg))
{
	struct subnet_msg_cache_data *r;
	r = (struct subnet_msg_cache_data*)d;
	addrtree_delete(r->tree4);
	addrtree_delete(r->tree6);
	free(r);
}

/** externally called */
size_t 
msg_cache_sizefunc(void *k, void *d)
{
	struct msgreply_entry *q = (struct msgreply_entry*)k;
	struct subnet_msg_cache_data *r = (struct subnet_msg_cache_data*)d;
	size_t s = sizeof(struct msgreply_entry) 
		+ sizeof(struct subnet_msg_cache_data)
		+ q->key.qname_len + lock_get_mem(&q->entry.lock);
	s += addrtree_size(r->tree4);
	s += addrtree_size(r->tree6);
	return s;
}

/** new query for ecs module */
static int
subnet_new_qstate(struct module_qstate *qstate, int id)
{
	struct subnet_qstate *sq = (struct subnet_qstate*)regional_alloc(
		qstate->region, sizeof(struct subnet_qstate));
	if(!sq) 
		return 0;
	qstate->minfo[id] = sq;
	memset(sq, 0, sizeof(*sq));
	sq->started_no_cache_store = qstate->no_cache_store;
	sq->started_no_cache_lookup = qstate->no_cache_lookup;
	return 1;
}

/** Add ecs struct to edns list, after parsing it to wire format. */
void
subnet_ecs_opt_list_append(struct ecs_data* ecs, struct edns_option** list,
	struct module_qstate *qstate, struct regional *region)
{
	size_t sn_octs, sn_octs_remainder;
	sldns_buffer* buf = qstate->env->scratch_buffer;

	if(ecs->subnet_validdata) {
		log_assert(ecs->subnet_addr_fam == EDNSSUBNET_ADDRFAM_IP4 || 
			ecs->subnet_addr_fam == EDNSSUBNET_ADDRFAM_IP6);
		log_assert(ecs->subnet_addr_fam != EDNSSUBNET_ADDRFAM_IP4 || 
			ecs->subnet_source_mask <=  INET_SIZE*8);
		log_assert(ecs->subnet_addr_fam != EDNSSUBNET_ADDRFAM_IP6 || 
			ecs->subnet_source_mask <= INET6_SIZE*8);

		sn_octs = ecs->subnet_source_mask / 8;
		sn_octs_remainder =
			(size_t)((ecs->subnet_source_mask % 8)>0?1:0);
		
		log_assert(sn_octs + sn_octs_remainder <= INET6_SIZE);
		
		sldns_buffer_clear(buf);
		sldns_buffer_write_u16(buf, ecs->subnet_addr_fam);
		sldns_buffer_write_u8(buf, ecs->subnet_source_mask);
		sldns_buffer_write_u8(buf, ecs->subnet_scope_mask);
		sldns_buffer_write(buf, ecs->subnet_addr, sn_octs);
		if(sn_octs_remainder)
			sldns_buffer_write_u8(buf, ecs->subnet_addr[sn_octs] & 
				~(0xFF >> (ecs->subnet_source_mask % 8)));
		sldns_buffer_flip(buf);

		edns_opt_list_append(list,
				qstate->env->cfg->client_subnet_opcode,
				sn_octs + sn_octs_remainder + 4,
				sldns_buffer_begin(buf), region);
	}
}

int ecs_whitelist_check(struct query_info* qinfo,
	uint16_t ATTR_UNUSED(flags), struct module_qstate* qstate,
	struct sockaddr_storage* addr, socklen_t addrlen,
	uint8_t* ATTR_UNUSED(zone), size_t ATTR_UNUSED(zonelen),
	struct regional *region, int id, void* ATTR_UNUSED(cbargs))
{
	struct subnet_qstate *sq;
	struct subnet_env *sn_env;
	
	if(!(sq=(struct subnet_qstate*)qstate->minfo[id]))
		return 1;
	sn_env = (struct subnet_env*)qstate->env->modinfo[id];

	/* Cache by default, might be disabled after parsing EDNS option
	 * received from nameserver. */
	if(!iter_stub_fwd_no_cache(qstate, &qstate->qinfo, NULL, NULL)) {
		qstate->no_cache_store = 0;
	}

	if(sq->ecs_server_out.subnet_validdata && ((sq->subnet_downstream &&
		qstate->env->cfg->client_subnet_always_forward) ||
		ecs_is_whitelisted(sn_env->whitelist, 
		addr, addrlen, qinfo->qname, qinfo->qname_len,
		qinfo->qclass))) {
		/* Address on whitelist or client query contains ECS option, we
		 * want to sent out ECS. Only add option if it is not already
		 * set. */
		if(!edns_opt_list_find(qstate->edns_opts_back_out,
			qstate->env->cfg->client_subnet_opcode)) {
			subnet_ecs_opt_list_append(&sq->ecs_server_out,
				&qstate->edns_opts_back_out, qstate, region);
		}
		sq->subnet_sent = 1;
	}
	else {
		/* Outgoing ECS option is set, but we don't want to sent it to
		 * this address, remove option. */
		if(edns_opt_list_find(qstate->edns_opts_back_out,
			qstate->env->cfg->client_subnet_opcode)) {
			edns_opt_list_remove(&qstate->edns_opts_back_out,
				qstate->env->cfg->client_subnet_opcode);
		}
		sq->subnet_sent = 0;
	}
	return 1;
}


void
subnet_markdel(void* key)
{
	struct msgreply_entry *e = (struct msgreply_entry*)key;
	e->key.qtype = 0;
	e->key.qclass = 0;
}

int
subnetmod_init(struct module_env *env, int id)
{
	struct subnet_env *sn_env = (struct subnet_env*)calloc(1,
		sizeof(struct subnet_env));
	if(!sn_env) {
		log_err("malloc failure");
		return 0;
	}
	alloc_init(&sn_env->alloc, NULL, 0);
	env->modinfo[id] = (void*)sn_env;

	/* Warn that serve-expired and prefetch do not work with the subnet
	 * module cache. */
	if(env->cfg->serve_expired)
		log_warn(
			"subnetcache: serve-expired is set but not working "
			"for data originating from the subnet module cache.");
	if(env->cfg->prefetch)
		log_warn(
			"subnetcache: prefetch is set but not working "
			"for data originating from the subnet module cache.");
	/* Copy msg_cache settings */
	sn_env->subnet_msg_cache = slabhash_create(env->cfg->msg_cache_slabs,
		HASH_DEFAULT_STARTARRAY, env->cfg->msg_cache_size,
		msg_cache_sizefunc, query_info_compare, query_entry_delete,
		subnet_data_delete, NULL);
	slabhash_setmarkdel(sn_env->subnet_msg_cache, &subnet_markdel);
	if(!sn_env->subnet_msg_cache) {
		log_err("subnetcache: could not create cache");
		free(sn_env);
		env->modinfo[id] = NULL;
		return 0;
	}
	/* whitelist for edns subnet capable servers */
	sn_env->whitelist = ecs_whitelist_create();
	if(!sn_env->whitelist ||
		!ecs_whitelist_apply_cfg(sn_env->whitelist, env->cfg)) {
		log_err("subnetcache: could not create ECS whitelist");
		slabhash_delete(sn_env->subnet_msg_cache);
		free(sn_env);
		env->modinfo[id] = NULL;
		return 0;
	}

	verbose(VERB_QUERY, "subnetcache: option registered (%d)",
		env->cfg->client_subnet_opcode);
	/* Create new mesh state for all queries. */
	env->unique_mesh = 1;
	if(!edns_register_option(env->cfg->client_subnet_opcode,
		env->cfg->client_subnet_always_forward /* bypass cache */,
		1 /* no aggregation */, env)) {
		log_err("subnetcache: could not register opcode");
		ecs_whitelist_delete(sn_env->whitelist);
		slabhash_delete(sn_env->subnet_msg_cache);
		free(sn_env);
		env->modinfo[id] = NULL;
		return 0;
	}
	inplace_cb_register((void*)ecs_whitelist_check, inplace_cb_query, NULL,
		env, id);
	inplace_cb_register((void*)ecs_edns_back_parsed,
		inplace_cb_edns_back_parsed, NULL, env, id);
	inplace_cb_register((void*)ecs_query_response,
		inplace_cb_query_response, NULL, env, id);
	lock_rw_init(&sn_env->biglock);
	return 1;
}

void
subnetmod_deinit(struct module_env *env, int id)
{
	struct subnet_env *sn_env;
	if(!env || !env->modinfo[id])
		return;
	sn_env = (struct subnet_env*)env->modinfo[id];
	lock_rw_destroy(&sn_env->biglock);
	inplace_cb_delete(env, inplace_cb_edns_back_parsed, id);
	inplace_cb_delete(env, inplace_cb_query, id);
	inplace_cb_delete(env, inplace_cb_query_response, id);
	ecs_whitelist_delete(sn_env->whitelist);
	slabhash_delete(sn_env->subnet_msg_cache);
	alloc_clear(&sn_env->alloc);
	free(sn_env);
	env->modinfo[id] = NULL;
}

/** Tells client that upstream has no/improper support */
static void
cp_edns_bad_response(struct ecs_data *target, struct ecs_data *source)
{
	target->subnet_scope_mask  = 0;
	target->subnet_source_mask = source->subnet_source_mask;
	target->subnet_addr_fam    = source->subnet_addr_fam;
	memcpy(target->subnet_addr, source->subnet_addr, INET6_SIZE);
	target->subnet_validdata = 1;
}

static void
delfunc(void *envptr, void *elemptr) {
	struct reply_info *elem = (struct reply_info *)elemptr;
	struct subnet_env *env = (struct subnet_env *)envptr;
	reply_info_parsedelete(elem, &env->alloc);
}

static size_t
sizefunc(void *elemptr) {
	struct reply_info *elem  = (struct reply_info *)elemptr;
	return sizeof (struct reply_info) - sizeof (struct rrset_ref)
		+ elem->rrset_count * sizeof (struct rrset_ref)
		+ elem->rrset_count * sizeof (struct ub_packed_rrset_key *);
}

/**
 * Select tree from cache entry based on edns data.
 * If for address family not present it will create a new one.
 * NULL on failure to create. */
static struct addrtree* 
get_tree(struct subnet_msg_cache_data *data, struct ecs_data *edns, 
	struct subnet_env *env, struct config_file* cfg)
{
	struct addrtree *tree;
	if (edns->subnet_addr_fam == EDNSSUBNET_ADDRFAM_IP4) {
		if (!data->tree4)
			data->tree4 = addrtree_create(
				cfg->max_client_subnet_ipv4, &delfunc,
				&sizefunc, env, cfg->max_ecs_tree_size_ipv4);
		tree = data->tree4;
	} else {
		if (!data->tree6)
			data->tree6 = addrtree_create(
				cfg->max_client_subnet_ipv6, &delfunc,
				&sizefunc, env, cfg->max_ecs_tree_size_ipv6);
		tree = data->tree6;
	}
	return tree;
}

static void
update_cache(struct module_qstate *qstate, int id)
{
	struct msgreply_entry *mrep_entry;
	struct addrtree *tree;
	struct reply_info *rep;
	struct query_info qinf;
	struct subnet_env *sne = qstate->env->modinfo[id];
	struct subnet_qstate *sq = (struct subnet_qstate*)qstate->minfo[id];
	struct slabhash *subnet_msg_cache = sne->subnet_msg_cache;
	struct ecs_data *edns = &sq->ecs_client_in;
	size_t i;
<<<<<<< HEAD
	int only_match_scope_zero;

	/* We already calculated hash upon lookup (lookup_and_reply) if we were
	 * allowed to look in the ECS cache */
	hashvalue_type h = qstate->minfo[id] &&
		((struct subnet_qstate*)qstate->minfo[id])->qinfo_hash_calculated?
		((struct subnet_qstate*)qstate->minfo[id])->qinfo_hash :
		query_info_hash(&qstate->qinfo, qstate->query_flags);
=======
	hashvalue_type h;
	struct lruhash_entry* lru_entry;
	int need_to_insert;

	/* qinfo_hash is not set if it is prefetch request */
	if (qstate->minfo[id] && ((struct subnet_qstate*)qstate->minfo[id])->qinfo_hash) {
		h = ((struct subnet_qstate*)qstate->minfo[id])->qinfo_hash;
	} else {
		h = query_info_hash(&qstate->qinfo, qstate->query_flags);
	}

>>>>>>> 40e47bf7
	/* Step 1, general qinfo lookup */
	lru_entry = slabhash_lookup(subnet_msg_cache, h,
		&qstate->qinfo, 1);
	need_to_insert = (lru_entry == NULL);
	if (!lru_entry) {
		void* data = calloc(1,
			sizeof(struct subnet_msg_cache_data));
		if(!data) {
			log_err("malloc failed");
			return;
		}
		qinf = qstate->qinfo;
		qinf.qname = memdup(qstate->qinfo.qname,
			qstate->qinfo.qname_len);
		if(!qinf.qname) {
			free(data);
			log_err("memdup failed");
			return;
		}
		mrep_entry = query_info_entrysetup(&qinf, data, h);
		free(qinf.qname); /* if qname 'consumed', it is set to NULL */
		if (!mrep_entry) {
			free(data);
			log_err("query_info_entrysetup failed");
			return;
		}
		lru_entry = &mrep_entry->entry;
		lock_rw_wrlock(&lru_entry->lock);
	}
	/* lru_entry->lock is locked regardless of how we got here,
	 * either from the slabhash_lookup, or above in the new allocated */
	/* Step 2, find the correct tree */
	if (!(tree = get_tree(lru_entry->data, edns, sne, qstate->env->cfg))) {
		lock_rw_unlock(&lru_entry->lock);
		log_err("subnetcache: cache insertion failed");
		return;
	}
	lock_quick_lock(&sne->alloc.lock);
	rep = reply_info_copy(qstate->return_msg->rep, &sne->alloc, NULL);
	lock_quick_unlock(&sne->alloc.lock);
	if (!rep) {
		lock_rw_unlock(&lru_entry->lock);
		log_err("subnetcache: cache insertion failed");
		return;
	}

	/* store RRsets */
	for(i=0; i<rep->rrset_count; i++) {
		rep->ref[i].key = rep->rrsets[i];
		rep->ref[i].id = rep->rrsets[i]->id;
	}
	reply_info_set_ttls(rep, *qstate->env->now);
	rep->flags |= (BIT_RA | BIT_QR); /* fix flags to be sensible for */
	rep->flags &= ~(BIT_AA | BIT_CD);/* a reply based on the cache   */
	if(edns->subnet_source_mask == 0 && edns->subnet_scope_mask == 0)
		only_match_scope_zero = 1;
	else only_match_scope_zero = 0;
	addrtree_insert(tree, (addrkey_t*)edns->subnet_addr, 
		edns->subnet_source_mask, sq->max_scope, rep,
		rep->ttl, *qstate->env->now, only_match_scope_zero);

	lock_rw_unlock(&lru_entry->lock);
	if (need_to_insert) {
		slabhash_insert(subnet_msg_cache, h, lru_entry, lru_entry->data,
			NULL);
	}
}

/** Lookup in cache and reply true iff reply is sent. */
static int
lookup_and_reply(struct module_qstate *qstate, int id, struct subnet_qstate *sq, int prefetch)
{
	struct lruhash_entry *e;
	struct module_env *env = qstate->env;
	struct subnet_env *sne = (struct subnet_env*)env->modinfo[id];
	hashvalue_type h = query_info_hash(&qstate->qinfo, qstate->query_flags);
	struct subnet_msg_cache_data *data;
	struct ecs_data *ecs = &sq->ecs_client_in;
	struct addrtree *tree;
	struct addrnode *node;
	uint8_t scope;

	memset(&sq->ecs_client_out, 0, sizeof(sq->ecs_client_out));

	if (sq) {
		sq->qinfo_hash = h; /* Might be useful on cache miss */
		sq->qinfo_hash_calculated = 1;
	}
	e = slabhash_lookup(sne->subnet_msg_cache, h, &qstate->qinfo, 1);
	if (!e) return 0; /* qinfo not in cache */
	data = e->data;
	tree = (ecs->subnet_addr_fam == EDNSSUBNET_ADDRFAM_IP4)?
		data->tree4 : data->tree6;
	if (!tree) { /* qinfo in cache but not for this family */
		lock_rw_unlock(&e->lock);
		return 0;
	}
	node = addrtree_find(tree, (addrkey_t*)ecs->subnet_addr, 
		ecs->subnet_source_mask, *env->now);
	if (!node) { /* plain old cache miss */
		lock_rw_unlock(&e->lock);
		return 0;
	}

	qstate->return_msg = tomsg(NULL, &qstate->qinfo,
		(struct reply_info *)node->elem, qstate->region, *env->now, 0,
		env->scratch);
	scope = (uint8_t)node->scope;
	lock_rw_unlock(&e->lock);
	
	if (!qstate->return_msg) { /* Failed allocation or expired TTL */
		return 0;
	}
	
	if (sq->subnet_downstream) { /* relay to interested client */
		sq->ecs_client_out.subnet_scope_mask = scope;
		sq->ecs_client_out.subnet_addr_fam = ecs->subnet_addr_fam;
		sq->ecs_client_out.subnet_source_mask = ecs->subnet_source_mask;
		memcpy(&sq->ecs_client_out.subnet_addr, &ecs->subnet_addr,
			INET6_SIZE);
		sq->ecs_client_out.subnet_validdata = 1;
	}

	if (prefetch && *qstate->env->now >= ((struct reply_info *)node->elem)->prefetch_ttl) {
		qstate->need_refetch = 1;
	}
	return 1;
}

/**
 * Test first bits of addresses for equality. Caller is responsible
 * for making sure that both a and b are at least net/8 octets long.
 * @param a: first address.
 * @param a: seconds address.
 * @param net: Number of bits to test.
 * @return: 1 if equal, 0 otherwise.
 */
static int 
common_prefix(uint8_t *a, uint8_t *b, uint8_t net)
{
	size_t n = (size_t)net / 8;
	return !memcmp(a, b, n) && ((net % 8) == 0 || a[n] == b[n]);
}

static enum module_ext_state
eval_response(struct module_qstate *qstate, int id, struct subnet_qstate *sq)
{
	struct subnet_env *sne = qstate->env->modinfo[id];

	struct ecs_data *c_in  = &sq->ecs_client_in; /* rcvd from client */
	struct ecs_data *c_out = &sq->ecs_client_out;/* will send to client */
	struct ecs_data *s_in  = &sq->ecs_server_in; /* rcvd from auth */
	struct ecs_data *s_out = &sq->ecs_server_out;/* sent to auth */

	memset(c_out, 0, sizeof(*c_out));

	if (!qstate->return_msg) {
		/* already an answer and its not a message, but retain
		 * the actual rcode, instead of module_error, so send
		 * module_finished */
		return module_finished;
	}

	/* We have not asked for subnet data */
	if (!sq->subnet_sent) {
		if (s_in->subnet_validdata)
			verbose(VERB_QUERY, "subnetcache: received spurious data");
		if (sq->subnet_downstream) /* Copy back to client */
			cp_edns_bad_response(c_out, c_in);
		return module_finished;
	}

	/* subnet sent but nothing came back */
	if (!s_in->subnet_validdata) {
		/* The authority indicated no support for edns subnet. As a
		 * consequence the answer ended up in the regular cache. It
		 * is still useful to put it in the edns subnet cache for
		 * when a client explicitly asks for subnet specific answer. */
		verbose(VERB_QUERY, "subnetcache: Authority indicates no support");
		if(!sq->started_no_cache_store) {
			lock_rw_wrlock(&sne->biglock);
			update_cache(qstate, id);
			lock_rw_unlock(&sne->biglock);
		}
		if (sq->subnet_downstream)
			cp_edns_bad_response(c_out, c_in);
		return module_finished;
	}

	/* Being here means we have asked for and got a subnet specific 
	 * answer. Also, the answer from the authority is not yet cached 
	 * anywhere. */

	/* can we accept response? */
	if(s_out->subnet_addr_fam != s_in->subnet_addr_fam ||
		s_out->subnet_source_mask != s_in->subnet_source_mask ||
		!common_prefix(s_out->subnet_addr, s_in->subnet_addr, 
			s_out->subnet_source_mask))
	{
		/* we can not accept, restart query without option */
		verbose(VERB_QUERY, "subnetcache: forged data");
		s_out->subnet_validdata = 0;
		(void)edns_opt_list_remove(&qstate->edns_opts_back_out,
			qstate->env->cfg->client_subnet_opcode);
		sq->subnet_sent = 0;
		return module_restart_next;
	}

	lock_rw_wrlock(&sne->biglock);
	if(!sq->started_no_cache_store) {
		update_cache(qstate, id);
	}
	sne->num_msg_nocache++;
	lock_rw_unlock(&sne->biglock);
	
	if (sq->subnet_downstream) {
		/* Client wants to see the answer, echo option back
		 * and adjust the scope. */
		c_out->subnet_addr_fam = c_in->subnet_addr_fam;
		c_out->subnet_source_mask = c_in->subnet_source_mask;
		memcpy(&c_out->subnet_addr, &c_in->subnet_addr, INET6_SIZE);
		c_out->subnet_scope_mask = sq->max_scope;
		/* Limit scope returned to client to scope used for caching. */
		if(c_out->subnet_addr_fam == EDNSSUBNET_ADDRFAM_IP4) {
			if(c_out->subnet_scope_mask >
				qstate->env->cfg->max_client_subnet_ipv4) {
				c_out->subnet_scope_mask =
					qstate->env->cfg->max_client_subnet_ipv4;
			}
		}
		else if(c_out->subnet_scope_mask >
				qstate->env->cfg->max_client_subnet_ipv6) {
				c_out->subnet_scope_mask =
					qstate->env->cfg->max_client_subnet_ipv6;
		}
		c_out->subnet_validdata = 1;
	}
	return module_finished;
}

/** Parse EDNS opt data containing ECS */
static int
parse_subnet_option(struct edns_option* ecs_option, struct ecs_data* ecs)
{
	memset(ecs, 0, sizeof(*ecs));
	if (ecs_option->opt_len < 4)
		return 0;

	ecs->subnet_addr_fam = sldns_read_uint16(ecs_option->opt_data);
	ecs->subnet_source_mask = ecs_option->opt_data[2];
	ecs->subnet_scope_mask = ecs_option->opt_data[3];
	/* remaining bytes indicate address */
	
	/* validate input*/
	/* option length matches calculated length? */
	if (ecs_option->opt_len != (size_t)((ecs->subnet_source_mask+7)/8 + 4))
		return 0;
	if (ecs_option->opt_len - 4 > INET6_SIZE || ecs_option->opt_len == 0)
		return 0;
	if (ecs->subnet_addr_fam == EDNSSUBNET_ADDRFAM_IP4) {
		if (ecs->subnet_source_mask > 32 || ecs->subnet_scope_mask > 32)
			return 0;
	} else if (ecs->subnet_addr_fam == EDNSSUBNET_ADDRFAM_IP6) {
		if (ecs->subnet_source_mask > 128 ||
			ecs->subnet_scope_mask > 128)
			return 0;
	} else
		return 0;
	
	/* valid ECS data, write to ecs_data */
	if (copy_clear(ecs->subnet_addr, INET6_SIZE, ecs_option->opt_data + 4, 
		ecs_option->opt_len - 4, ecs->subnet_source_mask))
		return 0;
	ecs->subnet_validdata = 1;
	return 1;
}

void
subnet_option_from_ss(struct sockaddr_storage *ss, struct ecs_data* ecs,
	struct config_file* cfg)
{
	void* sinaddr;

	/* Construct subnet option from original query */
	if(((struct sockaddr_in*)ss)->sin_family == AF_INET) {
		ecs->subnet_source_mask = cfg->max_client_subnet_ipv4;
		ecs->subnet_addr_fam = EDNSSUBNET_ADDRFAM_IP4;
		sinaddr = &((struct sockaddr_in*)ss)->sin_addr;
		if (!copy_clear( ecs->subnet_addr, INET6_SIZE,
			(uint8_t *)sinaddr, INET_SIZE,
			ecs->subnet_source_mask)) {
			ecs->subnet_validdata = 1;
		}
	}
#ifdef INET6
	else {
		ecs->subnet_source_mask = cfg->max_client_subnet_ipv6;
		ecs->subnet_addr_fam = EDNSSUBNET_ADDRFAM_IP6;
		sinaddr = &((struct sockaddr_in6*)ss)->sin6_addr;
		if (!copy_clear( ecs->subnet_addr, INET6_SIZE,
			(uint8_t *)sinaddr, INET6_SIZE,
			ecs->subnet_source_mask)) {
			ecs->subnet_validdata = 1;
		}
	}
#else
			/* We don't know how to handle ip6, just pass */
#endif /* INET6 */
}

int
ecs_query_response(struct module_qstate* qstate, struct dns_msg* response,
	int id, void* ATTR_UNUSED(cbargs))
{
	struct subnet_qstate *sq;
	
	if(!response || !(sq=(struct subnet_qstate*)qstate->minfo[id]))
		return 1;

	if(sq->subnet_sent &&
		FLAGS_GET_RCODE(response->rep->flags) == LDNS_RCODE_REFUSED) {
		/* REFUSED response to ECS query, remove ECS option. */
		edns_opt_list_remove(&qstate->edns_opts_back_out,
			qstate->env->cfg->client_subnet_opcode);
		sq->subnet_sent = 0;
		memset(&sq->ecs_server_out, 0, sizeof(sq->ecs_server_out));
	} else if (!sq->track_max_scope &&
		FLAGS_GET_RCODE(response->rep->flags) == LDNS_RCODE_NOERROR &&
		response->rep->an_numrrsets > 0
		) {
		struct ub_packed_rrset_key* s = response->rep->rrsets[0];
		if(ntohs(s->rk.type) == LDNS_RR_TYPE_CNAME &&
			query_dname_compare(qstate->qinfo.qname,
			s->rk.dname) == 0) {
			/* CNAME response for QNAME. From now on keep track of
			 * longest received ECS prefix for all queries on this
			 * qstate. */
			sq->track_max_scope = 1;
		}
	}
	return 1;
}

/** verbose print edns subnet option in pretty print */
static void
subnet_log_print(const char* s, struct edns_option* ecs_opt)
{
	if(verbosity >= VERB_ALGO) {
		char buf[256];
		char* str = buf;
		size_t str_len = sizeof(buf);
		if(!ecs_opt) {
			verbose(VERB_ALGO, "%s (null)", s);
			return;
		}
		(void)sldns_wire2str_edns_subnet_print(&str, &str_len,
			ecs_opt->opt_data, ecs_opt->opt_len);
		verbose(VERB_ALGO, "%s %s", s, buf);
	}
}

int
ecs_edns_back_parsed(struct module_qstate* qstate, int id,
	void* ATTR_UNUSED(cbargs))
{
	struct subnet_qstate *sq;
	struct edns_option* ecs_opt;
	
	if(!(sq=(struct subnet_qstate*)qstate->minfo[id]))
		return 1;
	if((ecs_opt = edns_opt_list_find(
		qstate->edns_opts_back_in,
		qstate->env->cfg->client_subnet_opcode)) &&
		parse_subnet_option(ecs_opt, &sq->ecs_server_in) &&
		sq->subnet_sent && sq->ecs_server_in.subnet_validdata) {
			subnet_log_print("answer has edns subnet", ecs_opt);
			/* Only skip global cache store if we sent an ECS option
			 * and received one back. Answers from non-whitelisted
			 * servers will end up in global cache. Answers for
			 * queries with 0 source will not (unless nameserver
			 * does not support ECS). */
			qstate->no_cache_store = 1;
			if(!sq->track_max_scope || (sq->track_max_scope &&
				sq->ecs_server_in.subnet_scope_mask >
				sq->max_scope))
				sq->max_scope = sq->ecs_server_in.subnet_scope_mask;
	}

	return 1;
}

void
subnetmod_operate(struct module_qstate *qstate, enum module_ev event, 
	int id, struct outbound_entry* outbound)
{
	struct subnet_env *sne = qstate->env->modinfo[id];
	struct subnet_qstate *sq = (struct subnet_qstate*)qstate->minfo[id];
	
	verbose(VERB_QUERY, "subnetcache[module %d] operate: extstate:%s "
		"event:%s", id, strextstate(qstate->ext_state[id]), 
		strmodulevent(event));
	log_query_info(VERB_QUERY, "subnetcache operate: query", &qstate->qinfo);

	if((event == module_event_new || event == module_event_pass) &&
		sq == NULL) {
		struct edns_option* ecs_opt;
		if(!subnet_new_qstate(qstate, id)) {
			qstate->return_msg = NULL;
			qstate->ext_state[id] = module_finished;
			return;
		}

		sq = (struct subnet_qstate*)qstate->minfo[id];

		if((ecs_opt = edns_opt_list_find(
			qstate->edns_opts_front_in,
			qstate->env->cfg->client_subnet_opcode))) {
			if(!parse_subnet_option(ecs_opt, &sq->ecs_client_in)) {
				/* Wrongly formatted ECS option. RFC mandates to
				 * return FORMERROR. */
				qstate->return_rcode = LDNS_RCODE_FORMERR;
				qstate->ext_state[id] = module_finished;
				return;
			}
			subnet_log_print("query has edns subnet", ecs_opt);
			sq->subnet_downstream = 1;
		}
		else if(qstate->mesh_info->reply_list) {
			subnet_option_from_ss(
				&qstate->mesh_info->reply_list->query_reply.client_addr,
				&sq->ecs_client_in, qstate->env->cfg);
		}
		else if(qstate->client_addr.ss_family != AF_UNSPEC) {
			subnet_option_from_ss(
				&qstate->client_addr,
				&sq->ecs_client_in, qstate->env->cfg);
		}
		
		if(sq->ecs_client_in.subnet_validdata == 0) {
			/* No clients are interested in result or we could not
			 * parse it, we don't do client subnet */
			sq->ecs_server_out.subnet_validdata = 0;
			verbose(VERB_ALGO, "subnetcache: pass to next module");
			qstate->ext_state[id] = module_wait_module;
			return;
		}

		/* Limit to minimum allowed source mask */
		if(sq->ecs_client_in.subnet_source_mask != 0 && (
			(sq->ecs_client_in.subnet_addr_fam == EDNSSUBNET_ADDRFAM_IP4 &&
			 sq->ecs_client_in.subnet_source_mask < qstate->env->cfg->min_client_subnet_ipv4) ||
			(sq->ecs_client_in.subnet_addr_fam == EDNSSUBNET_ADDRFAM_IP6 &&
			 sq->ecs_client_in.subnet_source_mask < qstate->env->cfg->min_client_subnet_ipv6))) {
				qstate->return_rcode = LDNS_RCODE_REFUSED;
				qstate->ext_state[id] = module_finished;
				return;
		}

<<<<<<< HEAD
		if(!sq->started_no_cache_lookup && !qstate->blacklist) {
			lock_rw_wrlock(&sne->biglock);
			if(lookup_and_reply(qstate, id, sq)) {
				sne->num_msg_cache++;
				lock_rw_unlock(&sne->biglock);
				verbose(VERB_QUERY, "subnetcache: answered from cache");
				qstate->ext_state[id] = module_finished;
=======
		lock_rw_wrlock(&sne->biglock);
		if (qstate->mesh_info->reply_list && lookup_and_reply(qstate, id, sq, qstate->env->cfg->prefetch)) {
			sne->num_msg_cache++;
			lock_rw_unlock(&sne->biglock);
			verbose(VERB_QUERY, "subnetcache: answered from cache");
			qstate->ext_state[id] = module_finished;
>>>>>>> 40e47bf7

				subnet_ecs_opt_list_append(&sq->ecs_client_out,
					&qstate->edns_opts_front_out, qstate,
					qstate->region);
				if(verbosity >= VERB_ALGO) {
					subnet_log_print("reply has edns subnet",
						edns_opt_list_find(
						qstate->edns_opts_front_out,
						qstate->env->cfg->
						client_subnet_opcode));
				}
				return;
			}
			lock_rw_unlock(&sne->biglock);
		}
		
		sq->ecs_server_out.subnet_addr_fam =
			sq->ecs_client_in.subnet_addr_fam;
		sq->ecs_server_out.subnet_source_mask =
			sq->ecs_client_in.subnet_source_mask;
		/* Limit source prefix to configured maximum */
		if(sq->ecs_server_out.subnet_addr_fam == EDNSSUBNET_ADDRFAM_IP4 
			&& sq->ecs_server_out.subnet_source_mask >
			qstate->env->cfg->max_client_subnet_ipv4)
			sq->ecs_server_out.subnet_source_mask =
				qstate->env->cfg->max_client_subnet_ipv4;
		else if(sq->ecs_server_out.subnet_addr_fam == EDNSSUBNET_ADDRFAM_IP6 
			&& sq->ecs_server_out.subnet_source_mask >
			qstate->env->cfg->max_client_subnet_ipv6)
			sq->ecs_server_out.subnet_source_mask =
				qstate->env->cfg->max_client_subnet_ipv6;
		/* Safe to copy completely, even if the source is limited by the
		 * configuration. subnet_ecs_opt_list_append() will limit the address.
		 * */
		memcpy(&sq->ecs_server_out.subnet_addr,
			sq->ecs_client_in.subnet_addr, INET6_SIZE);
		sq->ecs_server_out.subnet_scope_mask = 0;
		sq->ecs_server_out.subnet_validdata = 1;
		if(sq->ecs_server_out.subnet_source_mask != 0 &&
			qstate->env->cfg->client_subnet_always_forward &&
			sq->subnet_downstream)
			/* ECS specific data required, do not look at the global
			 * cache in other modules. */
			qstate->no_cache_lookup = 1;
		
		/* pass request to next module */
		verbose(VERB_ALGO,
			"subnetcache: not found in cache. pass to next module");
		qstate->ext_state[id] = module_wait_module;
		return;
	}
	/* Query handed back by next module, we have a 'final' answer */
	if(sq && event == module_event_moddone) {
		qstate->ext_state[id] = eval_response(qstate, id, sq);
		if(qstate->ext_state[id] == module_finished &&
			qstate->return_msg) {
			subnet_ecs_opt_list_append(&sq->ecs_client_out,
				&qstate->edns_opts_front_out, qstate,
				qstate->region);
			if(verbosity >= VERB_ALGO) {
				subnet_log_print("reply has edns subnet",
					edns_opt_list_find(
					qstate->edns_opts_front_out,
					qstate->env->cfg->
					client_subnet_opcode));
			}
		}
		qstate->no_cache_store = sq->started_no_cache_store;
		qstate->no_cache_lookup = sq->started_no_cache_lookup;
		return;
	}
	if(sq && outbound) {
		return;
	}
	/* We are being revisited */
	if(event == module_event_pass || event == module_event_new) {
		/* Just pass it on, we already did the work */
		verbose(VERB_ALGO, "subnetcache: pass to next module");
		qstate->ext_state[id] = module_wait_module;
		return;
	}
	if(!sq && (event == module_event_moddone)) {
		/* during priming, module done but we never started */
		qstate->ext_state[id] = module_finished;
		return;
	}
	log_err("subnetcache: bad event %s", strmodulevent(event));
	qstate->ext_state[id] = module_error;
	return;
}

void
subnetmod_clear(struct module_qstate *ATTR_UNUSED(qstate),
	int ATTR_UNUSED(id))
{
	/* qstate has no data outside region */
}

void
subnetmod_inform_super(struct module_qstate *ATTR_UNUSED(qstate),
	int ATTR_UNUSED(id), struct module_qstate *ATTR_UNUSED(super))
{
	/* Not used */
}

size_t
subnetmod_get_mem(struct module_env *env, int id)
{
	struct subnet_env *sn_env = env->modinfo[id];
	if (!sn_env) return 0;
	return sizeof(*sn_env) + 
		slabhash_get_mem(sn_env->subnet_msg_cache) +
		ecs_whitelist_get_mem(sn_env->whitelist);
}

/**
 * The module function block 
 */
static struct module_func_block subnetmod_block = {
	"subnetcache", &subnetmod_init, &subnetmod_deinit, &subnetmod_operate,
	&subnetmod_inform_super, &subnetmod_clear, &subnetmod_get_mem
};

struct module_func_block*
subnetmod_get_funcblock(void)
{
	return &subnetmod_block;
}

/** Wrappers for static functions to unit test */
size_t
unittest_wrapper_subnetmod_sizefunc(void *elemptr)
{
	return sizefunc(elemptr);
}

#endif  /* CLIENT_SUBNET */<|MERGE_RESOLUTION|>--- conflicted
+++ resolved
@@ -343,7 +343,6 @@
 	struct slabhash *subnet_msg_cache = sne->subnet_msg_cache;
 	struct ecs_data *edns = &sq->ecs_client_in;
 	size_t i;
-<<<<<<< HEAD
 	int only_match_scope_zero;
 
 	/* We already calculated hash upon lookup (lookup_and_reply) if we were
@@ -352,23 +351,10 @@
 		((struct subnet_qstate*)qstate->minfo[id])->qinfo_hash_calculated?
 		((struct subnet_qstate*)qstate->minfo[id])->qinfo_hash :
 		query_info_hash(&qstate->qinfo, qstate->query_flags);
-=======
-	hashvalue_type h;
-	struct lruhash_entry* lru_entry;
-	int need_to_insert;
-
-	/* qinfo_hash is not set if it is prefetch request */
-	if (qstate->minfo[id] && ((struct subnet_qstate*)qstate->minfo[id])->qinfo_hash) {
-		h = ((struct subnet_qstate*)qstate->minfo[id])->qinfo_hash;
-	} else {
-		h = query_info_hash(&qstate->qinfo, qstate->query_flags);
-	}
-
->>>>>>> 40e47bf7
 	/* Step 1, general qinfo lookup */
-	lru_entry = slabhash_lookup(subnet_msg_cache, h,
+	struct lruhash_entry* lru_entry = slabhash_lookup(subnet_msg_cache, h,
 		&qstate->qinfo, 1);
-	need_to_insert = (lru_entry == NULL);
+	int need_to_insert = (lru_entry == NULL);
 	if (!lru_entry) {
 		void* data = calloc(1,
 			sizeof(struct subnet_msg_cache_data));
@@ -823,22 +809,15 @@
 				return;
 		}
 
-<<<<<<< HEAD
 		if(!sq->started_no_cache_lookup && !qstate->blacklist) {
 			lock_rw_wrlock(&sne->biglock);
-			if(lookup_and_reply(qstate, id, sq)) {
+			if(qstate->mesh_info->reply_list &&
+				lookup_and_reply(qstate, id, sq,
+				qstate->env->cfg->prefetch)) {
 				sne->num_msg_cache++;
 				lock_rw_unlock(&sne->biglock);
 				verbose(VERB_QUERY, "subnetcache: answered from cache");
 				qstate->ext_state[id] = module_finished;
-=======
-		lock_rw_wrlock(&sne->biglock);
-		if (qstate->mesh_info->reply_list && lookup_and_reply(qstate, id, sq, qstate->env->cfg->prefetch)) {
-			sne->num_msg_cache++;
-			lock_rw_unlock(&sne->biglock);
-			verbose(VERB_QUERY, "subnetcache: answered from cache");
-			qstate->ext_state[id] = module_finished;
->>>>>>> 40e47bf7
 
 				subnet_ecs_opt_list_append(&sq->ecs_client_out,
 					&qstate->edns_opts_front_out, qstate,
