/* config.h.in.  Generated from configure.ac by autoheader.  */

/* apply the noreturn attribute to a function that exits the program */
#undef ATTR_NORETURN

/* apply the weak attribute to a symbol */
#undef ATTR_WEAK

/* Directory to chroot to */
#undef CHROOT_DIR

/* Define this to enable client subnet option. */
#undef CLIENT_SUBNET

/* Do sha512 definitions in config.h */
#undef COMPAT_SHA512

/* Command line arguments used with configure */
#undef CONFCMDLINE

/* Pathname to the Unbound configuration file */
#undef CONFIGFILE

/* Define this if on macOSX10.4-darwin8 and setreuid and setregid do not work
   */
#undef DARWIN_BROKEN_SETREUID

/* Whether daemon is deprecated */
#undef DEPRECATED_DAEMON

/* Define this to enable kernel based UDP source port randomization. */
#undef DISABLE_EXPLICIT_PORT_RANDOMISATION

/* default dnstap socket path */
#undef DNSTAP_SOCKET_PATH

/* Define if you want to use debug lock checking (slow). */
#undef ENABLE_LOCK_CHECKS

/* Define this if you enabled-allsymbols from libunbound to link binaries to
   it for smaller install size, but the libunbound export table is polluted by
   internal symbols */
#undef EXPORT_ALL_SYMBOLS

/* Define to 1 if you have the `accept4' function. */
#undef HAVE_ACCEPT4

/* Define to 1 if you have the `arc4random' function. */
#undef HAVE_ARC4RANDOM

/* Define to 1 if you have the `arc4random_uniform' function. */
#undef HAVE_ARC4RANDOM_UNIFORM

/* Define to 1 if you have the <arpa/inet.h> header file. */
#undef HAVE_ARPA_INET_H

/* Whether the C compiler accepts the "format" attribute */
#undef HAVE_ATTR_FORMAT

/* Whether the C compiler accepts the "noreturn" attribute */
#undef HAVE_ATTR_NORETURN

/* Whether the C compiler accepts the "unused" attribute */
#undef HAVE_ATTR_UNUSED

/* Whether the C compiler accepts the "weak" attribute */
#undef HAVE_ATTR_WEAK

/* If we have be64toh */
#undef HAVE_BE64TOH

/* Define to 1 if you have the <bsd/stdlib.h> header file. */
#undef HAVE_BSD_STDLIB_H

/* Define to 1 if you have the <bsd/string.h> header file. */
#undef HAVE_BSD_STRING_H

/* Define to 1 if you have the `chown' function. */
#undef HAVE_CHOWN

/* Define to 1 if you have the `chroot' function. */
#undef HAVE_CHROOT

/* Define to 1 if you have the `CRYPTO_cleanup_all_ex_data' function. */
#undef HAVE_CRYPTO_CLEANUP_ALL_EX_DATA

/* Define to 1 if you have the `CRYPTO_THREADID_set_callback' function. */
#undef HAVE_CRYPTO_THREADID_SET_CALLBACK

/* Define to 1 if you have the `ctime_r' function. */
#undef HAVE_CTIME_R

/* Define to 1 if you have the `daemon' function. */
#undef HAVE_DAEMON

/* Define to 1 if you have the declaration of `arc4random', and to 0 if you
   don't. */
#undef HAVE_DECL_ARC4RANDOM

/* Define to 1 if you have the declaration of `arc4random_uniform', and to 0
   if you don't. */
#undef HAVE_DECL_ARC4RANDOM_UNIFORM

/* Define to 1 if you have the declaration of `evsignal_assign', and to 0 if
   you don't. */
#undef HAVE_DECL_EVSIGNAL_ASSIGN

/* Define to 1 if you have the declaration of `inet_ntop', and to 0 if you
   don't. */
#undef HAVE_DECL_INET_NTOP

/* Define to 1 if you have the declaration of `inet_pton', and to 0 if you
   don't. */
#undef HAVE_DECL_INET_PTON

/* Define to 1 if you have the declaration of `nghttp2_session_server_new',
   and to 0 if you don't. */
#undef HAVE_DECL_NGHTTP2_SESSION_SERVER_NEW

/* Define to 1 if you have the declaration of `NID_ED25519', and to 0 if you
   don't. */
#undef HAVE_DECL_NID_ED25519

/* Define to 1 if you have the declaration of `NID_ED448', and to 0 if you
   don't. */
#undef HAVE_DECL_NID_ED448

/* Define to 1 if you have the declaration of `NID_secp384r1', and to 0 if you
   don't. */
#undef HAVE_DECL_NID_SECP384R1

/* Define to 1 if you have the declaration of `NID_X9_62_prime256v1', and to 0
   if you don't. */
#undef HAVE_DECL_NID_X9_62_PRIME256V1

/* Define to 1 if you have the declaration of `reallocarray', and to 0 if you
   don't. */
#undef HAVE_DECL_REALLOCARRAY

/* Define to 1 if you have the declaration of `redisConnect', and to 0 if you
   don't. */
#undef HAVE_DECL_REDISCONNECT

/* Define to 1 if you have the declaration of `sk_SSL_COMP_pop_free', and to 0
   if you don't. */
#undef HAVE_DECL_SK_SSL_COMP_POP_FREE

/* Define to 1 if you have the declaration of
   `SSL_COMP_get_compression_methods', and to 0 if you don't. */
#undef HAVE_DECL_SSL_COMP_GET_COMPRESSION_METHODS

/* Define to 1 if you have the declaration of `SSL_CTX_set_ecdh_auto', and to
   0 if you don't. */
#undef HAVE_DECL_SSL_CTX_SET_ECDH_AUTO

/* Define to 1 if you have the declaration of `strlcat', and to 0 if you
   don't. */
#undef HAVE_DECL_STRLCAT

/* Define to 1 if you have the declaration of `strlcpy', and to 0 if you
   don't. */
#undef HAVE_DECL_STRLCPY

/* Define to 1 if you have the declaration of `XML_StopParser', and to 0 if
   you don't. */
#undef HAVE_DECL_XML_STOPPARSER

/* Define to 1 if you have the <dlfcn.h> header file. */
#undef HAVE_DLFCN_H

/* Define to 1 if you have the `DSA_SIG_set0' function. */
#undef HAVE_DSA_SIG_SET0

/* Define to 1 if you have the <endian.h> header file. */
#undef HAVE_ENDIAN_H

/* Define to 1 if you have the `endprotoent' function. */
#undef HAVE_ENDPROTOENT

/* Define to 1 if you have the `endpwent' function. */
#undef HAVE_ENDPWENT

/* Define to 1 if you have the `endservent' function. */
#undef HAVE_ENDSERVENT

/* Define to 1 if you have the `ENGINE_cleanup' function. */
#undef HAVE_ENGINE_CLEANUP

/* Define to 1 if you have the `ERR_free_strings' function. */
#undef HAVE_ERR_FREE_STRINGS

/* Define to 1 if you have the `ERR_load_crypto_strings' function. */
#undef HAVE_ERR_LOAD_CRYPTO_STRINGS

/* Define to 1 if you have the `event_assign' function. */
#undef HAVE_EVENT_ASSIGN

/* Define to 1 if you have the `event_base_free' function. */
#undef HAVE_EVENT_BASE_FREE

/* Define to 1 if you have the `event_base_get_method' function. */
#undef HAVE_EVENT_BASE_GET_METHOD

/* Define to 1 if you have the `event_base_new' function. */
#undef HAVE_EVENT_BASE_NEW

/* Define to 1 if you have the `event_base_once' function. */
#undef HAVE_EVENT_BASE_ONCE

/* Define to 1 if you have the <event.h> header file. */
#undef HAVE_EVENT_H

/* Define to 1 if you have the `EVP_aes_256_cbc' function. */
#undef HAVE_EVP_AES_256_CBC

/* Define to 1 if you have the `EVP_cleanup' function. */
#undef HAVE_EVP_CLEANUP

/* Define to 1 if you have the `EVP_DigestVerify' function. */
#undef HAVE_EVP_DIGESTVERIFY

/* Define to 1 if you have the `EVP_dss1' function. */
#undef HAVE_EVP_DSS1

/* Define to 1 if you have the `EVP_EncryptInit_ex' function. */
#undef HAVE_EVP_ENCRYPTINIT_EX

/* Define to 1 if you have the `EVP_MAC_CTX_set_params' function. */
#undef HAVE_EVP_MAC_CTX_SET_PARAMS

/* Define to 1 if you have the `EVP_MD_CTX_new' function. */
#undef HAVE_EVP_MD_CTX_NEW

/* Define to 1 if you have the `EVP_sha1' function. */
#undef HAVE_EVP_SHA1

/* Define to 1 if you have the `EVP_sha256' function. */
#undef HAVE_EVP_SHA256

/* Define to 1 if you have the `EVP_sha512' function. */
#undef HAVE_EVP_SHA512

/* Define to 1 if you have the `ev_default_loop' function. */
#undef HAVE_EV_DEFAULT_LOOP

/* Define to 1 if you have the `ev_loop' function. */
#undef HAVE_EV_LOOP

/* Define to 1 if you have the <expat.h> header file. */
#undef HAVE_EXPAT_H

/* Define to 1 if you have the `explicit_bzero' function. */
#undef HAVE_EXPLICIT_BZERO

/* Define to 1 if you have the `fcntl' function. */
#undef HAVE_FCNTL

/* Define to 1 if you have the `FIPS_mode' function. */
#undef HAVE_FIPS_MODE

/* Define to 1 if you have the `fork' function. */
#undef HAVE_FORK

/* Define to 1 if fseeko (and presumably ftello) exists and is declared. */
#undef HAVE_FSEEKO

/* Define to 1 if you have the `fsync' function. */
#undef HAVE_FSYNC

/* Whether getaddrinfo is available */
#undef HAVE_GETADDRINFO

/* Define to 1 if you have the `getauxval' function. */
#undef HAVE_GETAUXVAL

/* Define to 1 if you have the `getentropy' function. */
#undef HAVE_GETENTROPY

/* Define to 1 if you have the `getifaddrs' function. */
#undef HAVE_GETIFADDRS

/* Define to 1 if you have the <getopt.h> header file. */
#undef HAVE_GETOPT_H

/* Define to 1 if you have the `getpwnam' function. */
#undef HAVE_GETPWNAM

/* Define to 1 if you have the `getrlimit' function. */
#undef HAVE_GETRLIMIT

/* Define to 1 if you have the `glob' function. */
#undef HAVE_GLOB

/* Define to 1 if you have the <glob.h> header file. */
#undef HAVE_GLOB_H

/* Define to 1 if you have the `gmtime_r' function. */
#undef HAVE_GMTIME_R

/* Define to 1 if you have the <grp.h> header file. */
#undef HAVE_GRP_H

/* Define to 1 if you have the <hiredis/hiredis.h> header file. */
#undef HAVE_HIREDIS_HIREDIS_H

/* Define to 1 if you have the `HMAC_Init_ex' function. */
#undef HAVE_HMAC_INIT_EX

/* If we have htobe64 */
#undef HAVE_HTOBE64

/* Define to 1 if you have the <ifaddrs.h> header file. */
#undef HAVE_IFADDRS_H

/* Define to 1 if you have the `inet_aton' function. */
#undef HAVE_INET_ATON

/* Define to 1 if you have the `inet_ntop' function. */
#undef HAVE_INET_NTOP

/* Define to 1 if you have the `inet_pton' function. */
#undef HAVE_INET_PTON

/* Define to 1 if you have the `initgroups' function. */
#undef HAVE_INITGROUPS

/* Define to 1 if you have the <inttypes.h> header file. */
#undef HAVE_INTTYPES_H

/* if the function 'ioctlsocket' is available */
#undef HAVE_IOCTLSOCKET

/* Define to 1 if you have the <iphlpapi.h> header file. */
#undef HAVE_IPHLPAPI_H

/* Define to 1 if you have the `isblank' function. */
#undef HAVE_ISBLANK

/* Define to 1 if you have the `kill' function. */
#undef HAVE_KILL

/* Use portable libbsd functions */
#undef HAVE_LIBBSD

/* Define to 1 if you have the <libkern/OSByteOrder.h> header file. */
#undef HAVE_LIBKERN_OSBYTEORDER_H

/* Define if we have LibreSSL */
#undef HAVE_LIBRESSL

/* Define to 1 if you have the `localtime_r' function. */
#undef HAVE_LOCALTIME_R

/* Define to 1 if you have the <login_cap.h> header file. */
#undef HAVE_LOGIN_CAP_H

/* If have GNU libc compatible malloc */
#undef HAVE_MALLOC

/* Define to 1 if you have the `memmove' function. */
#undef HAVE_MEMMOVE

/* Define to 1 if you have the <memory.h> header file. */
#undef HAVE_MEMORY_H

/* Define to 1 if you have the <netdb.h> header file. */
#undef HAVE_NETDB_H

/* Define to 1 if you have the <netinet/in.h> header file. */
#undef HAVE_NETINET_IN_H

/* Define to 1 if you have the <netinet/tcp.h> header file. */
#undef HAVE_NETINET_TCP_H

/* Use libnettle for crypto */
#undef HAVE_NETTLE

/* Define to 1 if you have the <nettle/dsa-compat.h> header file. */
#undef HAVE_NETTLE_DSA_COMPAT_H

/* Define to 1 if you have the <nettle/eddsa.h> header file. */
#undef HAVE_NETTLE_EDDSA_H

<<<<<<< HEAD
/* Define to 1 if you have the <net/pfvar.h> header file. */
#undef HAVE_NET_PFVAR_H
=======
/* Define to 1 if you have the <net/if.h> header file. */
#undef HAVE_NET_IF_H

/* Define this to use nghttp2 client. */
#undef HAVE_NGHTTP2

/* Define to 1 if you have the <nghttp2/nghttp2.h> header file. */
#undef HAVE_NGHTTP2_NGHTTP2_H
>>>>>>> 46939294

/* Use libnss for crypto */
#undef HAVE_NSS

/* Define to 1 if you have the `OpenSSL_add_all_digests' function. */
#undef HAVE_OPENSSL_ADD_ALL_DIGESTS

/* Define to 1 if you have the <openssl/bn.h> header file. */
#undef HAVE_OPENSSL_BN_H

/* Define to 1 if you have the `OPENSSL_config' function. */
#undef HAVE_OPENSSL_CONFIG

/* Define to 1 if you have the <openssl/conf.h> header file. */
#undef HAVE_OPENSSL_CONF_H

/* Define to 1 if you have the <openssl/core_names.h> header file. */
#undef HAVE_OPENSSL_CORE_NAMES_H

/* Define to 1 if you have the <openssl/dh.h> header file. */
#undef HAVE_OPENSSL_DH_H

/* Define to 1 if you have the <openssl/dsa.h> header file. */
#undef HAVE_OPENSSL_DSA_H

/* Define to 1 if you have the <openssl/engine.h> header file. */
#undef HAVE_OPENSSL_ENGINE_H

/* Define to 1 if you have the <openssl/err.h> header file. */
#undef HAVE_OPENSSL_ERR_H

/* Define to 1 if you have the `OPENSSL_init_crypto' function. */
#undef HAVE_OPENSSL_INIT_CRYPTO

/* Define to 1 if you have the `OPENSSL_init_ssl' function. */
#undef HAVE_OPENSSL_INIT_SSL

/* Define to 1 if you have the <openssl/rand.h> header file. */
#undef HAVE_OPENSSL_RAND_H

/* Define to 1 if you have the <openssl/rsa.h> header file. */
#undef HAVE_OPENSSL_RSA_H

/* Define to 1 if you have the <openssl/ssl.h> header file. */
#undef HAVE_OPENSSL_SSL_H

/* Define if you have POSIX threads libraries and header files. */
#undef HAVE_PTHREAD

/* Have PTHREAD_PRIO_INHERIT. */
#undef HAVE_PTHREAD_PRIO_INHERIT

/* Define to 1 if the system has the type `pthread_rwlock_t'. */
#undef HAVE_PTHREAD_RWLOCK_T

/* Define to 1 if the system has the type `pthread_spinlock_t'. */
#undef HAVE_PTHREAD_SPINLOCK_T

/* Define to 1 if you have the <pwd.h> header file. */
#undef HAVE_PWD_H

/* Define if you have Python libraries and header files. */
#undef HAVE_PYTHON

/* Define to 1 if you have the `random' function. */
#undef HAVE_RANDOM

/* Define to 1 if you have the `RAND_cleanup' function. */
#undef HAVE_RAND_CLEANUP

/* If we have reallocarray(3) */
#undef HAVE_REALLOCARRAY

/* Define to 1 if you have the `recvmsg' function. */
#undef HAVE_RECVMSG

/* Define to 1 if you have the `sendmsg' function. */
#undef HAVE_SENDMSG

/* Define to 1 if you have the `setregid' function. */
#undef HAVE_SETREGID

/* Define to 1 if you have the `setresgid' function. */
#undef HAVE_SETRESGID

/* Define to 1 if you have the `setresuid' function. */
#undef HAVE_SETRESUID

/* Define to 1 if you have the `setreuid' function. */
#undef HAVE_SETREUID

/* Define to 1 if you have the `setrlimit' function. */
#undef HAVE_SETRLIMIT

/* Define to 1 if you have the `setsid' function. */
#undef HAVE_SETSID

/* Define to 1 if you have the `setusercontext' function. */
#undef HAVE_SETUSERCONTEXT

/* Define to 1 if you have the `SHA512_Update' function. */
#undef HAVE_SHA512_UPDATE

/* Define to 1 if you have the `shmget' function. */
#undef HAVE_SHMGET

/* Define to 1 if you have the `sigprocmask' function. */
#undef HAVE_SIGPROCMASK

/* Define to 1 if you have the `sleep' function. */
#undef HAVE_SLEEP

/* Define to 1 if you have the `snprintf' function. */
#undef HAVE_SNPRINTF

/* Define to 1 if you have the `socketpair' function. */
#undef HAVE_SOCKETPAIR

/* Using Solaris threads */
#undef HAVE_SOLARIS_THREADS

/* Define to 1 if you have the `srandom' function. */
#undef HAVE_SRANDOM

/* Define if you have the SSL libraries installed. */
#undef HAVE_SSL

/* Define to 1 if you have the `SSL_CTX_set_alpn_select_cb' function. */
#undef HAVE_SSL_CTX_SET_ALPN_SELECT_CB

/* Define to 1 if you have the `SSL_CTX_set_ciphersuites' function. */
#undef HAVE_SSL_CTX_SET_CIPHERSUITES

/* Define to 1 if you have the `SSL_CTX_set_security_level' function. */
#undef HAVE_SSL_CTX_SET_SECURITY_LEVEL

/* Define to 1 if you have the `SSL_CTX_set_tlsext_ticket_key_evp_cb'
   function. */
#undef HAVE_SSL_CTX_SET_TLSEXT_TICKET_KEY_EVP_CB

/* Define to 1 if you have the `SSL_get0_peername' function. */
#undef HAVE_SSL_GET0_PEERNAME

/* Define to 1 if you have the `SSL_set1_host' function. */
#undef HAVE_SSL_SET1_HOST

/* Define to 1 if you have the <stdarg.h> header file. */
#undef HAVE_STDARG_H

/* Define to 1 if you have the <stdbool.h> header file. */
#undef HAVE_STDBOOL_H

/* Define to 1 if you have the <stdint.h> header file. */
#undef HAVE_STDINT_H

/* Define to 1 if you have the <stdlib.h> header file. */
#undef HAVE_STDLIB_H

/* Define to 1 if you have the `strftime' function. */
#undef HAVE_STRFTIME

/* Define to 1 if you have the <strings.h> header file. */
#undef HAVE_STRINGS_H

/* Define to 1 if you have the <string.h> header file. */
#undef HAVE_STRING_H

/* Define to 1 if you have the `strlcat' function. */
#undef HAVE_STRLCAT

/* Define to 1 if you have the `strlcpy' function. */
#undef HAVE_STRLCPY

/* Define to 1 if you have the `strptime' function. */
#undef HAVE_STRPTIME

/* Define to 1 if you have the `strsep' function. */
#undef HAVE_STRSEP

/* Define to 1 if `ipi_spec_dst' is a member of `struct in_pktinfo'. */
#undef HAVE_STRUCT_IN_PKTINFO_IPI_SPEC_DST

/* Define to 1 if `sun_len' is a member of `struct sockaddr_un'. */
#undef HAVE_STRUCT_SOCKADDR_UN_SUN_LEN

/* Define if you have Swig libraries and header files. */
#undef HAVE_SWIG

/* Define to 1 if you have the <syslog.h> header file. */
#undef HAVE_SYSLOG_H

/* Define to 1 if systemd should be used */
#undef HAVE_SYSTEMD

/* Define to 1 if you have the <sys/endian.h> header file. */
#undef HAVE_SYS_ENDIAN_H

/* Define to 1 if you have the <sys/ipc.h> header file. */
#undef HAVE_SYS_IPC_H

/* Define to 1 if you have the <sys/param.h> header file. */
#undef HAVE_SYS_PARAM_H

/* Define to 1 if you have the <sys/resource.h> header file. */
#undef HAVE_SYS_RESOURCE_H

/* Define to 1 if you have the <sys/select.h> header file. */
#undef HAVE_SYS_SELECT_H

/* Define to 1 if you have the <sys/sha2.h> header file. */
#undef HAVE_SYS_SHA2_H

/* Define to 1 if you have the <sys/shm.h> header file. */
#undef HAVE_SYS_SHM_H

/* Define to 1 if you have the <sys/socket.h> header file. */
#undef HAVE_SYS_SOCKET_H

/* Define to 1 if you have the <sys/stat.h> header file. */
#undef HAVE_SYS_STAT_H

/* Define to 1 if you have the <sys/sysctl.h> header file. */
#undef HAVE_SYS_SYSCTL_H

/* Define to 1 if you have the <sys/types.h> header file. */
#undef HAVE_SYS_TYPES_H

/* Define to 1 if you have the <sys/uio.h> header file. */
#undef HAVE_SYS_UIO_H

/* Define to 1 if you have the <sys/un.h> header file. */
#undef HAVE_SYS_UN_H

/* Define to 1 if you have the <sys/wait.h> header file. */
#undef HAVE_SYS_WAIT_H

/* Define to 1 if you have the <TargetConditionals.h> header file. */
#undef HAVE_TARGETCONDITIONALS_H

/* Define to 1 if you have the <time.h> header file. */
#undef HAVE_TIME_H

/* Define to 1 if you have the `tzset' function. */
#undef HAVE_TZSET

/* Define to 1 if you have the <unistd.h> header file. */
#undef HAVE_UNISTD_H

/* Define to 1 if you have the `usleep' function. */
#undef HAVE_USLEEP

/* Define to 1 if you have the `vfork' function. */
#undef HAVE_VFORK

/* Define to 1 if you have the <vfork.h> header file. */
#undef HAVE_VFORK_H

/* Define to 1 if you have the <windows.h> header file. */
#undef HAVE_WINDOWS_H

/* Using Windows threads */
#undef HAVE_WINDOWS_THREADS

/* Define to 1 if you have the <winsock2.h> header file. */
#undef HAVE_WINSOCK2_H

/* Define to 1 if `fork' works. */
#undef HAVE_WORKING_FORK

/* Define to 1 if `vfork' works. */
#undef HAVE_WORKING_VFORK

/* Define to 1 if you have the `writev' function. */
#undef HAVE_WRITEV

/* Define to 1 if you have the <ws2tcpip.h> header file. */
#undef HAVE_WS2TCPIP_H

/* Define to 1 if you have the `X509_VERIFY_PARAM_set1_host' function. */
#undef HAVE_X509_VERIFY_PARAM_SET1_HOST

/* Define to 1 if you have the `_beginthreadex' function. */
#undef HAVE__BEGINTHREADEX

/* If HMAC_Init_ex() returns void */
#undef HMAC_INIT_EX_RETURNS_VOID

/* if lex has yylex_destroy */
#undef LEX_HAS_YYLEX_DESTROY

/* Define to the sub-directory where libtool stores uninstalled libraries. */
#undef LT_OBJDIR

/* Define to the maximum message length to pass to syslog. */
#undef MAXSYSLOGMSGLEN

/* Define if memcmp() does not compare unsigned bytes */
#undef MEMCMP_IS_BROKEN

/* Define if mkdir has one argument. */
#undef MKDIR_HAS_ONE_ARG

/* Define if the network stack does not fully support nonblocking io (causes
   lower performance). */
#undef NONBLOCKING_IS_BROKEN

/* Put -D_ALL_SOURCE define in config.h */
#undef OMITTED__D_ALL_SOURCE

/* Put -D_BSD_SOURCE define in config.h */
#undef OMITTED__D_BSD_SOURCE

/* Put -D_DEFAULT_SOURCE define in config.h */
#undef OMITTED__D_DEFAULT_SOURCE

/* Put -D_GNU_SOURCE define in config.h */
#undef OMITTED__D_GNU_SOURCE

/* Put -D_LARGEFILE_SOURCE=1 define in config.h */
#undef OMITTED__D_LARGEFILE_SOURCE_1

/* Put -D_POSIX_C_SOURCE=200112 define in config.h */
#undef OMITTED__D_POSIX_C_SOURCE_200112

/* Put -D_XOPEN_SOURCE=600 define in config.h */
#undef OMITTED__D_XOPEN_SOURCE_600

/* Put -D_XOPEN_SOURCE_EXTENDED=1 define in config.h */
#undef OMITTED__D_XOPEN_SOURCE_EXTENDED_1

/* Put -D__EXTENSIONS__ define in config.h */
#undef OMITTED__D__EXTENSIONS__

/* Define to the address where bug reports for this package should be sent. */
#undef PACKAGE_BUGREPORT

/* Define to the full name of this package. */
#undef PACKAGE_NAME

/* Define to the full name and version of this package. */
#undef PACKAGE_STRING

/* Define to the one symbol short name of this package. */
#undef PACKAGE_TARNAME

/* Define to the home page for this package. */
#undef PACKAGE_URL

/* Define to the version of this package. */
#undef PACKAGE_VERSION

/* default pidfile location */
#undef PIDFILE

/* Define to necessary symbol if this constant uses a non-standard name on
   your system. */
#undef PTHREAD_CREATE_JOINABLE

/* Return type of signal handlers, but autoconf 2.70 says 'your code may
   safely assume C89 semantics that RETSIGTYPE is void.' */
#undef RETSIGTYPE

/* if REUSEPORT is enabled by default */
#undef REUSEPORT_DEFAULT

/* default rootkey location */
#undef ROOT_ANCHOR_FILE

/* default rootcert location */
#undef ROOT_CERT_FILE

/* version number for resource files */
#undef RSRC_PACKAGE_VERSION

/* Directory to chdir to */
#undef RUN_DIR

/* Shared data */
#undef SHARE_DIR

/* The size of `size_t', as computed by sizeof. */
#undef SIZEOF_SIZE_T

/* The size of `time_t', as computed by sizeof. */
#undef SIZEOF_TIME_T

/* define if (v)snprintf does not return length needed, (but length used) */
#undef SNPRINTF_RET_BROKEN

/* Define to 1 if libsodium supports sodium_set_misuse_handler */
#undef SODIUM_MISUSE_HANDLER

/* Define to 1 if you have the ANSI C header files. */
#undef STDC_HEADERS

/* use default strptime. */
#undef STRPTIME_WORKS

/* Use win32 resources and API */
#undef UB_ON_WINDOWS

/* the SYSLOG_FACILITY to use, default LOG_DAEMON */
#undef UB_SYSLOG_FACILITY

/* default username */
#undef UB_USERNAME

/* use to enable lightweight alloc assertions, for debug use */
#undef UNBOUND_ALLOC_LITE

/* use malloc not regions, for debug use */
#undef UNBOUND_ALLOC_NONREGIONAL

/* use statistics for allocs and frees, for debug use */
#undef UNBOUND_ALLOC_STATS

/* define this to enable debug checks. */
#undef UNBOUND_DEBUG

/* Define to 1 to use cachedb support */
#undef USE_CACHEDB

/* Define to 1 to enable dnscrypt support */
#undef USE_DNSCRYPT

/* Define to 1 to enable dnscrypt with xchacha20 support */
#undef USE_DNSCRYPT_XCHACHA20

/* Define to 1 to enable dnstap support */
#undef USE_DNSTAP

/* Define this to enable DSA support. */
#undef USE_DSA

/* Define this to enable ECDSA support. */
#undef USE_ECDSA

/* Define this to enable an EVP workaround for older openssl */
#undef USE_ECDSA_EVP_WORKAROUND

/* Define this to enable ED25519 support. */
#undef USE_ED25519

/* Define this to enable ED448 support. */
#undef USE_ED448

/* Define this to enable GOST support. */
#undef USE_GOST

/* Define to 1 to use ipsecmod support. */
#undef USE_IPSECMOD

/* Define to 1 to use ipset support */
#undef USE_IPSET

/* Define if you enable libevent */
#undef USE_LIBEVENT

/* Define if you want to use internal select based events */
#undef USE_MINI_EVENT

/* Define this to enable client TCP Fast Open. */
#undef USE_MSG_FASTOPEN

/* Define this to enable client TCP Fast Open. */
#undef USE_OSX_MSG_FASTOPEN

/* Define this to use hiredis client. */
#undef USE_REDIS

/* Define this to enable SHA1 support. */
#undef USE_SHA1

/* Define this to enable SHA256 and SHA512 support. */
#undef USE_SHA2

/* Enable extensions on AIX 3, Interix.  */
#ifndef _ALL_SOURCE
# undef _ALL_SOURCE
#endif
/* Enable GNU extensions on systems that have them.  */
#ifndef _GNU_SOURCE
# undef _GNU_SOURCE
#endif
/* Enable threading extensions on Solaris.  */
#ifndef _POSIX_PTHREAD_SEMANTICS
# undef _POSIX_PTHREAD_SEMANTICS
#endif
/* Enable extensions on HP NonStop.  */
#ifndef _TANDEM_SOURCE
# undef _TANDEM_SOURCE
#endif
/* Enable general extensions on Solaris.  */
#ifndef __EXTENSIONS__
# undef __EXTENSIONS__
#endif


/* Define this to enable server TCP Fast Open. */
#undef USE_TCP_FASTOPEN

/* Whether the windows socket API is used */
#undef USE_WINSOCK

/* the version of the windows API enabled */
#undef WINVER

/* Define if you want dynlib module. */
#undef WITH_DYNLIBMODULE

/* Define if you want Python module. */
#undef WITH_PYTHONMODULE

/* Define if you want PyUnbound. */
#undef WITH_PYUNBOUND

/* Define to 1 if `lex' declares `yytext' as a `char *' by default, not a
   `char[]'. */
#undef YYTEXT_POINTER

/* Enable large inode numbers on Mac OS X 10.5.  */
#ifndef _DARWIN_USE_64_BIT_INODE
# define _DARWIN_USE_64_BIT_INODE 1
#endif

/* Number of bits in a file offset, on hosts where this is settable. */
#undef _FILE_OFFSET_BITS

/* Define to 1 to make fseeko visible on some hosts (e.g. glibc 2.2). */
#undef _LARGEFILE_SOURCE

/* Define for large files, on AIX-style hosts. */
#undef _LARGE_FILES

/* Define to 1 if on MINIX. */
#undef _MINIX

/* Enable for compile on Minix */
#undef _NETBSD_SOURCE

/* Define to 2 if the system does not provide POSIX.1 features except with
   this defined. */
#undef _POSIX_1_SOURCE

/* Define to 1 if you need to in order for `stat' and other things to work. */
#undef _POSIX_SOURCE

/* Define to empty if `const' does not conform to ANSI C. */
#undef const

/* Define to `int' if <sys/types.h> doesn't define. */
#undef gid_t

/* in_addr_t */
#undef in_addr_t

/* in_port_t */
#undef in_port_t

/* Define to `__inline__' or `__inline' if that's what the C compiler
   calls it, or to nothing if 'inline' is not supported under any name.  */
#ifndef __cplusplus
#undef inline
#endif

/* Define to `short' if <sys/types.h> does not define. */
#undef int16_t

/* Define to `int' if <sys/types.h> does not define. */
#undef int32_t

/* Define to `long long' if <sys/types.h> does not define. */
#undef int64_t

/* Define to `signed char' if <sys/types.h> does not define. */
#undef int8_t

/* Define if replacement function should be used. */
#undef malloc

/* Define to `long int' if <sys/types.h> does not define. */
#undef off_t

/* Define to `int' if <sys/types.h> does not define. */
#undef pid_t

/* Define to 'int' if not defined */
#undef rlim_t

/* Define to `unsigned int' if <sys/types.h> does not define. */
#undef size_t

/* Define to 'int' if not defined */
#undef socklen_t

/* Define to `int' if <sys/types.h> does not define. */
#undef ssize_t

/* Define to 'unsigned char if not defined */
#undef u_char

/* Define to `int' if <sys/types.h> doesn't define. */
#undef uid_t

/* Define to `unsigned short' if <sys/types.h> does not define. */
#undef uint16_t

/* Define to `unsigned int' if <sys/types.h> does not define. */
#undef uint32_t

/* Define to `unsigned long long' if <sys/types.h> does not define. */
#undef uint64_t

/* Define to `unsigned char' if <sys/types.h> does not define. */
#undef uint8_t

/* Define as `fork' if `vfork' does not work. */
#undef vfork

#if defined(OMITTED__D_GNU_SOURCE) && !defined(_GNU_SOURCE)
#define _GNU_SOURCE 1
#endif 

#if defined(OMITTED__D_BSD_SOURCE) && !defined(_BSD_SOURCE)
#define _BSD_SOURCE 1
#endif 

#if defined(OMITTED__D_DEFAULT_SOURCE) && !defined(_DEFAULT_SOURCE)
#define _DEFAULT_SOURCE 1
#endif 

#if defined(OMITTED__D__EXTENSIONS__) && !defined(__EXTENSIONS__)
#define __EXTENSIONS__ 1
#endif 

#if defined(OMITTED__D_POSIX_C_SOURCE_200112) && !defined(_POSIX_C_SOURCE)
#define _POSIX_C_SOURCE 200112
#endif 

#if defined(OMITTED__D_XOPEN_SOURCE_600) && !defined(_XOPEN_SOURCE)
#define _XOPEN_SOURCE 600
#endif 

#if defined(OMITTED__D_XOPEN_SOURCE_EXTENDED_1) && !defined(_XOPEN_SOURCE_EXTENDED)
#define _XOPEN_SOURCE_EXTENDED 1
#endif 

#if defined(OMITTED__D_ALL_SOURCE) && !defined(_ALL_SOURCE)
#define _ALL_SOURCE 1
#endif 

#if defined(OMITTED__D_LARGEFILE_SOURCE_1) && !defined(_LARGEFILE_SOURCE)
#define _LARGEFILE_SOURCE 1
#endif 




#ifndef _OPENBSD_SOURCE
#define _OPENBSD_SOURCE 1
#endif

#ifndef UNBOUND_DEBUG
# ifndef NDEBUG
#  define NDEBUG
# endif
#endif

/** Use small-ldns codebase */
#define USE_SLDNS 1
#ifdef HAVE_SSL
#  define LDNS_BUILD_CONFIG_HAVE_SSL 1
#endif

#include <stdio.h>
#include <string.h>
#include <unistd.h>
#include <assert.h>

#if STDC_HEADERS
#include <stdlib.h>
#include <stddef.h>
#endif

#ifdef HAVE_STDARG_H
#include <stdarg.h>
#endif

#ifdef HAVE_STDINT_H
#include <stdint.h>
#endif

#include <errno.h>

#if HAVE_SYS_PARAM_H
#include <sys/param.h>
#endif

#ifdef HAVE_SYS_SOCKET_H
#include <sys/socket.h>
#endif

#ifdef HAVE_SYS_UIO_H
#include <sys/uio.h>
#endif

#ifdef HAVE_NETINET_IN_H
#include <netinet/in.h>
#endif

#ifdef HAVE_NETINET_TCP_H
#include <netinet/tcp.h>
#endif

#ifdef HAVE_ARPA_INET_H
#include <arpa/inet.h>
#endif

#ifdef HAVE_WINSOCK2_H
#include <winsock2.h>
#endif

#ifdef HAVE_WS2TCPIP_H
#include <ws2tcpip.h>
#endif

#ifndef USE_WINSOCK
#define ARG_LL "%ll"
#else
#define ARG_LL "%I64"
#endif

#ifndef AF_LOCAL
#define AF_LOCAL AF_UNIX
#endif


 
#ifdef HAVE_ATTR_FORMAT
#  define ATTR_FORMAT(archetype, string_index, first_to_check) \
    __attribute__ ((format (archetype, string_index, first_to_check)))
#else /* !HAVE_ATTR_FORMAT */
#  define ATTR_FORMAT(archetype, string_index, first_to_check) /* empty */
#endif /* !HAVE_ATTR_FORMAT */


#if defined(DOXYGEN)
#  define ATTR_UNUSED(x)  x
#elif defined(__cplusplus)
#  define ATTR_UNUSED(x)
#elif defined(HAVE_ATTR_UNUSED)
#  define ATTR_UNUSED(x)  x __attribute__((unused))
#else /* !HAVE_ATTR_UNUSED */
#  define ATTR_UNUSED(x)  x
#endif /* !HAVE_ATTR_UNUSED */


#ifndef HAVE_FSEEKO
#define fseeko fseek
#define ftello ftell
#endif /* HAVE_FSEEKO */


#ifndef MAXHOSTNAMELEN
#define MAXHOSTNAMELEN 256
#endif

#if !defined(HAVE_SNPRINTF) || defined(SNPRINTF_RET_BROKEN)
#define snprintf snprintf_unbound
#define vsnprintf vsnprintf_unbound
#include <stdarg.h>
int snprintf (char *str, size_t count, const char *fmt, ...);
int vsnprintf (char *str, size_t count, const char *fmt, va_list arg);
#endif /* HAVE_SNPRINTF or SNPRINTF_RET_BROKEN */

#ifndef HAVE_INET_PTON
#define inet_pton inet_pton_unbound
int inet_pton(int af, const char* src, void* dst);
#endif /* HAVE_INET_PTON */


#ifndef HAVE_INET_NTOP
#define inet_ntop inet_ntop_unbound
const char *inet_ntop(int af, const void *src, char *dst, size_t size);
#endif


#ifndef HAVE_INET_ATON
#define inet_aton inet_aton_unbound
int inet_aton(const char *cp, struct in_addr *addr);
#endif


#ifndef HAVE_MEMMOVE
#define memmove memmove_unbound
void *memmove(void *dest, const void *src, size_t n);
#endif


#ifndef HAVE_STRLCAT
#define strlcat strlcat_unbound
size_t strlcat(char *dst, const char *src, size_t siz);
#endif


#ifndef HAVE_STRLCPY
#define strlcpy strlcpy_unbound
size_t strlcpy(char *dst, const char *src, size_t siz);
#endif


#ifndef HAVE_GMTIME_R
#define gmtime_r gmtime_r_unbound
struct tm *gmtime_r(const time_t *timep, struct tm *result);
#endif


#ifndef HAVE_REALLOCARRAY
#define reallocarray reallocarrayunbound
void* reallocarray(void *ptr, size_t nmemb, size_t size);
#endif


#if !defined(HAVE_SLEEP) || defined(HAVE_WINDOWS_H)
#define sleep(x) Sleep((x)*1000) /* on win32 */
#endif /* HAVE_SLEEP */


#ifndef HAVE_USLEEP
#define usleep(x) Sleep((x)/1000 + 1) /* on win32 */
#endif /* HAVE_USLEEP */


#ifndef HAVE_RANDOM
#define random rand /* on win32, for tests only (bad random) */
#endif /* HAVE_RANDOM */


#ifndef HAVE_SRANDOM
#define srandom(x) srand(x) /* on win32, for tests only (bad random) */
#endif /* HAVE_SRANDOM */


/* detect if we need to cast to unsigned int for FD_SET to avoid warnings */
#ifdef HAVE_WINSOCK2_H
#define FD_SET_T (u_int)
#else
#define FD_SET_T 
#endif


#ifndef IPV6_MIN_MTU
#define IPV6_MIN_MTU 1280
#endif /* IPV6_MIN_MTU */


#ifdef MEMCMP_IS_BROKEN
#include "compat/memcmp.h"
#define memcmp memcmp_unbound
int memcmp(const void *x, const void *y, size_t n);
#endif



#ifndef HAVE_CTIME_R
#define ctime_r unbound_ctime_r
char *ctime_r(const time_t *timep, char *buf);
#endif

#ifndef HAVE_STRSEP
#define strsep unbound_strsep
char *strsep(char **stringp, const char *delim);
#endif

#ifndef HAVE_ISBLANK
#define isblank unbound_isblank
int isblank(int c);
#endif

#ifndef HAVE_EXPLICIT_BZERO
#define explicit_bzero unbound_explicit_bzero
void explicit_bzero(void* buf, size_t len);
#endif

#if defined(HAVE_INET_NTOP) && !HAVE_DECL_INET_NTOP
const char *inet_ntop(int af, const void *src, char *dst, size_t size);
#endif

#if defined(HAVE_INET_PTON) && !HAVE_DECL_INET_PTON
int inet_pton(int af, const char* src, void* dst);
#endif

#if !defined(HAVE_STRPTIME) || !defined(STRPTIME_WORKS)
#define strptime unbound_strptime
struct tm;
char *strptime(const char *s, const char *format, struct tm *tm);
#endif

#if !HAVE_DECL_REALLOCARRAY
void *reallocarray(void *ptr, size_t nmemb, size_t size);
#endif

#ifdef HAVE_LIBBSD
#include <bsd/string.h>
#include <bsd/stdlib.h>
#endif

#ifdef HAVE_LIBRESSL
#  if !HAVE_DECL_STRLCPY
size_t strlcpy(char *dst, const char *src, size_t siz);
#  endif
#  if !HAVE_DECL_STRLCAT
size_t strlcat(char *dst, const char *src, size_t siz);
#  endif
#  if !HAVE_DECL_ARC4RANDOM && defined(HAVE_ARC4RANDOM)
uint32_t arc4random(void);
#  endif
#  if !HAVE_DECL_ARC4RANDOM_UNIFORM && defined(HAVE_ARC4RANDOM_UNIFORM)
uint32_t arc4random_uniform(uint32_t upper_bound);
#  endif
#endif /* HAVE_LIBRESSL */
#ifndef HAVE_ARC4RANDOM
int getentropy(void* buf, size_t len);
uint32_t arc4random(void);
void arc4random_buf(void* buf, size_t n);
void _ARC4_LOCK(void);
void _ARC4_UNLOCK(void);
void _ARC4_LOCK_DESTROY(void);
#endif
#ifndef HAVE_ARC4RANDOM_UNIFORM
uint32_t arc4random_uniform(uint32_t upper_bound);
#endif
#ifdef COMPAT_SHA512
#ifndef SHA512_DIGEST_LENGTH
#define SHA512_BLOCK_LENGTH		128
#define SHA512_DIGEST_LENGTH		64
#define SHA512_DIGEST_STRING_LENGTH	(SHA512_DIGEST_LENGTH * 2 + 1)
typedef struct _SHA512_CTX {
	uint64_t	state[8];
	uint64_t	bitcount[2];
	uint8_t	buffer[SHA512_BLOCK_LENGTH];
} SHA512_CTX;
#endif /* SHA512_DIGEST_LENGTH */
void SHA512_Init(SHA512_CTX*);
void SHA512_Update(SHA512_CTX*, void*, size_t);
void SHA512_Final(uint8_t[SHA512_DIGEST_LENGTH], SHA512_CTX*);
unsigned char *SHA512(void* data, unsigned int data_len, unsigned char *digest);
#endif /* COMPAT_SHA512 */



#if defined(HAVE_EVENT_H) && !defined(HAVE_EVENT_BASE_ONCE) && !(defined(HAVE_EV_LOOP) || defined(HAVE_EV_DEFAULT_LOOP)) && (defined(HAVE_PTHREAD) || defined(HAVE_SOLARIS_THREADS))
   /* using version of libevent that is not threadsafe. */
#  define LIBEVENT_SIGNAL_PROBLEM 1
#endif

#ifndef CHECKED_INET6
#  define CHECKED_INET6
#  ifdef AF_INET6
#    define INET6
#  else
#    define AF_INET6        28
#  endif
#endif /* CHECKED_INET6 */

#ifndef HAVE_GETADDRINFO
struct sockaddr_storage;
#include "compat/fake-rfc2553.h"
#endif

#ifdef UNBOUND_ALLOC_STATS
#  define malloc(s) unbound_stat_malloc_log(s, __FILE__, __LINE__, __func__)
#  define calloc(n,s) unbound_stat_calloc_log(n, s, __FILE__, __LINE__, __func__)
#  define free(p) unbound_stat_free_log(p, __FILE__, __LINE__, __func__)
#  define realloc(p,s) unbound_stat_realloc_log(p, s, __FILE__, __LINE__, __func__)
void *unbound_stat_malloc(size_t size);
void *unbound_stat_calloc(size_t nmemb, size_t size);
void unbound_stat_free(void *ptr);
void *unbound_stat_realloc(void *ptr, size_t size);
void *unbound_stat_malloc_log(size_t size, const char* file, int line,
	const char* func);
void *unbound_stat_calloc_log(size_t nmemb, size_t size, const char* file,
	int line, const char* func);
void unbound_stat_free_log(void *ptr, const char* file, int line,
	const char* func);
void *unbound_stat_realloc_log(void *ptr, size_t size, const char* file,
	int line, const char* func);
#elif defined(UNBOUND_ALLOC_LITE)
#  include "util/alloc.h"
#endif /* UNBOUND_ALLOC_LITE and UNBOUND_ALLOC_STATS */

/** default port for DNS traffic. */
#define UNBOUND_DNS_PORT 53
/** default port for DNS over TLS traffic. */
#define UNBOUND_DNS_OVER_TLS_PORT 853
/** default port for DNS over HTTPS traffic. */
#define UNBOUND_DNS_OVER_HTTPS_PORT 443
/** default port for unbound control traffic, registered port with IANA,
    ub-dns-control  8953/tcp    unbound dns nameserver control */
#define UNBOUND_CONTROL_PORT 8953
/** the version of unbound-control that this software implements */
#define UNBOUND_CONTROL_VERSION 1

<|MERGE_RESOLUTION|>--- conflicted
+++ resolved
@@ -381,10 +381,9 @@
 /* Define to 1 if you have the <nettle/eddsa.h> header file. */
 #undef HAVE_NETTLE_EDDSA_H
 
-<<<<<<< HEAD
 /* Define to 1 if you have the <net/pfvar.h> header file. */
 #undef HAVE_NET_PFVAR_H
-=======
+
 /* Define to 1 if you have the <net/if.h> header file. */
 #undef HAVE_NET_IF_H
 
@@ -393,7 +392,6 @@
 
 /* Define to 1 if you have the <nghttp2/nghttp2.h> header file. */
 #undef HAVE_NGHTTP2_NGHTTP2_H
->>>>>>> 46939294
 
 /* Use libnss for crypto */
 #undef HAVE_NSS
