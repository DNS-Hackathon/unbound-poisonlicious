/*
 * configparser.y -- yacc grammar for unbound configuration files
 *
 * Copyright (c) 2001-2006, NLnet Labs. All rights reserved.
 *
 * Copyright (c) 2007, NLnet Labs. All rights reserved.
 *
 * This software is open source.
 *
 * Redistribution and use in source and binary forms, with or without
 * modification, are permitted provided that the following conditions
 * are met:
 *
 * Redistributions of source code must retain the above copyright notice,
 * this list of conditions and the following disclaimer.
 *
 * Redistributions in binary form must reproduce the above copyright notice,
 * this list of conditions and the following disclaimer in the documentation
 * and/or other materials provided with the distribution.
 *
 * Neither the name of the NLNET LABS nor the names of its contributors may
 * be used to endorse or promote products derived from this software without
 * specific prior written permission.
 *
 * THIS SOFTWARE IS PROVIDED BY THE COPYRIGHT HOLDERS AND CONTRIBUTORS
 * "AS IS" AND ANY EXPRESS OR IMPLIED WARRANTIES, INCLUDING, BUT NOT
 * LIMITED TO, THE IMPLIED WARRANTIES OF MERCHANTABILITY AND FITNESS FOR
 * A PARTICULAR PURPOSE ARE DISCLAIMED. IN NO EVENT SHALL THE COPYRIGHT
 * HOLDER OR CONTRIBUTORS BE LIABLE FOR ANY DIRECT, INDIRECT, INCIDENTAL,
 * SPECIAL, EXEMPLARY, OR CONSEQUENTIAL DAMAGES (INCLUDING, BUT NOT LIMITED
 * TO, PROCUREMENT OF SUBSTITUTE GOODS OR SERVICES; LOSS OF USE, DATA, OR
 * PROFITS; OR BUSINESS INTERRUPTION) HOWEVER CAUSED AND ON ANY THEORY OF
 * LIABILITY, WHETHER IN CONTRACT, STRICT LIABILITY, OR TORT (INCLUDING
 * NEGLIGENCE OR OTHERWISE) ARISING IN ANY WAY OUT OF THE USE OF THIS
 * SOFTWARE, EVEN IF ADVISED OF THE POSSIBILITY OF SUCH DAMAGE.
 */

%{
#include "config.h"

#include <stdarg.h>
#include <stdio.h>
#include <string.h>
#include <stdlib.h>
#include <assert.h>

#include "util/configyyrename.h"
#include "util/config_file.h"
#include "util/net_help.h"
#include "sldns/str2wire.h"

int ub_c_lex(void);
void ub_c_error(const char *message);

static void validate_respip_action(const char* action);
static void validate_acl_action(const char* action);

/* these need to be global, otherwise they cannot be used inside yacc */
extern struct config_parser_state* cfg_parser;

#if 0
#define OUTYY(s)  printf s /* used ONLY when debugging */
#else
#define OUTYY(s)
#endif

%}
%union {
	char*	str;
};

%token SPACE LETTER NEWLINE COMMENT COLON ANY ZONESTR
%token <str> STRING_ARG
%token VAR_FORCE_TOPLEVEL
%token VAR_SERVER VAR_VERBOSITY VAR_NUM_THREADS VAR_PORT
%token VAR_OUTGOING_RANGE VAR_INTERFACE VAR_PREFER_IP4
%token VAR_DO_IP4 VAR_DO_IP6 VAR_DO_NAT64 VAR_PREFER_IP6 VAR_DO_UDP VAR_DO_TCP
%token VAR_TCP_MSS VAR_OUTGOING_TCP_MSS VAR_TCP_IDLE_TIMEOUT
%token VAR_EDNS_TCP_KEEPALIVE VAR_EDNS_TCP_KEEPALIVE_TIMEOUT
%token VAR_SOCK_QUEUE_TIMEOUT
%token VAR_CHROOT VAR_USERNAME VAR_DIRECTORY VAR_LOGFILE VAR_PIDFILE
%token VAR_MSG_CACHE_SIZE VAR_MSG_CACHE_SLABS VAR_NUM_QUERIES_PER_THREAD
%token VAR_RRSET_CACHE_SIZE VAR_RRSET_CACHE_SLABS VAR_OUTGOING_NUM_TCP
%token VAR_INFRA_HOST_TTL VAR_INFRA_LAME_TTL VAR_INFRA_CACHE_SLABS
%token VAR_INFRA_CACHE_NUMHOSTS VAR_INFRA_CACHE_LAME_SIZE VAR_NAME
%token VAR_STUB_ZONE VAR_STUB_HOST VAR_STUB_ADDR VAR_TARGET_FETCH_POLICY
%token VAR_HARDEN_SHORT_BUFSIZE VAR_HARDEN_LARGE_QUERIES
%token VAR_FORWARD_ZONE VAR_FORWARD_HOST VAR_FORWARD_ADDR
%token VAR_DO_NOT_QUERY_ADDRESS VAR_HIDE_IDENTITY VAR_HIDE_VERSION
%token VAR_IDENTITY VAR_VERSION VAR_HARDEN_GLUE VAR_MODULE_CONF
%token VAR_TRUST_ANCHOR_FILE VAR_TRUST_ANCHOR VAR_VAL_OVERRIDE_DATE
%token VAR_BOGUS_TTL VAR_VAL_CLEAN_ADDITIONAL VAR_VAL_PERMISSIVE_MODE
%token VAR_INCOMING_NUM_TCP VAR_MSG_BUFFER_SIZE VAR_KEY_CACHE_SIZE
%token VAR_KEY_CACHE_SLABS VAR_TRUSTED_KEYS_FILE
%token VAR_VAL_NSEC3_KEYSIZE_ITERATIONS VAR_USE_SYSLOG
%token VAR_OUTGOING_INTERFACE VAR_ROOT_HINTS VAR_DO_NOT_QUERY_LOCALHOST
%token VAR_CACHE_MAX_TTL VAR_HARDEN_DNSSEC_STRIPPED VAR_ACCESS_CONTROL
%token VAR_LOCAL_ZONE VAR_LOCAL_DATA VAR_INTERFACE_AUTOMATIC
%token VAR_STATISTICS_INTERVAL VAR_DO_DAEMONIZE VAR_USE_CAPS_FOR_ID
%token VAR_STATISTICS_CUMULATIVE VAR_OUTGOING_PORT_PERMIT
%token VAR_OUTGOING_PORT_AVOID VAR_DLV_ANCHOR_FILE VAR_DLV_ANCHOR
%token VAR_NEG_CACHE_SIZE VAR_HARDEN_REFERRAL_PATH VAR_PRIVATE_ADDRESS
%token VAR_PRIVATE_DOMAIN VAR_REMOTE_CONTROL VAR_CONTROL_ENABLE
%token VAR_CONTROL_INTERFACE VAR_CONTROL_PORT VAR_SERVER_KEY_FILE
%token VAR_SERVER_CERT_FILE VAR_CONTROL_KEY_FILE VAR_CONTROL_CERT_FILE
%token VAR_CONTROL_USE_CERT VAR_TCP_REUSE_TIMEOUT VAR_MAX_REUSE_TCP_QUERIES
%token VAR_EXTENDED_STATISTICS VAR_LOCAL_DATA_PTR VAR_JOSTLE_TIMEOUT
%token VAR_STUB_PRIME VAR_UNWANTED_REPLY_THRESHOLD VAR_LOG_TIME_ASCII
%token VAR_DOMAIN_INSECURE VAR_PYTHON VAR_PYTHON_SCRIPT VAR_VAL_SIG_SKEW_MIN
%token VAR_VAL_SIG_SKEW_MAX VAR_VAL_MAX_RESTART VAR_CACHE_MIN_TTL
%token VAR_VAL_LOG_LEVEL VAR_AUTO_TRUST_ANCHOR_FILE VAR_KEEP_MISSING
%token VAR_ADD_HOLDDOWN VAR_DEL_HOLDDOWN VAR_SO_RCVBUF VAR_EDNS_BUFFER_SIZE
%token VAR_PREFETCH VAR_PREFETCH_KEY VAR_SO_SNDBUF VAR_SO_REUSEPORT
%token VAR_HARDEN_BELOW_NXDOMAIN VAR_IGNORE_CD_FLAG VAR_LOG_QUERIES
%token VAR_LOG_REPLIES VAR_LOG_LOCAL_ACTIONS VAR_TCP_UPSTREAM
%token VAR_SSL_UPSTREAM VAR_TCP_AUTH_QUERY_TIMEOUT VAR_SSL_SERVICE_KEY
%token VAR_SSL_SERVICE_PEM VAR_SSL_PORT VAR_FORWARD_FIRST
%token VAR_STUB_SSL_UPSTREAM VAR_FORWARD_SSL_UPSTREAM VAR_TLS_CERT_BUNDLE
%token VAR_STUB_TCP_UPSTREAM VAR_FORWARD_TCP_UPSTREAM
%token VAR_HTTPS_PORT VAR_HTTP_ENDPOINT VAR_HTTP_MAX_STREAMS
%token VAR_HTTP_QUERY_BUFFER_SIZE VAR_HTTP_RESPONSE_BUFFER_SIZE
%token VAR_HTTP_NODELAY VAR_HTTP_NOTLS_DOWNSTREAM
%token VAR_STUB_FIRST VAR_MINIMAL_RESPONSES VAR_RRSET_ROUNDROBIN
%token VAR_MAX_UDP_SIZE VAR_DELAY_CLOSE VAR_UDP_CONNECT
%token VAR_UNBLOCK_LAN_ZONES VAR_INSECURE_LAN_ZONES
%token VAR_INFRA_CACHE_MIN_RTT VAR_INFRA_CACHE_MAX_RTT VAR_INFRA_KEEP_PROBING
%token VAR_DNS64_PREFIX VAR_DNS64_SYNTHALL VAR_DNS64_IGNORE_AAAA
%token VAR_NAT64_PREFIX
%token VAR_DNSTAP VAR_DNSTAP_ENABLE VAR_DNSTAP_SOCKET_PATH VAR_DNSTAP_IP
%token VAR_DNSTAP_TLS VAR_DNSTAP_TLS_SERVER_NAME VAR_DNSTAP_TLS_CERT_BUNDLE
%token VAR_DNSTAP_TLS_CLIENT_KEY_FILE VAR_DNSTAP_TLS_CLIENT_CERT_FILE
%token VAR_DNSTAP_SEND_IDENTITY VAR_DNSTAP_SEND_VERSION VAR_DNSTAP_BIDIRECTIONAL
%token VAR_DNSTAP_IDENTITY VAR_DNSTAP_VERSION
%token VAR_DNSTAP_LOG_RESOLVER_QUERY_MESSAGES
%token VAR_DNSTAP_LOG_RESOLVER_RESPONSE_MESSAGES
%token VAR_DNSTAP_LOG_CLIENT_QUERY_MESSAGES
%token VAR_DNSTAP_LOG_CLIENT_RESPONSE_MESSAGES
%token VAR_DNSTAP_LOG_FORWARDER_QUERY_MESSAGES
%token VAR_DNSTAP_LOG_FORWARDER_RESPONSE_MESSAGES
%token VAR_RESPONSE_IP_TAG VAR_RESPONSE_IP VAR_RESPONSE_IP_DATA
%token VAR_HARDEN_ALGO_DOWNGRADE VAR_IP_TRANSPARENT
%token VAR_IP_DSCP
%token VAR_DISABLE_DNSSEC_LAME_CHECK
%token VAR_IP_RATELIMIT VAR_IP_RATELIMIT_SLABS VAR_IP_RATELIMIT_SIZE
%token VAR_RATELIMIT VAR_RATELIMIT_SLABS VAR_RATELIMIT_SIZE
%token VAR_OUTBOUND_MSG_RETRY VAR_MAX_SENT_COUNT VAR_MAX_QUERY_RESTARTS
%token VAR_RATELIMIT_FOR_DOMAIN VAR_RATELIMIT_BELOW_DOMAIN
%token VAR_IP_RATELIMIT_FACTOR VAR_RATELIMIT_FACTOR
%token VAR_IP_RATELIMIT_BACKOFF VAR_RATELIMIT_BACKOFF
%token VAR_SEND_CLIENT_SUBNET VAR_CLIENT_SUBNET_ZONE
%token VAR_CLIENT_SUBNET_ALWAYS_FORWARD VAR_CLIENT_SUBNET_OPCODE
%token VAR_MAX_CLIENT_SUBNET_IPV4 VAR_MAX_CLIENT_SUBNET_IPV6
%token VAR_MIN_CLIENT_SUBNET_IPV4 VAR_MIN_CLIENT_SUBNET_IPV6
%token VAR_MAX_ECS_TREE_SIZE_IPV4 VAR_MAX_ECS_TREE_SIZE_IPV6
%token VAR_CAPS_WHITELIST VAR_CACHE_MAX_NEGATIVE_TTL VAR_PERMIT_SMALL_HOLDDOWN
%token VAR_QNAME_MINIMISATION VAR_QNAME_MINIMISATION_STRICT VAR_IP_FREEBIND
%token VAR_DEFINE_TAG VAR_LOCAL_ZONE_TAG VAR_ACCESS_CONTROL_TAG
%token VAR_LOCAL_ZONE_OVERRIDE VAR_ACCESS_CONTROL_TAG_ACTION
%token VAR_ACCESS_CONTROL_TAG_DATA VAR_VIEW VAR_ACCESS_CONTROL_VIEW
%token VAR_VIEW_FIRST VAR_SERVE_EXPIRED VAR_SERVE_EXPIRED_TTL
%token VAR_SERVE_EXPIRED_TTL_RESET VAR_SERVE_EXPIRED_REPLY_TTL
%token VAR_SERVE_EXPIRED_CLIENT_TIMEOUT VAR_EDE_SERVE_EXPIRED
%token VAR_SERVE_ORIGINAL_TTL VAR_FAKE_DSA
%token VAR_FAKE_SHA1 VAR_LOG_IDENTITY VAR_HIDE_TRUSTANCHOR
%token VAR_HIDE_HTTP_USER_AGENT VAR_HTTP_USER_AGENT
%token VAR_TRUST_ANCHOR_SIGNALING VAR_AGGRESSIVE_NSEC VAR_USE_SYSTEMD
%token VAR_SHM_ENABLE VAR_SHM_KEY VAR_ROOT_KEY_SENTINEL
%token VAR_DNSCRYPT VAR_DNSCRYPT_ENABLE VAR_DNSCRYPT_PORT VAR_DNSCRYPT_PROVIDER
%token VAR_DNSCRYPT_SECRET_KEY VAR_DNSCRYPT_PROVIDER_CERT
%token VAR_DNSCRYPT_PROVIDER_CERT_ROTATED
%token VAR_DNSCRYPT_SHARED_SECRET_CACHE_SIZE
%token VAR_DNSCRYPT_SHARED_SECRET_CACHE_SLABS
%token VAR_DNSCRYPT_NONCE_CACHE_SIZE
%token VAR_DNSCRYPT_NONCE_CACHE_SLABS
%token VAR_PAD_RESPONSES VAR_PAD_RESPONSES_BLOCK_SIZE
%token VAR_PAD_QUERIES VAR_PAD_QUERIES_BLOCK_SIZE
%token VAR_IPSECMOD_ENABLED VAR_IPSECMOD_HOOK VAR_IPSECMOD_IGNORE_BOGUS
%token VAR_IPSECMOD_MAX_TTL VAR_IPSECMOD_WHITELIST VAR_IPSECMOD_STRICT
%token VAR_CACHEDB VAR_CACHEDB_BACKEND VAR_CACHEDB_SECRETSEED
%token VAR_CACHEDB_REDISHOST VAR_CACHEDB_REDISPORT VAR_CACHEDB_REDISTIMEOUT
%token VAR_CACHEDB_REDISEXPIRERECORDS VAR_CACHEDB_REDISPATH VAR_CACHEDB_REDISPASSWORD
%token VAR_CACHEDB_REDISLOGICALDB
%token VAR_UDP_UPSTREAM_WITHOUT_DOWNSTREAM VAR_FOR_UPSTREAM
%token VAR_AUTH_ZONE VAR_ZONEFILE VAR_MASTER VAR_URL VAR_FOR_DOWNSTREAM
%token VAR_FALLBACK_ENABLED VAR_TLS_ADDITIONAL_PORT VAR_LOW_RTT VAR_LOW_RTT_PERMIL
%token VAR_FAST_SERVER_PERMIL VAR_FAST_SERVER_NUM
%token VAR_ALLOW_NOTIFY VAR_TLS_WIN_CERT VAR_TCP_CONNECTION_LIMIT
%token VAR_ANSWER_COOKIE VAR_COOKIE_SECRET VAR_IP_RATELIMIT_COOKIE
%token VAR_FORWARD_NO_CACHE VAR_STUB_NO_CACHE VAR_LOG_SERVFAIL VAR_DENY_ANY
%token VAR_UNKNOWN_SERVER_TIME_LIMIT VAR_LOG_TAG_QUERYREPLY
%token VAR_STREAM_WAIT_SIZE VAR_TLS_CIPHERS VAR_TLS_CIPHERSUITES VAR_TLS_USE_SNI
%token VAR_IPSET VAR_IPSET_NAME_V4 VAR_IPSET_NAME_V6
%token VAR_TLS_SESSION_TICKET_KEYS VAR_RPZ VAR_TAGS VAR_RPZ_ACTION_OVERRIDE
%token VAR_RPZ_CNAME_OVERRIDE VAR_RPZ_LOG VAR_RPZ_LOG_NAME
%token VAR_DYNLIB VAR_DYNLIB_FILE VAR_EDNS_CLIENT_STRING
%token VAR_EDNS_CLIENT_STRING_OPCODE VAR_NSID
%token VAR_ZONEMD_PERMISSIVE_MODE VAR_ZONEMD_CHECK VAR_ZONEMD_REJECT_ABSENCE
%token VAR_RPZ_SIGNAL_NXDOMAIN_RA VAR_INTERFACE_AUTOMATIC_PORTS VAR_EDE
%token VAR_INTERFACE_ACTION VAR_INTERFACE_VIEW VAR_INTERFACE_TAG
%token VAR_INTERFACE_TAG_ACTION VAR_INTERFACE_TAG_DATA
%token VAR_PROXY_PROTOCOL_PORT VAR_STATISTICS_INHIBIT_ZERO
%token VAR_HARDEN_UNKNOWN_ADDITIONAL VAR_CACHEDB_NO_STORE

%%
toplevelvars: /* empty */ | toplevelvars toplevelvar ;
toplevelvar: serverstart contents_server | stubstart contents_stub |
	forwardstart contents_forward | pythonstart contents_py |
	rcstart contents_rc | dtstart contents_dt | viewstart contents_view |
	dnscstart contents_dnsc | cachedbstart contents_cachedb |
	ipsetstart contents_ipset | authstart contents_auth |
	rpzstart contents_rpz | dynlibstart contents_dl |
	force_toplevel
	;
force_toplevel: VAR_FORCE_TOPLEVEL
	{
		OUTYY(("\nP(force-toplevel)\n"));
		cfg_parser->started_toplevel = 0;
	}
	;
/* server: declaration */
serverstart: VAR_SERVER
	{
		OUTYY(("\nP(server:)\n"));
		cfg_parser->started_toplevel = 1;
	}
	;
contents_server: contents_server content_server
	| ;
content_server: server_num_threads | server_verbosity | server_port |
	server_outgoing_range | server_do_ip4 |
	server_do_ip6 | server_do_nat64 | server_prefer_ip4 |
	server_prefer_ip6 | server_do_udp | server_do_tcp |
	server_tcp_mss | server_outgoing_tcp_mss | server_tcp_idle_timeout |
	server_tcp_keepalive | server_tcp_keepalive_timeout |
	server_sock_queue_timeout |
	server_interface | server_chroot | server_username |
	server_directory | server_logfile | server_pidfile |
	server_msg_cache_size | server_msg_cache_slabs |
	server_num_queries_per_thread | server_rrset_cache_size |
	server_rrset_cache_slabs | server_outgoing_num_tcp |
	server_infra_host_ttl | server_infra_lame_ttl |
	server_infra_cache_slabs | server_infra_cache_numhosts |
	server_infra_cache_lame_size | server_target_fetch_policy |
	server_harden_short_bufsize | server_harden_large_queries |
	server_do_not_query_address | server_hide_identity |
	server_hide_version | server_identity | server_version |
	server_hide_http_user_agent | server_http_user_agent |
	server_harden_glue | server_module_conf | server_trust_anchor_file |
	server_trust_anchor | server_val_override_date | server_bogus_ttl |
	server_val_clean_additional | server_val_permissive_mode |
	server_incoming_num_tcp | server_msg_buffer_size |
	server_key_cache_size | server_key_cache_slabs |
	server_trusted_keys_file | server_val_nsec3_keysize_iterations |
	server_use_syslog | server_outgoing_interface | server_root_hints |
	server_do_not_query_localhost | server_cache_max_ttl |
	server_harden_dnssec_stripped | server_access_control |
	server_local_zone | server_local_data | server_interface_automatic |
	server_statistics_interval | server_do_daemonize |
	server_use_caps_for_id | server_statistics_cumulative |
	server_outgoing_port_permit | server_outgoing_port_avoid |
	server_dlv_anchor_file | server_dlv_anchor | server_neg_cache_size |
	server_harden_referral_path | server_private_address |
	server_private_domain | server_extended_statistics |
	server_local_data_ptr | server_jostle_timeout |
	server_unwanted_reply_threshold | server_log_time_ascii |
	server_domain_insecure | server_val_sig_skew_min |
	server_val_sig_skew_max | server_val_max_restart |
	server_cache_min_ttl | server_val_log_level |
	server_auto_trust_anchor_file |	server_add_holddown |
	server_del_holddown | server_keep_missing | server_so_rcvbuf |
	server_edns_buffer_size | server_prefetch | server_prefetch_key |
	server_so_sndbuf | server_harden_below_nxdomain | server_ignore_cd_flag |
	server_log_queries | server_log_replies | server_tcp_upstream | server_ssl_upstream |
	server_log_local_actions |
	server_ssl_service_key | server_ssl_service_pem | server_ssl_port |
	server_https_port | server_http_endpoint | server_http_max_streams |
	server_http_query_buffer_size | server_http_response_buffer_size |
	server_http_nodelay | server_http_notls_downstream |
	server_minimal_responses | server_rrset_roundrobin | server_max_udp_size |
	server_so_reuseport | server_delay_close | server_udp_connect |
	server_unblock_lan_zones | server_insecure_lan_zones |
	server_dns64_prefix | server_dns64_synthall | server_dns64_ignore_aaaa |
	server_nat64_prefix |
	server_infra_cache_min_rtt | server_infra_cache_max_rtt | server_harden_algo_downgrade |
	server_ip_transparent | server_ip_ratelimit | server_ratelimit |
	server_ip_dscp | server_infra_keep_probing |
	server_ip_ratelimit_slabs | server_ratelimit_slabs |
	server_ip_ratelimit_size | server_ratelimit_size |
	server_ratelimit_for_domain |
	server_ratelimit_below_domain | server_ratelimit_factor |
	server_ip_ratelimit_factor | server_ratelimit_backoff |
	server_ip_ratelimit_backoff | server_outbound_msg_retry |
	server_max_sent_count | server_max_query_restarts |
	server_send_client_subnet | server_client_subnet_zone |
	server_client_subnet_always_forward | server_client_subnet_opcode |
	server_max_client_subnet_ipv4 | server_max_client_subnet_ipv6 |
	server_min_client_subnet_ipv4 | server_min_client_subnet_ipv6 |
	server_max_ecs_tree_size_ipv4 | server_max_ecs_tree_size_ipv6 |
	server_caps_whitelist | server_cache_max_negative_ttl |
	server_permit_small_holddown | server_qname_minimisation |
	server_ip_freebind | server_define_tag | server_local_zone_tag |
	server_disable_dnssec_lame_check | server_access_control_tag |
	server_local_zone_override | server_access_control_tag_action |
	server_access_control_tag_data | server_access_control_view |
	server_interface_action | server_interface_view | server_interface_tag |
	server_interface_tag_action | server_interface_tag_data |
	server_qname_minimisation_strict |
	server_pad_responses | server_pad_responses_block_size |
	server_pad_queries | server_pad_queries_block_size |
	server_serve_expired |
	server_serve_expired_ttl | server_serve_expired_ttl_reset |
	server_serve_expired_reply_ttl | server_serve_expired_client_timeout |
	server_ede_serve_expired | server_serve_original_ttl | server_fake_dsa |
	server_log_identity | server_use_systemd |
	server_response_ip_tag | server_response_ip | server_response_ip_data |
	server_shm_enable | server_shm_key | server_fake_sha1 |
	server_hide_trustanchor | server_trust_anchor_signaling |
	server_root_key_sentinel |
	server_ipsecmod_enabled | server_ipsecmod_hook |
	server_ipsecmod_ignore_bogus | server_ipsecmod_max_ttl |
	server_ipsecmod_whitelist | server_ipsecmod_strict |
	server_udp_upstream_without_downstream | server_aggressive_nsec |
	server_tls_cert_bundle | server_tls_additional_port | server_low_rtt |
	server_fast_server_permil | server_fast_server_num  | server_tls_win_cert |
	server_tcp_connection_limit | server_log_servfail | server_deny_any |
	server_unknown_server_time_limit | server_log_tag_queryreply |
	server_stream_wait_size | server_tls_ciphers |
	server_tls_ciphersuites | server_tls_session_ticket_keys |
	server_answer_cookie | server_cookie_secret | server_ip_ratelimit_cookie |
	server_tls_use_sni | server_edns_client_string |
	server_edns_client_string_opcode | server_nsid |
	server_zonemd_permissive_mode | server_max_reuse_tcp_queries |
	server_tcp_reuse_timeout | server_tcp_auth_query_timeout |
	server_interface_automatic_ports | server_ede |
	server_proxy_protocol_port | server_statistics_inhibit_zero |
	server_harden_unknown_additional
	;
stubstart: VAR_STUB_ZONE
	{
		struct config_stub* s;
		OUTYY(("\nP(stub_zone:)\n"));
		cfg_parser->started_toplevel = 1;
		s = (struct config_stub*)calloc(1, sizeof(struct config_stub));
		if(s) {
			s->next = cfg_parser->cfg->stubs;
			cfg_parser->cfg->stubs = s;
		} else {
			yyerror("out of memory");
		}
	}
	;
contents_stub: contents_stub content_stub
	| ;
content_stub: stub_name | stub_host | stub_addr | stub_prime | stub_first |
	stub_no_cache | stub_ssl_upstream | stub_tcp_upstream
	;
forwardstart: VAR_FORWARD_ZONE
	{
		struct config_stub* s;
		OUTYY(("\nP(forward_zone:)\n"));
		cfg_parser->started_toplevel = 1;
		s = (struct config_stub*)calloc(1, sizeof(struct config_stub));
		if(s) {
			s->next = cfg_parser->cfg->forwards;
			cfg_parser->cfg->forwards = s;
		} else {
			yyerror("out of memory");
		}
	}
	;
contents_forward: contents_forward content_forward
	| ;
content_forward: forward_name | forward_host | forward_addr | forward_first |
	forward_no_cache | forward_ssl_upstream | forward_tcp_upstream
	;
viewstart: VAR_VIEW
	{
		struct config_view* s;
		OUTYY(("\nP(view:)\n"));
		cfg_parser->started_toplevel = 1;
		s = (struct config_view*)calloc(1, sizeof(struct config_view));
		if(s) {
			s->next = cfg_parser->cfg->views;
			if(s->next && !s->next->name)
				yyerror("view without name");
			cfg_parser->cfg->views = s;
		} else {
			yyerror("out of memory");
		}
	}
	;
contents_view: contents_view content_view
	| ;
content_view: view_name | view_local_zone | view_local_data | view_first |
		view_response_ip | view_response_ip_data | view_local_data_ptr
	;
authstart: VAR_AUTH_ZONE
	{
		struct config_auth* s;
		OUTYY(("\nP(auth_zone:)\n"));
		cfg_parser->started_toplevel = 1;
		s = (struct config_auth*)calloc(1, sizeof(struct config_auth));
		if(s) {
			s->next = cfg_parser->cfg->auths;
			cfg_parser->cfg->auths = s;
			/* defaults for auth zone */
			s->for_downstream = 1;
			s->for_upstream = 1;
			s->fallback_enabled = 0;
			s->zonemd_check = 0;
			s->zonemd_reject_absence = 0;
			s->isrpz = 0;
		} else {
			yyerror("out of memory");
		}
	}
	;
contents_auth: contents_auth content_auth
	| ;
content_auth: auth_name | auth_zonefile | auth_master | auth_url |
	auth_for_downstream | auth_for_upstream | auth_fallback_enabled |
	auth_allow_notify | auth_zonemd_check | auth_zonemd_reject_absence
	;

rpz_tag: VAR_TAGS STRING_ARG
	{
		uint8_t* bitlist;
		size_t len = 0;
		OUTYY(("P(server_local_zone_tag:%s)\n", $2));
		bitlist = config_parse_taglist(cfg_parser->cfg, $2,
			&len);
		free($2);
		if(!bitlist) {
			yyerror("could not parse tags, (define-tag them first)");
		}
		if(bitlist) {
			cfg_parser->cfg->auths->rpz_taglist = bitlist;
			cfg_parser->cfg->auths->rpz_taglistlen = len;

		}
	}
	;

rpz_action_override: VAR_RPZ_ACTION_OVERRIDE STRING_ARG
	{
		OUTYY(("P(rpz_action_override:%s)\n", $2));
		if(strcmp($2, "nxdomain")!=0 && strcmp($2, "nodata")!=0 &&
		   strcmp($2, "passthru")!=0 && strcmp($2, "drop")!=0 &&
		   strcmp($2, "cname")!=0 && strcmp($2, "disabled")!=0) {
			yyerror("rpz-action-override action: expected nxdomain, "
				"nodata, passthru, drop, cname or disabled");
			free($2);
			cfg_parser->cfg->auths->rpz_action_override = NULL;
		}
		else {
			cfg_parser->cfg->auths->rpz_action_override = $2;
		}
	}
	;

rpz_cname_override: VAR_RPZ_CNAME_OVERRIDE STRING_ARG
	{
		OUTYY(("P(rpz_cname_override:%s)\n", $2));
		free(cfg_parser->cfg->auths->rpz_cname);
		cfg_parser->cfg->auths->rpz_cname = $2;
	}
	;

rpz_log: VAR_RPZ_LOG STRING_ARG
	{
		OUTYY(("P(rpz_log:%s)\n", $2));
		if(strcmp($2, "yes") != 0 && strcmp($2, "no") != 0)
			yyerror("expected yes or no.");
		else cfg_parser->cfg->auths->rpz_log = (strcmp($2, "yes")==0);
		free($2);
	}
	;

rpz_log_name: VAR_RPZ_LOG_NAME STRING_ARG
	{
		OUTYY(("P(rpz_log_name:%s)\n", $2));
		free(cfg_parser->cfg->auths->rpz_log_name);
		cfg_parser->cfg->auths->rpz_log_name = $2;
	}
	;
rpz_signal_nxdomain_ra: VAR_RPZ_SIGNAL_NXDOMAIN_RA STRING_ARG
	{
		OUTYY(("P(rpz_signal_nxdomain_ra:%s)\n", $2));
		if(strcmp($2, "yes") != 0 && strcmp($2, "no") != 0)
			yyerror("expected yes or no.");
		else cfg_parser->cfg->auths->rpz_signal_nxdomain_ra = (strcmp($2, "yes")==0);
		free($2);
	}
	;

rpzstart: VAR_RPZ
	{
		struct config_auth* s;
		OUTYY(("\nP(rpz:)\n"));
		cfg_parser->started_toplevel = 1;
		s = (struct config_auth*)calloc(1, sizeof(struct config_auth));
		if(s) {
			s->next = cfg_parser->cfg->auths;
			cfg_parser->cfg->auths = s;
			/* defaults for RPZ auth zone */
			s->for_downstream = 0;
			s->for_upstream = 0;
			s->fallback_enabled = 0;
			s->isrpz = 1;
		} else {
			yyerror("out of memory");
		}
	}
	;
contents_rpz: contents_rpz content_rpz
	| ;
content_rpz: auth_name | auth_zonefile | rpz_tag | auth_master | auth_url |
	   auth_allow_notify | rpz_action_override | rpz_cname_override |
	   rpz_log | rpz_log_name | rpz_signal_nxdomain_ra | auth_for_downstream
	;
server_num_threads: VAR_NUM_THREADS STRING_ARG
	{
		OUTYY(("P(server_num_threads:%s)\n", $2));
		if(atoi($2) == 0 && strcmp($2, "0") != 0)
			yyerror("number expected");
		else cfg_parser->cfg->num_threads = atoi($2);
		free($2);
	}
	;
server_verbosity: VAR_VERBOSITY STRING_ARG
	{
		OUTYY(("P(server_verbosity:%s)\n", $2));
		if(atoi($2) == 0 && strcmp($2, "0") != 0)
			yyerror("number expected");
		else cfg_parser->cfg->verbosity = atoi($2);
		free($2);
	}
	;
server_statistics_interval: VAR_STATISTICS_INTERVAL STRING_ARG
	{
		OUTYY(("P(server_statistics_interval:%s)\n", $2));
		if(strcmp($2, "") == 0 || strcmp($2, "0") == 0)
			cfg_parser->cfg->stat_interval = 0;
		else if(atoi($2) == 0)
			yyerror("number expected");
		else cfg_parser->cfg->stat_interval = atoi($2);
		free($2);
	}
	;
server_statistics_cumulative: VAR_STATISTICS_CUMULATIVE STRING_ARG
	{
		OUTYY(("P(server_statistics_cumulative:%s)\n", $2));
		if(strcmp($2, "yes") != 0 && strcmp($2, "no") != 0)
			yyerror("expected yes or no.");
		else cfg_parser->cfg->stat_cumulative = (strcmp($2, "yes")==0);
		free($2);
	}
	;
server_extended_statistics: VAR_EXTENDED_STATISTICS STRING_ARG
	{
		OUTYY(("P(server_extended_statistics:%s)\n", $2));
		if(strcmp($2, "yes") != 0 && strcmp($2, "no") != 0)
			yyerror("expected yes or no.");
		else cfg_parser->cfg->stat_extended = (strcmp($2, "yes")==0);
		free($2);
	}
	;
server_statistics_inhibit_zero: VAR_STATISTICS_INHIBIT_ZERO STRING_ARG
	{
		OUTYY(("P(server_statistics_inhibit_zero:%s)\n", $2));
		if(strcmp($2, "yes") != 0 && strcmp($2, "no") != 0)
			yyerror("expected yes or no.");
		else cfg_parser->cfg->stat_inhibit_zero = (strcmp($2, "yes")==0);
		free($2);
	}
	;
server_shm_enable: VAR_SHM_ENABLE STRING_ARG
	{
		OUTYY(("P(server_shm_enable:%s)\n", $2));
		if(strcmp($2, "yes") != 0 && strcmp($2, "no") != 0)
			yyerror("expected yes or no.");
		else cfg_parser->cfg->shm_enable = (strcmp($2, "yes")==0);
		free($2);
	}
	;
server_shm_key: VAR_SHM_KEY STRING_ARG
	{
		OUTYY(("P(server_shm_key:%s)\n", $2));
		if(strcmp($2, "") == 0 || strcmp($2, "0") == 0)
			cfg_parser->cfg->shm_key = 0;
		else if(atoi($2) == 0)
			yyerror("number expected");
		else cfg_parser->cfg->shm_key = atoi($2);
		free($2);
	}
	;
server_port: VAR_PORT STRING_ARG
	{
		OUTYY(("P(server_port:%s)\n", $2));
		if(atoi($2) == 0)
			yyerror("port number expected");
		else cfg_parser->cfg->port = atoi($2);
		free($2);
	}
	;
server_send_client_subnet: VAR_SEND_CLIENT_SUBNET STRING_ARG
	{
	#ifdef CLIENT_SUBNET
		OUTYY(("P(server_send_client_subnet:%s)\n", $2));
		if(!cfg_strlist_insert(&cfg_parser->cfg->client_subnet, $2))
			fatal_exit("out of memory adding client-subnet");
	#else
		OUTYY(("P(Compiled without edns subnet option, ignoring)\n"));
		free($2);
	#endif
	}
	;
server_client_subnet_zone: VAR_CLIENT_SUBNET_ZONE STRING_ARG
	{
	#ifdef CLIENT_SUBNET
		OUTYY(("P(server_client_subnet_zone:%s)\n", $2));
		if(!cfg_strlist_insert(&cfg_parser->cfg->client_subnet_zone,
			$2))
			fatal_exit("out of memory adding client-subnet-zone");
	#else
		OUTYY(("P(Compiled without edns subnet option, ignoring)\n"));
		free($2);
	#endif
	}
	;
server_client_subnet_always_forward:
	VAR_CLIENT_SUBNET_ALWAYS_FORWARD STRING_ARG
	{
	#ifdef CLIENT_SUBNET
		OUTYY(("P(server_client_subnet_always_forward:%s)\n", $2));
		if(strcmp($2, "yes") != 0 && strcmp($2, "no") != 0)
			yyerror("expected yes or no.");
		else
			cfg_parser->cfg->client_subnet_always_forward =
				(strcmp($2, "yes")==0);
	#else
		OUTYY(("P(Compiled without edns subnet option, ignoring)\n"));
	#endif
		free($2);
	}
	;
server_client_subnet_opcode: VAR_CLIENT_SUBNET_OPCODE STRING_ARG
	{
	#ifdef CLIENT_SUBNET
		OUTYY(("P(client_subnet_opcode:%s)\n", $2));
		OUTYY(("P(Deprecated option, ignoring)\n"));
	#else
		OUTYY(("P(Compiled without edns subnet option, ignoring)\n"));
	#endif
		free($2);
	}
	;
server_max_client_subnet_ipv4: VAR_MAX_CLIENT_SUBNET_IPV4 STRING_ARG
	{
	#ifdef CLIENT_SUBNET
		OUTYY(("P(max_client_subnet_ipv4:%s)\n", $2));
		if(atoi($2) == 0 && strcmp($2, "0") != 0)
			yyerror("IPv4 subnet length expected");
		else if (atoi($2) > 32)
			cfg_parser->cfg->max_client_subnet_ipv4 = 32;
		else if (atoi($2) < 0)
			cfg_parser->cfg->max_client_subnet_ipv4 = 0;
		else cfg_parser->cfg->max_client_subnet_ipv4 = (uint8_t)atoi($2);
	#else
		OUTYY(("P(Compiled without edns subnet option, ignoring)\n"));
	#endif
		free($2);
	}
	;
server_max_client_subnet_ipv6: VAR_MAX_CLIENT_SUBNET_IPV6 STRING_ARG
	{
	#ifdef CLIENT_SUBNET
		OUTYY(("P(max_client_subnet_ipv6:%s)\n", $2));
		if(atoi($2) == 0 && strcmp($2, "0") != 0)
			yyerror("Ipv6 subnet length expected");
		else if (atoi($2) > 128)
			cfg_parser->cfg->max_client_subnet_ipv6 = 128;
		else if (atoi($2) < 0)
			cfg_parser->cfg->max_client_subnet_ipv6 = 0;
		else cfg_parser->cfg->max_client_subnet_ipv6 = (uint8_t)atoi($2);
	#else
		OUTYY(("P(Compiled without edns subnet option, ignoring)\n"));
	#endif
		free($2);
	}
	;
server_min_client_subnet_ipv4: VAR_MIN_CLIENT_SUBNET_IPV4 STRING_ARG
	{
	#ifdef CLIENT_SUBNET
		OUTYY(("P(min_client_subnet_ipv4:%s)\n", $2));
		if(atoi($2) == 0 && strcmp($2, "0") != 0)
			yyerror("IPv4 subnet length expected");
		else if (atoi($2) > 32)
			cfg_parser->cfg->min_client_subnet_ipv4 = 32;
		else if (atoi($2) < 0)
			cfg_parser->cfg->min_client_subnet_ipv4 = 0;
		else cfg_parser->cfg->min_client_subnet_ipv4 = (uint8_t)atoi($2);
	#else
		OUTYY(("P(Compiled without edns subnet option, ignoring)\n"));
	#endif
		free($2);
	}
	;
server_min_client_subnet_ipv6: VAR_MIN_CLIENT_SUBNET_IPV6 STRING_ARG
	{
	#ifdef CLIENT_SUBNET
		OUTYY(("P(min_client_subnet_ipv6:%s)\n", $2));
		if(atoi($2) == 0 && strcmp($2, "0") != 0)
			yyerror("Ipv6 subnet length expected");
		else if (atoi($2) > 128)
			cfg_parser->cfg->min_client_subnet_ipv6 = 128;
		else if (atoi($2) < 0)
			cfg_parser->cfg->min_client_subnet_ipv6 = 0;
		else cfg_parser->cfg->min_client_subnet_ipv6 = (uint8_t)atoi($2);
	#else
		OUTYY(("P(Compiled without edns subnet option, ignoring)\n"));
	#endif
		free($2);
	}
	;
server_max_ecs_tree_size_ipv4: VAR_MAX_ECS_TREE_SIZE_IPV4 STRING_ARG
	{
	#ifdef CLIENT_SUBNET
		OUTYY(("P(max_ecs_tree_size_ipv4:%s)\n", $2));
		if(atoi($2) == 0 && strcmp($2, "0") != 0)
			yyerror("IPv4 ECS tree size expected");
		else if (atoi($2) < 0)
			cfg_parser->cfg->max_ecs_tree_size_ipv4 = 0;
		else cfg_parser->cfg->max_ecs_tree_size_ipv4 = (uint32_t)atoi($2);
	#else
		OUTYY(("P(Compiled without edns subnet option, ignoring)\n"));
	#endif
		free($2);
	}
	;
server_max_ecs_tree_size_ipv6: VAR_MAX_ECS_TREE_SIZE_IPV6 STRING_ARG
	{
	#ifdef CLIENT_SUBNET
		OUTYY(("P(max_ecs_tree_size_ipv6:%s)\n", $2));
		if(atoi($2) == 0 && strcmp($2, "0") != 0)
			yyerror("IPv6 ECS tree size expected");
		else if (atoi($2) < 0)
			cfg_parser->cfg->max_ecs_tree_size_ipv6 = 0;
		else cfg_parser->cfg->max_ecs_tree_size_ipv6 = (uint32_t)atoi($2);
	#else
		OUTYY(("P(Compiled without edns subnet option, ignoring)\n"));
	#endif
		free($2);
	}
	;
server_interface: VAR_INTERFACE STRING_ARG
	{
		OUTYY(("P(server_interface:%s)\n", $2));
		if(cfg_parser->cfg->num_ifs == 0)
			cfg_parser->cfg->ifs = calloc(1, sizeof(char*));
		else cfg_parser->cfg->ifs = realloc(cfg_parser->cfg->ifs,
				(cfg_parser->cfg->num_ifs+1)*sizeof(char*));
		if(!cfg_parser->cfg->ifs)
			yyerror("out of memory");
		else
			cfg_parser->cfg->ifs[cfg_parser->cfg->num_ifs++] = $2;
	}
	;
server_outgoing_interface: VAR_OUTGOING_INTERFACE STRING_ARG
	{
		OUTYY(("P(server_outgoing_interface:%s)\n", $2));
		if(cfg_parser->cfg->num_out_ifs == 0)
			cfg_parser->cfg->out_ifs = calloc(1, sizeof(char*));
		else cfg_parser->cfg->out_ifs = realloc(
			cfg_parser->cfg->out_ifs,
			(cfg_parser->cfg->num_out_ifs+1)*sizeof(char*));
		if(!cfg_parser->cfg->out_ifs)
			yyerror("out of memory");
		else
			cfg_parser->cfg->out_ifs[
				cfg_parser->cfg->num_out_ifs++] = $2;
	}
	;
server_outgoing_range: VAR_OUTGOING_RANGE STRING_ARG
	{
		OUTYY(("P(server_outgoing_range:%s)\n", $2));
		if(atoi($2) == 0)
			yyerror("number expected");
		else cfg_parser->cfg->outgoing_num_ports = atoi($2);
		free($2);
	}
	;
server_outgoing_port_permit: VAR_OUTGOING_PORT_PERMIT STRING_ARG
	{
		OUTYY(("P(server_outgoing_port_permit:%s)\n", $2));
		if(!cfg_mark_ports($2, 1,
			cfg_parser->cfg->outgoing_avail_ports, 65536))
			yyerror("port number or range (\"low-high\") expected");
		free($2);
	}
	;
server_outgoing_port_avoid: VAR_OUTGOING_PORT_AVOID STRING_ARG
	{
		OUTYY(("P(server_outgoing_port_avoid:%s)\n", $2));
		if(!cfg_mark_ports($2, 0,
			cfg_parser->cfg->outgoing_avail_ports, 65536))
			yyerror("port number or range (\"low-high\") expected");
		free($2);
	}
	;
server_outgoing_num_tcp: VAR_OUTGOING_NUM_TCP STRING_ARG
	{
		OUTYY(("P(server_outgoing_num_tcp:%s)\n", $2));
		if(atoi($2) == 0 && strcmp($2, "0") != 0)
			yyerror("number expected");
		else cfg_parser->cfg->outgoing_num_tcp = atoi($2);
		free($2);
	}
	;
server_incoming_num_tcp: VAR_INCOMING_NUM_TCP STRING_ARG
	{
		OUTYY(("P(server_incoming_num_tcp:%s)\n", $2));
		if(atoi($2) == 0 && strcmp($2, "0") != 0)
			yyerror("number expected");
		else cfg_parser->cfg->incoming_num_tcp = atoi($2);
		free($2);
	}
	;
server_interface_automatic: VAR_INTERFACE_AUTOMATIC STRING_ARG
	{
		OUTYY(("P(server_interface_automatic:%s)\n", $2));
		if(strcmp($2, "yes") != 0 && strcmp($2, "no") != 0)
			yyerror("expected yes or no.");
		else cfg_parser->cfg->if_automatic = (strcmp($2, "yes")==0);
		free($2);
	}
	;
server_interface_automatic_ports: VAR_INTERFACE_AUTOMATIC_PORTS STRING_ARG
	{
		OUTYY(("P(server_interface_automatic_ports:%s)\n", $2));
		free(cfg_parser->cfg->if_automatic_ports);
		cfg_parser->cfg->if_automatic_ports = $2;
	}
	;
server_do_ip4: VAR_DO_IP4 STRING_ARG
	{
		OUTYY(("P(server_do_ip4:%s)\n", $2));
		if(strcmp($2, "yes") != 0 && strcmp($2, "no") != 0)
			yyerror("expected yes or no.");
		else cfg_parser->cfg->do_ip4 = (strcmp($2, "yes")==0);
		free($2);
	}
	;
server_do_ip6: VAR_DO_IP6 STRING_ARG
	{
		OUTYY(("P(server_do_ip6:%s)\n", $2));
		if(strcmp($2, "yes") != 0 && strcmp($2, "no") != 0)
			yyerror("expected yes or no.");
		else cfg_parser->cfg->do_ip6 = (strcmp($2, "yes")==0);
		free($2);
	}
	;
server_do_nat64: VAR_DO_NAT64 STRING_ARG
	{
		OUTYY(("P(server_do_nat64:%s)\n", $2));
		if(strcmp($2, "yes") != 0 && strcmp($2, "no") != 0)
			yyerror("expected yes or no.");
		else cfg_parser->cfg->do_nat64 = (strcmp($2, "yes")==0);
		free($2);
	}
	;
server_do_udp: VAR_DO_UDP STRING_ARG
	{
		OUTYY(("P(server_do_udp:%s)\n", $2));
		if(strcmp($2, "yes") != 0 && strcmp($2, "no") != 0)
			yyerror("expected yes or no.");
		else cfg_parser->cfg->do_udp = (strcmp($2, "yes")==0);
		free($2);
	}
	;
server_do_tcp: VAR_DO_TCP STRING_ARG
	{
		OUTYY(("P(server_do_tcp:%s)\n", $2));
		if(strcmp($2, "yes") != 0 && strcmp($2, "no") != 0)
			yyerror("expected yes or no.");
		else cfg_parser->cfg->do_tcp = (strcmp($2, "yes")==0);
		free($2);
	}
	;
server_prefer_ip4: VAR_PREFER_IP4 STRING_ARG
	{
		OUTYY(("P(server_prefer_ip4:%s)\n", $2));
		if(strcmp($2, "yes") != 0 && strcmp($2, "no") != 0)
			yyerror("expected yes or no.");
		else cfg_parser->cfg->prefer_ip4 = (strcmp($2, "yes")==0);
		free($2);
	}
	;
server_prefer_ip6: VAR_PREFER_IP6 STRING_ARG
	{
		OUTYY(("P(server_prefer_ip6:%s)\n", $2));
		if(strcmp($2, "yes") != 0 && strcmp($2, "no") != 0)
			yyerror("expected yes or no.");
		else cfg_parser->cfg->prefer_ip6 = (strcmp($2, "yes")==0);
		free($2);
	}
	;
server_tcp_mss: VAR_TCP_MSS STRING_ARG
	{
		OUTYY(("P(server_tcp_mss:%s)\n", $2));
		if(atoi($2) == 0 && strcmp($2, "0") != 0)
				yyerror("number expected");
		else cfg_parser->cfg->tcp_mss = atoi($2);
		free($2);
	}
	;
server_outgoing_tcp_mss: VAR_OUTGOING_TCP_MSS STRING_ARG
	{
		OUTYY(("P(server_outgoing_tcp_mss:%s)\n", $2));
		if(atoi($2) == 0 && strcmp($2, "0") != 0)
			yyerror("number expected");
		else cfg_parser->cfg->outgoing_tcp_mss = atoi($2);
		free($2);
	}
	;
server_tcp_idle_timeout: VAR_TCP_IDLE_TIMEOUT STRING_ARG
	{
		OUTYY(("P(server_tcp_idle_timeout:%s)\n", $2));
		if(atoi($2) == 0 && strcmp($2, "0") != 0)
			yyerror("number expected");
		else if (atoi($2) > 120000)
			cfg_parser->cfg->tcp_idle_timeout = 120000;
		else if (atoi($2) < 1)
			cfg_parser->cfg->tcp_idle_timeout = 1;
		else cfg_parser->cfg->tcp_idle_timeout = atoi($2);
		free($2);
	}
	;
server_max_reuse_tcp_queries: VAR_MAX_REUSE_TCP_QUERIES STRING_ARG
	{
		OUTYY(("P(server_max_reuse_tcp_queries:%s)\n", $2));
		if(atoi($2) == 0 && strcmp($2, "0") != 0)
			yyerror("number expected");
		else if (atoi($2) < 1)
			cfg_parser->cfg->max_reuse_tcp_queries = 0;
		else cfg_parser->cfg->max_reuse_tcp_queries = atoi($2);
		free($2);
	}
	;
server_tcp_reuse_timeout: VAR_TCP_REUSE_TIMEOUT STRING_ARG
	{
		OUTYY(("P(server_tcp_reuse_timeout:%s)\n", $2));
		if(atoi($2) == 0 && strcmp($2, "0") != 0)
			yyerror("number expected");
		else if (atoi($2) < 1)
			cfg_parser->cfg->tcp_reuse_timeout = 0;
		else cfg_parser->cfg->tcp_reuse_timeout = atoi($2);
		free($2);
	}
	;
server_tcp_auth_query_timeout: VAR_TCP_AUTH_QUERY_TIMEOUT STRING_ARG
	{
		OUTYY(("P(server_tcp_auth_query_timeout:%s)\n", $2));
		if(atoi($2) == 0 && strcmp($2, "0") != 0)
			yyerror("number expected");
		else if (atoi($2) < 1)
			cfg_parser->cfg->tcp_auth_query_timeout = 0;
		else cfg_parser->cfg->tcp_auth_query_timeout = atoi($2);
		free($2);
	}
	;
server_tcp_keepalive: VAR_EDNS_TCP_KEEPALIVE STRING_ARG
	{
		OUTYY(("P(server_tcp_keepalive:%s)\n", $2));
		if(strcmp($2, "yes") != 0 && strcmp($2, "no") != 0)
			yyerror("expected yes or no.");
		else cfg_parser->cfg->do_tcp_keepalive = (strcmp($2, "yes")==0);
		free($2);
	}
	;
server_tcp_keepalive_timeout: VAR_EDNS_TCP_KEEPALIVE_TIMEOUT STRING_ARG
	{
		OUTYY(("P(server_tcp_keepalive_timeout:%s)\n", $2));
		if(atoi($2) == 0 && strcmp($2, "0") != 0)
			yyerror("number expected");
		else if (atoi($2) > 6553500)
			cfg_parser->cfg->tcp_keepalive_timeout = 6553500;
		else if (atoi($2) < 1)
			cfg_parser->cfg->tcp_keepalive_timeout = 0;
		else cfg_parser->cfg->tcp_keepalive_timeout = atoi($2);
		free($2);
	}
	;
server_sock_queue_timeout: VAR_SOCK_QUEUE_TIMEOUT STRING_ARG
	{
		OUTYY(("P(server_sock_queue_timeout:%s)\n", $2));
		if(atoi($2) == 0 && strcmp($2, "0") != 0)
			yyerror("number expected");
		else if (atoi($2) > 6553500)
			cfg_parser->cfg->sock_queue_timeout = 6553500;
		else if (atoi($2) < 1)
			cfg_parser->cfg->sock_queue_timeout = 0;
		else cfg_parser->cfg->sock_queue_timeout = atoi($2);
		free($2);
	}
	;
server_tcp_upstream: VAR_TCP_UPSTREAM STRING_ARG
	{
		OUTYY(("P(server_tcp_upstream:%s)\n", $2));
		if(strcmp($2, "yes") != 0 && strcmp($2, "no") != 0)
			yyerror("expected yes or no.");
		else cfg_parser->cfg->tcp_upstream = (strcmp($2, "yes")==0);
		free($2);
	}
	;
server_udp_upstream_without_downstream: VAR_UDP_UPSTREAM_WITHOUT_DOWNSTREAM STRING_ARG
	{
		OUTYY(("P(server_udp_upstream_without_downstream:%s)\n", $2));
		if(strcmp($2, "yes") != 0 && strcmp($2, "no") != 0)
			yyerror("expected yes or no.");
		else cfg_parser->cfg->udp_upstream_without_downstream = (strcmp($2, "yes")==0);
		free($2);
	}
	;
server_ssl_upstream: VAR_SSL_UPSTREAM STRING_ARG
	{
		OUTYY(("P(server_ssl_upstream:%s)\n", $2));
		if(strcmp($2, "yes") != 0 && strcmp($2, "no") != 0)
			yyerror("expected yes or no.");
		else cfg_parser->cfg->ssl_upstream = (strcmp($2, "yes")==0);
		free($2);
	}
	;
server_ssl_service_key: VAR_SSL_SERVICE_KEY STRING_ARG
	{
		OUTYY(("P(server_ssl_service_key:%s)\n", $2));
		free(cfg_parser->cfg->ssl_service_key);
		cfg_parser->cfg->ssl_service_key = $2;
	}
	;
server_ssl_service_pem: VAR_SSL_SERVICE_PEM STRING_ARG
	{
		OUTYY(("P(server_ssl_service_pem:%s)\n", $2));
		free(cfg_parser->cfg->ssl_service_pem);
		cfg_parser->cfg->ssl_service_pem = $2;
	}
	;
server_ssl_port: VAR_SSL_PORT STRING_ARG
	{
		OUTYY(("P(server_ssl_port:%s)\n", $2));
		if(atoi($2) == 0)
			yyerror("port number expected");
		else cfg_parser->cfg->ssl_port = atoi($2);
		free($2);
	}
	;
server_tls_cert_bundle: VAR_TLS_CERT_BUNDLE STRING_ARG
	{
		OUTYY(("P(server_tls_cert_bundle:%s)\n", $2));
		free(cfg_parser->cfg->tls_cert_bundle);
		cfg_parser->cfg->tls_cert_bundle = $2;
	}
	;
server_tls_win_cert: VAR_TLS_WIN_CERT STRING_ARG
	{
		OUTYY(("P(server_tls_win_cert:%s)\n", $2));
		if(strcmp($2, "yes") != 0 && strcmp($2, "no") != 0)
			yyerror("expected yes or no.");
		else cfg_parser->cfg->tls_win_cert = (strcmp($2, "yes")==0);
		free($2);
	}
	;
server_tls_additional_port: VAR_TLS_ADDITIONAL_PORT STRING_ARG
	{
		OUTYY(("P(server_tls_additional_port:%s)\n", $2));
		if(!cfg_strlist_insert(&cfg_parser->cfg->tls_additional_port,
			$2))
			yyerror("out of memory");
	}
	;
server_tls_ciphers: VAR_TLS_CIPHERS STRING_ARG
	{
		OUTYY(("P(server_tls_ciphers:%s)\n", $2));
		free(cfg_parser->cfg->tls_ciphers);
		cfg_parser->cfg->tls_ciphers = $2;
	}
	;
server_tls_ciphersuites: VAR_TLS_CIPHERSUITES STRING_ARG
	{
		OUTYY(("P(server_tls_ciphersuites:%s)\n", $2));
		free(cfg_parser->cfg->tls_ciphersuites);
		cfg_parser->cfg->tls_ciphersuites = $2;
	}
	;
server_tls_session_ticket_keys: VAR_TLS_SESSION_TICKET_KEYS STRING_ARG
	{
		OUTYY(("P(server_tls_session_ticket_keys:%s)\n", $2));
		if(!cfg_strlist_append(&cfg_parser->cfg->tls_session_ticket_keys,
			$2))
			yyerror("out of memory");
	}
	;
server_tls_use_sni: VAR_TLS_USE_SNI STRING_ARG
	{
		OUTYY(("P(server_tls_use_sni:%s)\n", $2));
		if(strcmp($2, "yes") != 0 && strcmp($2, "no") != 0)
			yyerror("expected yes or no.");
		else cfg_parser->cfg->tls_use_sni = (strcmp($2, "yes")==0);
		free($2);
	}
	;
server_https_port: VAR_HTTPS_PORT STRING_ARG
	{
		OUTYY(("P(server_https_port:%s)\n", $2));
		if(atoi($2) == 0)
			yyerror("port number expected");
		else cfg_parser->cfg->https_port = atoi($2);
		free($2);
	};
server_http_endpoint: VAR_HTTP_ENDPOINT STRING_ARG
	{
		OUTYY(("P(server_http_endpoint:%s)\n", $2));
		free(cfg_parser->cfg->http_endpoint);
		if($2 && $2[0] != '/') {
			cfg_parser->cfg->http_endpoint = malloc(strlen($2)+2);
			if(!cfg_parser->cfg->http_endpoint)
				yyerror("out of memory");
			cfg_parser->cfg->http_endpoint[0] = '/';
			memmove(cfg_parser->cfg->http_endpoint+1, $2,
				strlen($2)+1);
			free($2);
		} else {
			cfg_parser->cfg->http_endpoint = $2;
		}
	};
server_http_max_streams: VAR_HTTP_MAX_STREAMS STRING_ARG
	{
		OUTYY(("P(server_http_max_streams:%s)\n", $2));
		if(atoi($2) == 0 && strcmp($2, "0") != 0)
			yyerror("number expected");
		else cfg_parser->cfg->http_max_streams = atoi($2);
		free($2);
	};
server_http_query_buffer_size: VAR_HTTP_QUERY_BUFFER_SIZE STRING_ARG
	{
		OUTYY(("P(server_http_query_buffer_size:%s)\n", $2));
		if(!cfg_parse_memsize($2,
			&cfg_parser->cfg->http_query_buffer_size))
			yyerror("memory size expected");
		free($2);
	};
server_http_response_buffer_size: VAR_HTTP_RESPONSE_BUFFER_SIZE STRING_ARG
	{
		OUTYY(("P(server_http_response_buffer_size:%s)\n", $2));
		if(!cfg_parse_memsize($2,
			&cfg_parser->cfg->http_response_buffer_size))
			yyerror("memory size expected");
		free($2);
	};
server_http_nodelay: VAR_HTTP_NODELAY STRING_ARG
	{
		OUTYY(("P(server_http_nodelay:%s)\n", $2));
		if(strcmp($2, "yes") != 0 && strcmp($2, "no") != 0)
			yyerror("expected yes or no.");
		else cfg_parser->cfg->http_nodelay = (strcmp($2, "yes")==0);
		free($2);
	};
server_http_notls_downstream: VAR_HTTP_NOTLS_DOWNSTREAM STRING_ARG
	{
		OUTYY(("P(server_http_notls_downstream:%s)\n", $2));
		if(strcmp($2, "yes") != 0 && strcmp($2, "no") != 0)
			yyerror("expected yes or no.");
		else cfg_parser->cfg->http_notls_downstream = (strcmp($2, "yes")==0);
		free($2);
	};
server_use_systemd: VAR_USE_SYSTEMD STRING_ARG
	{
		OUTYY(("P(server_use_systemd:%s)\n", $2));
		if(strcmp($2, "yes") != 0 && strcmp($2, "no") != 0)
			yyerror("expected yes or no.");
		else cfg_parser->cfg->use_systemd = (strcmp($2, "yes")==0);
		free($2);
	}
	;
server_do_daemonize: VAR_DO_DAEMONIZE STRING_ARG
	{
		OUTYY(("P(server_do_daemonize:%s)\n", $2));
		if(strcmp($2, "yes") != 0 && strcmp($2, "no") != 0)
			yyerror("expected yes or no.");
		else cfg_parser->cfg->do_daemonize = (strcmp($2, "yes")==0);
		free($2);
	}
	;
server_use_syslog: VAR_USE_SYSLOG STRING_ARG
	{
		OUTYY(("P(server_use_syslog:%s)\n", $2));
		if(strcmp($2, "yes") != 0 && strcmp($2, "no") != 0)
			yyerror("expected yes or no.");
		else cfg_parser->cfg->use_syslog = (strcmp($2, "yes")==0);
#if !defined(HAVE_SYSLOG_H) && !defined(UB_ON_WINDOWS)
		if(strcmp($2, "yes") == 0)
			yyerror("no syslog services are available. "
				"(reconfigure and compile to add)");
#endif
		free($2);
	}
	;
server_log_time_ascii: VAR_LOG_TIME_ASCII STRING_ARG
	{
		OUTYY(("P(server_log_time_ascii:%s)\n", $2));
		if(strcmp($2, "yes") != 0 && strcmp($2, "no") != 0)
			yyerror("expected yes or no.");
		else cfg_parser->cfg->log_time_ascii = (strcmp($2, "yes")==0);
		free($2);
	}
	;
server_log_queries: VAR_LOG_QUERIES STRING_ARG
	{
		OUTYY(("P(server_log_queries:%s)\n", $2));
		if(strcmp($2, "yes") != 0 && strcmp($2, "no") != 0)
			yyerror("expected yes or no.");
		else cfg_parser->cfg->log_queries = (strcmp($2, "yes")==0);
		free($2);
	}
	;
server_log_replies: VAR_LOG_REPLIES STRING_ARG
	{
		OUTYY(("P(server_log_replies:%s)\n", $2));
		if(strcmp($2, "yes") != 0 && strcmp($2, "no") != 0)
			yyerror("expected yes or no.");
		else cfg_parser->cfg->log_replies = (strcmp($2, "yes")==0);
		free($2);
	}
	;
server_log_tag_queryreply: VAR_LOG_TAG_QUERYREPLY STRING_ARG
	{
		OUTYY(("P(server_log_tag_queryreply:%s)\n", $2));
		if(strcmp($2, "yes") != 0 && strcmp($2, "no") != 0)
			yyerror("expected yes or no.");
		else cfg_parser->cfg->log_tag_queryreply = (strcmp($2, "yes")==0);
		free($2);
	}
	;
server_log_servfail: VAR_LOG_SERVFAIL STRING_ARG
	{
		OUTYY(("P(server_log_servfail:%s)\n", $2));
		if(strcmp($2, "yes") != 0 && strcmp($2, "no") != 0)
			yyerror("expected yes or no.");
		else cfg_parser->cfg->log_servfail = (strcmp($2, "yes")==0);
		free($2);
	}
	;
server_log_local_actions: VAR_LOG_LOCAL_ACTIONS STRING_ARG
	{
		OUTYY(("P(server_log_local_actions:%s)\n", $2));
		if(strcmp($2, "yes") != 0 && strcmp($2, "no") != 0)
			yyerror("expected yes or no.");
		else cfg_parser->cfg->log_local_actions = (strcmp($2, "yes")==0);
		free($2);
	}
	;
server_chroot: VAR_CHROOT STRING_ARG
	{
		OUTYY(("P(server_chroot:%s)\n", $2));
		free(cfg_parser->cfg->chrootdir);
		cfg_parser->cfg->chrootdir = $2;
	}
	;
server_username: VAR_USERNAME STRING_ARG
	{
		OUTYY(("P(server_username:%s)\n", $2));
		free(cfg_parser->cfg->username);
		cfg_parser->cfg->username = $2;
	}
	;
server_directory: VAR_DIRECTORY STRING_ARG
	{
		OUTYY(("P(server_directory:%s)\n", $2));
		free(cfg_parser->cfg->directory);
		cfg_parser->cfg->directory = $2;
		/* change there right away for includes relative to this */
		if($2[0]) {
			char* d;
#ifdef UB_ON_WINDOWS
			w_config_adjust_directory(cfg_parser->cfg);
#endif
			d = cfg_parser->cfg->directory;
			/* adjust directory if we have already chroot,
			 * like, we reread after sighup */
			if(cfg_parser->chroot && cfg_parser->chroot[0] &&
				strncmp(d, cfg_parser->chroot, strlen(
				cfg_parser->chroot)) == 0)
				d += strlen(cfg_parser->chroot);
			if(d[0]) {
				if(chdir(d))
				log_err("cannot chdir to directory: %s (%s)",
					d, strerror(errno));
			}
		}
	}
	;
server_logfile: VAR_LOGFILE STRING_ARG
	{
		OUTYY(("P(server_logfile:%s)\n", $2));
		free(cfg_parser->cfg->logfile);
		cfg_parser->cfg->logfile = $2;
		cfg_parser->cfg->use_syslog = 0;
	}
	;
server_pidfile: VAR_PIDFILE STRING_ARG
	{
		OUTYY(("P(server_pidfile:%s)\n", $2));
		free(cfg_parser->cfg->pidfile);
		cfg_parser->cfg->pidfile = $2;
	}
	;
server_root_hints: VAR_ROOT_HINTS STRING_ARG
	{
		OUTYY(("P(server_root_hints:%s)\n", $2));
		if(!cfg_strlist_insert(&cfg_parser->cfg->root_hints, $2))
			yyerror("out of memory");
	}
	;
server_dlv_anchor_file: VAR_DLV_ANCHOR_FILE STRING_ARG
	{
		OUTYY(("P(server_dlv_anchor_file:%s)\n", $2));
		log_warn("option dlv-anchor-file ignored: DLV is decommissioned");
		free($2);
	}
	;
server_dlv_anchor: VAR_DLV_ANCHOR STRING_ARG
	{
		OUTYY(("P(server_dlv_anchor:%s)\n", $2));
		log_warn("option dlv-anchor ignored: DLV is decommissioned");
		free($2);
	}
	;
server_auto_trust_anchor_file: VAR_AUTO_TRUST_ANCHOR_FILE STRING_ARG
	{
		OUTYY(("P(server_auto_trust_anchor_file:%s)\n", $2));
		if(!cfg_strlist_insert(&cfg_parser->cfg->
			auto_trust_anchor_file_list, $2))
			yyerror("out of memory");
	}
	;
server_trust_anchor_file: VAR_TRUST_ANCHOR_FILE STRING_ARG
	{
		OUTYY(("P(server_trust_anchor_file:%s)\n", $2));
		if(!cfg_strlist_insert(&cfg_parser->cfg->
			trust_anchor_file_list, $2))
			yyerror("out of memory");
	}
	;
server_trusted_keys_file: VAR_TRUSTED_KEYS_FILE STRING_ARG
	{
		OUTYY(("P(server_trusted_keys_file:%s)\n", $2));
		if(!cfg_strlist_insert(&cfg_parser->cfg->
			trusted_keys_file_list, $2))
			yyerror("out of memory");
	}
	;
server_trust_anchor: VAR_TRUST_ANCHOR STRING_ARG
	{
		OUTYY(("P(server_trust_anchor:%s)\n", $2));
		if(!cfg_strlist_insert(&cfg_parser->cfg->trust_anchor_list, $2))
			yyerror("out of memory");
	}
	;
server_trust_anchor_signaling: VAR_TRUST_ANCHOR_SIGNALING STRING_ARG
	{
		OUTYY(("P(server_trust_anchor_signaling:%s)\n", $2));
		if(strcmp($2, "yes") != 0 && strcmp($2, "no") != 0)
			yyerror("expected yes or no.");
		else
			cfg_parser->cfg->trust_anchor_signaling =
				(strcmp($2, "yes")==0);
		free($2);
	}
	;
server_root_key_sentinel: VAR_ROOT_KEY_SENTINEL STRING_ARG
	{
		OUTYY(("P(server_root_key_sentinel:%s)\n", $2));
		if(strcmp($2, "yes") != 0 && strcmp($2, "no") != 0)
			yyerror("expected yes or no.");
		else
			cfg_parser->cfg->root_key_sentinel =
				(strcmp($2, "yes")==0);
		free($2);
	}
	;
server_domain_insecure: VAR_DOMAIN_INSECURE STRING_ARG
	{
		OUTYY(("P(server_domain_insecure:%s)\n", $2));
		if(!cfg_strlist_insert(&cfg_parser->cfg->domain_insecure, $2))
			yyerror("out of memory");
	}
	;
server_hide_identity: VAR_HIDE_IDENTITY STRING_ARG
	{
		OUTYY(("P(server_hide_identity:%s)\n", $2));
		if(strcmp($2, "yes") != 0 && strcmp($2, "no") != 0)
			yyerror("expected yes or no.");
		else cfg_parser->cfg->hide_identity = (strcmp($2, "yes")==0);
		free($2);
	}
	;
server_hide_version: VAR_HIDE_VERSION STRING_ARG
	{
		OUTYY(("P(server_hide_version:%s)\n", $2));
		if(strcmp($2, "yes") != 0 && strcmp($2, "no") != 0)
			yyerror("expected yes or no.");
		else cfg_parser->cfg->hide_version = (strcmp($2, "yes")==0);
		free($2);
	}
	;
server_hide_trustanchor: VAR_HIDE_TRUSTANCHOR STRING_ARG
	{
		OUTYY(("P(server_hide_trustanchor:%s)\n", $2));
		if(strcmp($2, "yes") != 0 && strcmp($2, "no") != 0)
			yyerror("expected yes or no.");
		else cfg_parser->cfg->hide_trustanchor = (strcmp($2, "yes")==0);
		free($2);
	}
	;
server_hide_http_user_agent: VAR_HIDE_HTTP_USER_AGENT STRING_ARG
	{
		OUTYY(("P(server_hide_user_agent:%s)\n", $2));
		if(strcmp($2, "yes") != 0 && strcmp($2, "no") != 0)
			yyerror("expected yes or no.");
		else cfg_parser->cfg->hide_http_user_agent = (strcmp($2, "yes")==0);
		free($2);
	}
	;
server_identity: VAR_IDENTITY STRING_ARG
	{
		OUTYY(("P(server_identity:%s)\n", $2));
		free(cfg_parser->cfg->identity);
		cfg_parser->cfg->identity = $2;
	}
	;
server_version: VAR_VERSION STRING_ARG
	{
		OUTYY(("P(server_version:%s)\n", $2));
		free(cfg_parser->cfg->version);
		cfg_parser->cfg->version = $2;
	}
	;
server_http_user_agent: VAR_HTTP_USER_AGENT STRING_ARG
	{
		OUTYY(("P(server_http_user_agent:%s)\n", $2));
		free(cfg_parser->cfg->http_user_agent);
		cfg_parser->cfg->http_user_agent = $2;
	}
	;
server_nsid: VAR_NSID STRING_ARG
	{
		OUTYY(("P(server_nsid:%s)\n", $2));
		free(cfg_parser->cfg->nsid_cfg_str);
		cfg_parser->cfg->nsid_cfg_str = $2;
		free(cfg_parser->cfg->nsid);
		cfg_parser->cfg->nsid = NULL;
		cfg_parser->cfg->nsid_len = 0;
		if (*$2 == 0)
			; /* pass; empty string is not setting nsid */
		else if (!(cfg_parser->cfg->nsid = cfg_parse_nsid(
					$2, &cfg_parser->cfg->nsid_len)))
			yyerror("the NSID must be either a hex string or an "
			    "ascii character string prepended with ascii_.");
	}
	;
server_so_rcvbuf: VAR_SO_RCVBUF STRING_ARG
	{
		OUTYY(("P(server_so_rcvbuf:%s)\n", $2));
		if(!cfg_parse_memsize($2, &cfg_parser->cfg->so_rcvbuf))
			yyerror("buffer size expected");
		free($2);
	}
	;
server_so_sndbuf: VAR_SO_SNDBUF STRING_ARG
	{
		OUTYY(("P(server_so_sndbuf:%s)\n", $2));
		if(!cfg_parse_memsize($2, &cfg_parser->cfg->so_sndbuf))
			yyerror("buffer size expected");
		free($2);
	}
	;
server_so_reuseport: VAR_SO_REUSEPORT STRING_ARG
	{
		OUTYY(("P(server_so_reuseport:%s)\n", $2));
		if(strcmp($2, "yes") != 0 && strcmp($2, "no") != 0)
			yyerror("expected yes or no.");
		else cfg_parser->cfg->so_reuseport =
			(strcmp($2, "yes")==0);
		free($2);
	}
	;
server_ip_transparent: VAR_IP_TRANSPARENT STRING_ARG
	{
		OUTYY(("P(server_ip_transparent:%s)\n", $2));
		if(strcmp($2, "yes") != 0 && strcmp($2, "no") != 0)
			yyerror("expected yes or no.");
		else cfg_parser->cfg->ip_transparent =
			(strcmp($2, "yes")==0);
		free($2);
	}
	;
server_ip_freebind: VAR_IP_FREEBIND STRING_ARG
	{
		OUTYY(("P(server_ip_freebind:%s)\n", $2));
		if(strcmp($2, "yes") != 0 && strcmp($2, "no") != 0)
			yyerror("expected yes or no.");
		else cfg_parser->cfg->ip_freebind =
			(strcmp($2, "yes")==0);
		free($2);
	}
	;
server_ip_dscp: VAR_IP_DSCP STRING_ARG
	{
		OUTYY(("P(server_ip_dscp:%s)\n", $2));
		if(atoi($2) == 0 && strcmp($2, "0") != 0)
			yyerror("number expected");
		else if (atoi($2) > 63)
			yyerror("value too large (max 63)");
		else if (atoi($2) < 0)
			yyerror("value too small (min 0)");
		else
			cfg_parser->cfg->ip_dscp = atoi($2);
		free($2);
	}
	;
server_stream_wait_size: VAR_STREAM_WAIT_SIZE STRING_ARG
	{
		OUTYY(("P(server_stream_wait_size:%s)\n", $2));
		if(!cfg_parse_memsize($2, &cfg_parser->cfg->stream_wait_size))
			yyerror("memory size expected");
		free($2);
	}
	;
server_edns_buffer_size: VAR_EDNS_BUFFER_SIZE STRING_ARG
	{
		OUTYY(("P(server_edns_buffer_size:%s)\n", $2));
		if(atoi($2) == 0)
			yyerror("number expected");
		else if (atoi($2) < 12)
			yyerror("edns buffer size too small");
		else if (atoi($2) > 65535)
			cfg_parser->cfg->edns_buffer_size = 65535;
		else cfg_parser->cfg->edns_buffer_size = atoi($2);
		free($2);
	}
	;
server_msg_buffer_size: VAR_MSG_BUFFER_SIZE STRING_ARG
	{
		OUTYY(("P(server_msg_buffer_size:%s)\n", $2));
		if(atoi($2) == 0)
			yyerror("number expected");
		else if (atoi($2) < 4096)
			yyerror("message buffer size too small (use 4096)");
		else cfg_parser->cfg->msg_buffer_size = atoi($2);
		free($2);
	}
	;
server_msg_cache_size: VAR_MSG_CACHE_SIZE STRING_ARG
	{
		OUTYY(("P(server_msg_cache_size:%s)\n", $2));
		if(!cfg_parse_memsize($2, &cfg_parser->cfg->msg_cache_size))
			yyerror("memory size expected");
		free($2);
	}
	;
server_msg_cache_slabs: VAR_MSG_CACHE_SLABS STRING_ARG
	{
		OUTYY(("P(server_msg_cache_slabs:%s)\n", $2));
		if(atoi($2) == 0) {
			yyerror("number expected");
		} else {
			cfg_parser->cfg->msg_cache_slabs = atoi($2);
			if(!is_pow2(cfg_parser->cfg->msg_cache_slabs))
				yyerror("must be a power of 2");
		}
		free($2);
	}
	;
server_num_queries_per_thread: VAR_NUM_QUERIES_PER_THREAD STRING_ARG
	{
		OUTYY(("P(server_num_queries_per_thread:%s)\n", $2));
		if(atoi($2) == 0)
			yyerror("number expected");
		else cfg_parser->cfg->num_queries_per_thread = atoi($2);
		free($2);
	}
	;
server_jostle_timeout: VAR_JOSTLE_TIMEOUT STRING_ARG
	{
		OUTYY(("P(server_jostle_timeout:%s)\n", $2));
		if(atoi($2) == 0 && strcmp($2, "0") != 0)
			yyerror("number expected");
		else cfg_parser->cfg->jostle_time = atoi($2);
		free($2);
	}
	;
server_delay_close: VAR_DELAY_CLOSE STRING_ARG
	{
		OUTYY(("P(server_delay_close:%s)\n", $2));
		if(atoi($2) == 0 && strcmp($2, "0") != 0)
			yyerror("number expected");
		else cfg_parser->cfg->delay_close = atoi($2);
		free($2);
	}
	;
server_udp_connect: VAR_UDP_CONNECT STRING_ARG
	{
		OUTYY(("P(server_udp_connect:%s)\n", $2));
		if(strcmp($2, "yes") != 0 && strcmp($2, "no") != 0)
			yyerror("expected yes or no.");
		else cfg_parser->cfg->udp_connect = (strcmp($2, "yes")==0);
		free($2);
	}
	;
server_unblock_lan_zones: VAR_UNBLOCK_LAN_ZONES STRING_ARG
	{
		OUTYY(("P(server_unblock_lan_zones:%s)\n", $2));
		if(strcmp($2, "yes") != 0 && strcmp($2, "no") != 0)
			yyerror("expected yes or no.");
		else cfg_parser->cfg->unblock_lan_zones =
			(strcmp($2, "yes")==0);
		free($2);
	}
	;
server_insecure_lan_zones: VAR_INSECURE_LAN_ZONES STRING_ARG
	{
		OUTYY(("P(server_insecure_lan_zones:%s)\n", $2));
		if(strcmp($2, "yes") != 0 && strcmp($2, "no") != 0)
			yyerror("expected yes or no.");
		else cfg_parser->cfg->insecure_lan_zones =
			(strcmp($2, "yes")==0);
		free($2);
	}
	;
server_rrset_cache_size: VAR_RRSET_CACHE_SIZE STRING_ARG
	{
		OUTYY(("P(server_rrset_cache_size:%s)\n", $2));
		if(!cfg_parse_memsize($2, &cfg_parser->cfg->rrset_cache_size))
			yyerror("memory size expected");
		free($2);
	}
	;
server_rrset_cache_slabs: VAR_RRSET_CACHE_SLABS STRING_ARG
	{
		OUTYY(("P(server_rrset_cache_slabs:%s)\n", $2));
		if(atoi($2) == 0) {
			yyerror("number expected");
		} else {
			cfg_parser->cfg->rrset_cache_slabs = atoi($2);
			if(!is_pow2(cfg_parser->cfg->rrset_cache_slabs))
				yyerror("must be a power of 2");
		}
		free($2);
	}
	;
server_infra_host_ttl: VAR_INFRA_HOST_TTL STRING_ARG
	{
		OUTYY(("P(server_infra_host_ttl:%s)\n", $2));
		if(atoi($2) == 0 && strcmp($2, "0") != 0)
			yyerror("number expected");
		else cfg_parser->cfg->host_ttl = atoi($2);
		free($2);
	}
	;
server_infra_lame_ttl: VAR_INFRA_LAME_TTL STRING_ARG
	{
		OUTYY(("P(server_infra_lame_ttl:%s)\n", $2));
		verbose(VERB_DETAIL, "ignored infra-lame-ttl: %s (option "
			"removed, use infra-host-ttl)", $2);
		free($2);
	}
	;
server_infra_cache_numhosts: VAR_INFRA_CACHE_NUMHOSTS STRING_ARG
	{
		OUTYY(("P(server_infra_cache_numhosts:%s)\n", $2));
		if(atoi($2) == 0)
			yyerror("number expected");
		else cfg_parser->cfg->infra_cache_numhosts = atoi($2);
		free($2);
	}
	;
server_infra_cache_lame_size: VAR_INFRA_CACHE_LAME_SIZE STRING_ARG
	{
		OUTYY(("P(server_infra_cache_lame_size:%s)\n", $2));
		verbose(VERB_DETAIL, "ignored infra-cache-lame-size: %s "
			"(option removed, use infra-cache-numhosts)", $2);
		free($2);
	}
	;
server_infra_cache_slabs: VAR_INFRA_CACHE_SLABS STRING_ARG
	{
		OUTYY(("P(server_infra_cache_slabs:%s)\n", $2));
		if(atoi($2) == 0) {
			yyerror("number expected");
		} else {
			cfg_parser->cfg->infra_cache_slabs = atoi($2);
			if(!is_pow2(cfg_parser->cfg->infra_cache_slabs))
				yyerror("must be a power of 2");
		}
		free($2);
	}
	;
server_infra_cache_min_rtt: VAR_INFRA_CACHE_MIN_RTT STRING_ARG
	{
		OUTYY(("P(server_infra_cache_min_rtt:%s)\n", $2));
		if(atoi($2) == 0 && strcmp($2, "0") != 0)
			yyerror("number expected");
		else cfg_parser->cfg->infra_cache_min_rtt = atoi($2);
		free($2);
	}
	;
server_infra_cache_max_rtt: VAR_INFRA_CACHE_MAX_RTT STRING_ARG
	{
		OUTYY(("P(server_infra_cache_max_rtt:%s)\n", $2));
		if(atoi($2) == 0 && strcmp($2, "0") != 0)
			yyerror("number expected");
		else cfg_parser->cfg->infra_cache_max_rtt = atoi($2);
		free($2);
	}
	;
server_infra_keep_probing: VAR_INFRA_KEEP_PROBING STRING_ARG
	{
		OUTYY(("P(server_infra_keep_probing:%s)\n", $2));
		if(strcmp($2, "yes") != 0 && strcmp($2, "no") != 0)
			yyerror("expected yes or no.");
		else cfg_parser->cfg->infra_keep_probing =
			(strcmp($2, "yes")==0);
		free($2);
	}
	;
server_target_fetch_policy: VAR_TARGET_FETCH_POLICY STRING_ARG
	{
		OUTYY(("P(server_target_fetch_policy:%s)\n", $2));
		free(cfg_parser->cfg->target_fetch_policy);
		cfg_parser->cfg->target_fetch_policy = $2;
	}
	;
server_harden_short_bufsize: VAR_HARDEN_SHORT_BUFSIZE STRING_ARG
	{
		OUTYY(("P(server_harden_short_bufsize:%s)\n", $2));
		if(strcmp($2, "yes") != 0 && strcmp($2, "no") != 0)
			yyerror("expected yes or no.");
		else cfg_parser->cfg->harden_short_bufsize =
			(strcmp($2, "yes")==0);
		free($2);
	}
	;
server_harden_large_queries: VAR_HARDEN_LARGE_QUERIES STRING_ARG
	{
		OUTYY(("P(server_harden_large_queries:%s)\n", $2));
		if(strcmp($2, "yes") != 0 && strcmp($2, "no") != 0)
			yyerror("expected yes or no.");
		else cfg_parser->cfg->harden_large_queries =
			(strcmp($2, "yes")==0);
		free($2);
	}
	;
server_harden_glue: VAR_HARDEN_GLUE STRING_ARG
	{
		OUTYY(("P(server_harden_glue:%s)\n", $2));
		if(strcmp($2, "yes") != 0 && strcmp($2, "no") != 0)
			yyerror("expected yes or no.");
		else cfg_parser->cfg->harden_glue =
			(strcmp($2, "yes")==0);
		free($2);
	}
	;
server_harden_dnssec_stripped: VAR_HARDEN_DNSSEC_STRIPPED STRING_ARG
	{
		OUTYY(("P(server_harden_dnssec_stripped:%s)\n", $2));
		if(strcmp($2, "yes") != 0 && strcmp($2, "no") != 0)
			yyerror("expected yes or no.");
		else cfg_parser->cfg->harden_dnssec_stripped =
			(strcmp($2, "yes")==0);
		free($2);
	}
	;
server_harden_below_nxdomain: VAR_HARDEN_BELOW_NXDOMAIN STRING_ARG
	{
		OUTYY(("P(server_harden_below_nxdomain:%s)\n", $2));
		if(strcmp($2, "yes") != 0 && strcmp($2, "no") != 0)
			yyerror("expected yes or no.");
		else cfg_parser->cfg->harden_below_nxdomain =
			(strcmp($2, "yes")==0);
		free($2);
	}
	;
server_harden_referral_path: VAR_HARDEN_REFERRAL_PATH STRING_ARG
	{
		OUTYY(("P(server_harden_referral_path:%s)\n", $2));
		if(strcmp($2, "yes") != 0 && strcmp($2, "no") != 0)
			yyerror("expected yes or no.");
		else cfg_parser->cfg->harden_referral_path =
			(strcmp($2, "yes")==0);
		free($2);
	}
	;
server_harden_algo_downgrade: VAR_HARDEN_ALGO_DOWNGRADE STRING_ARG
	{
		OUTYY(("P(server_harden_algo_downgrade:%s)\n", $2));
		if(strcmp($2, "yes") != 0 && strcmp($2, "no") != 0)
			yyerror("expected yes or no.");
		else cfg_parser->cfg->harden_algo_downgrade =
			(strcmp($2, "yes")==0);
		free($2);
	}
	;
server_harden_unknown_additional: VAR_HARDEN_UNKNOWN_ADDITIONAL STRING_ARG
	{
		OUTYY(("P(server_harden_unknown_additional:%s)\n", $2));
		if(strcmp($2, "yes") != 0 && strcmp($2, "no") != 0)
			yyerror("expected yes or no.");
		else cfg_parser->cfg->harden_unknown_additional =
			(strcmp($2, "yes")==0);
		free($2);
	}
	;
server_use_caps_for_id: VAR_USE_CAPS_FOR_ID STRING_ARG
	{
		OUTYY(("P(server_use_caps_for_id:%s)\n", $2));
		if(strcmp($2, "yes") != 0 && strcmp($2, "no") != 0)
			yyerror("expected yes or no.");
		else cfg_parser->cfg->use_caps_bits_for_id =
			(strcmp($2, "yes")==0);
		free($2);
	}
	;
server_caps_whitelist: VAR_CAPS_WHITELIST STRING_ARG
	{
		OUTYY(("P(server_caps_whitelist:%s)\n", $2));
		if(!cfg_strlist_insert(&cfg_parser->cfg->caps_whitelist, $2))
			yyerror("out of memory");
	}
	;
server_private_address: VAR_PRIVATE_ADDRESS STRING_ARG
	{
		OUTYY(("P(server_private_address:%s)\n", $2));
		if(!cfg_strlist_insert(&cfg_parser->cfg->private_address, $2))
			yyerror("out of memory");
	}
	;
server_private_domain: VAR_PRIVATE_DOMAIN STRING_ARG
	{
		OUTYY(("P(server_private_domain:%s)\n", $2));
		if(!cfg_strlist_insert(&cfg_parser->cfg->private_domain, $2))
			yyerror("out of memory");
	}
	;
server_prefetch: VAR_PREFETCH STRING_ARG
	{
		OUTYY(("P(server_prefetch:%s)\n", $2));
		if(strcmp($2, "yes") != 0 && strcmp($2, "no") != 0)
			yyerror("expected yes or no.");
		else cfg_parser->cfg->prefetch = (strcmp($2, "yes")==0);
		free($2);
	}
	;
server_prefetch_key: VAR_PREFETCH_KEY STRING_ARG
	{
		OUTYY(("P(server_prefetch_key:%s)\n", $2));
		if(strcmp($2, "yes") != 0 && strcmp($2, "no") != 0)
			yyerror("expected yes or no.");
		else cfg_parser->cfg->prefetch_key = (strcmp($2, "yes")==0);
		free($2);
	}
	;
server_deny_any: VAR_DENY_ANY STRING_ARG
	{
		OUTYY(("P(server_deny_any:%s)\n", $2));
		if(strcmp($2, "yes") != 0 && strcmp($2, "no") != 0)
			yyerror("expected yes or no.");
		else cfg_parser->cfg->deny_any = (strcmp($2, "yes")==0);
		free($2);
	}
	;
server_unwanted_reply_threshold: VAR_UNWANTED_REPLY_THRESHOLD STRING_ARG
	{
		OUTYY(("P(server_unwanted_reply_threshold:%s)\n", $2));
		if(atoi($2) == 0 && strcmp($2, "0") != 0)
			yyerror("number expected");
		else cfg_parser->cfg->unwanted_threshold = atoi($2);
		free($2);
	}
	;
server_do_not_query_address: VAR_DO_NOT_QUERY_ADDRESS STRING_ARG
	{
		OUTYY(("P(server_do_not_query_address:%s)\n", $2));
		if(!cfg_strlist_insert(&cfg_parser->cfg->donotqueryaddrs, $2))
			yyerror("out of memory");
	}
	;
server_do_not_query_localhost: VAR_DO_NOT_QUERY_LOCALHOST STRING_ARG
	{
		OUTYY(("P(server_do_not_query_localhost:%s)\n", $2));
		if(strcmp($2, "yes") != 0 && strcmp($2, "no") != 0)
			yyerror("expected yes or no.");
		else cfg_parser->cfg->donotquery_localhost =
			(strcmp($2, "yes")==0);
		free($2);
	}
	;
server_access_control: VAR_ACCESS_CONTROL STRING_ARG STRING_ARG
	{
		OUTYY(("P(server_access_control:%s %s)\n", $2, $3));
		validate_acl_action($3);
		if(!cfg_str2list_insert(&cfg_parser->cfg->acls, $2, $3))
			fatal_exit("out of memory adding acl");
	}
	;
server_interface_action: VAR_INTERFACE_ACTION STRING_ARG STRING_ARG
	{
		OUTYY(("P(server_interface_action:%s %s)\n", $2, $3));
		validate_acl_action($3);
		if(!cfg_str2list_insert(
			&cfg_parser->cfg->interface_actions, $2, $3))
			fatal_exit("out of memory adding acl");
	}
	;
server_module_conf: VAR_MODULE_CONF STRING_ARG
	{
		OUTYY(("P(server_module_conf:%s)\n", $2));
		free(cfg_parser->cfg->module_conf);
		cfg_parser->cfg->module_conf = $2;
	}
	;
server_val_override_date: VAR_VAL_OVERRIDE_DATE STRING_ARG
	{
		OUTYY(("P(server_val_override_date:%s)\n", $2));
		if(*$2 == '\0' || strcmp($2, "0") == 0) {
			cfg_parser->cfg->val_date_override = 0;
		} else if(strlen($2) == 14) {
			cfg_parser->cfg->val_date_override =
				cfg_convert_timeval($2);
			if(!cfg_parser->cfg->val_date_override)
				yyerror("bad date/time specification");
		} else {
			if(atoi($2) == 0)
				yyerror("number expected");
			cfg_parser->cfg->val_date_override = atoi($2);
		}
		free($2);
	}
	;
server_val_sig_skew_min: VAR_VAL_SIG_SKEW_MIN STRING_ARG
	{
		OUTYY(("P(server_val_sig_skew_min:%s)\n", $2));
		if(*$2 == '\0' || strcmp($2, "0") == 0) {
			cfg_parser->cfg->val_sig_skew_min = 0;
		} else {
			cfg_parser->cfg->val_sig_skew_min = atoi($2);
			if(!cfg_parser->cfg->val_sig_skew_min)
				yyerror("number expected");
		}
		free($2);
	}
	;
server_val_sig_skew_max: VAR_VAL_SIG_SKEW_MAX STRING_ARG
	{
		OUTYY(("P(server_val_sig_skew_max:%s)\n", $2));
		if(*$2 == '\0' || strcmp($2, "0") == 0) {
			cfg_parser->cfg->val_sig_skew_max = 0;
		} else {
			cfg_parser->cfg->val_sig_skew_max = atoi($2);
			if(!cfg_parser->cfg->val_sig_skew_max)
				yyerror("number expected");
		}
		free($2);
	}
	;
server_val_max_restart: VAR_VAL_MAX_RESTART STRING_ARG
	{
		OUTYY(("P(server_val_max_restart:%s)\n", $2));
		if(*$2 == '\0' || strcmp($2, "0") == 0) {
			cfg_parser->cfg->val_max_restart = 0;
		} else {
			cfg_parser->cfg->val_max_restart = atoi($2);
			if(!cfg_parser->cfg->val_max_restart)
				yyerror("number expected");
		}
		free($2);
	}
	;
server_cache_max_ttl: VAR_CACHE_MAX_TTL STRING_ARG
	{
		OUTYY(("P(server_cache_max_ttl:%s)\n", $2));
		if(atoi($2) == 0 && strcmp($2, "0") != 0)
			yyerror("number expected");
		else cfg_parser->cfg->max_ttl = atoi($2);
		free($2);
	}
	;
server_cache_max_negative_ttl: VAR_CACHE_MAX_NEGATIVE_TTL STRING_ARG
	{
		OUTYY(("P(server_cache_max_negative_ttl:%s)\n", $2));
		if(atoi($2) == 0 && strcmp($2, "0") != 0)
			yyerror("number expected");
		else cfg_parser->cfg->max_negative_ttl = atoi($2);
		free($2);
	}
	;
server_cache_min_ttl: VAR_CACHE_MIN_TTL STRING_ARG
	{
		OUTYY(("P(server_cache_min_ttl:%s)\n", $2));
		if(atoi($2) == 0 && strcmp($2, "0") != 0)
			yyerror("number expected");
		else cfg_parser->cfg->min_ttl = atoi($2);
		free($2);
	}
	;
server_bogus_ttl: VAR_BOGUS_TTL STRING_ARG
	{
		OUTYY(("P(server_bogus_ttl:%s)\n", $2));
		if(atoi($2) == 0 && strcmp($2, "0") != 0)
			yyerror("number expected");
		else cfg_parser->cfg->bogus_ttl = atoi($2);
		free($2);
	}
	;
server_val_clean_additional: VAR_VAL_CLEAN_ADDITIONAL STRING_ARG
	{
		OUTYY(("P(server_val_clean_additional:%s)\n", $2));
		if(strcmp($2, "yes") != 0 && strcmp($2, "no") != 0)
			yyerror("expected yes or no.");
		else cfg_parser->cfg->val_clean_additional =
			(strcmp($2, "yes")==0);
		free($2);
	}
	;
server_val_permissive_mode: VAR_VAL_PERMISSIVE_MODE STRING_ARG
	{
		OUTYY(("P(server_val_permissive_mode:%s)\n", $2));
		if(strcmp($2, "yes") != 0 && strcmp($2, "no") != 0)
			yyerror("expected yes or no.");
		else cfg_parser->cfg->val_permissive_mode =
			(strcmp($2, "yes")==0);
		free($2);
	}
	;
server_aggressive_nsec: VAR_AGGRESSIVE_NSEC STRING_ARG
	{
		OUTYY(("P(server_aggressive_nsec:%s)\n", $2));
		if(strcmp($2, "yes") != 0 && strcmp($2, "no") != 0)
			yyerror("expected yes or no.");
		else
			cfg_parser->cfg->aggressive_nsec =
				(strcmp($2, "yes")==0);
		free($2);
	}
	;
server_ignore_cd_flag: VAR_IGNORE_CD_FLAG STRING_ARG
	{
		OUTYY(("P(server_ignore_cd_flag:%s)\n", $2));
		if(strcmp($2, "yes") != 0 && strcmp($2, "no") != 0)
			yyerror("expected yes or no.");
		else cfg_parser->cfg->ignore_cd = (strcmp($2, "yes")==0);
		free($2);
	}
	;
server_serve_expired: VAR_SERVE_EXPIRED STRING_ARG
	{
		OUTYY(("P(server_serve_expired:%s)\n", $2));
		if(strcmp($2, "yes") != 0 && strcmp($2, "no") != 0)
			yyerror("expected yes or no.");
		else cfg_parser->cfg->serve_expired = (strcmp($2, "yes")==0);
		free($2);
	}
	;
server_serve_expired_ttl: VAR_SERVE_EXPIRED_TTL STRING_ARG
	{
		OUTYY(("P(server_serve_expired_ttl:%s)\n", $2));
		if(atoi($2) == 0 && strcmp($2, "0") != 0)
			yyerror("number expected");
		else cfg_parser->cfg->serve_expired_ttl = atoi($2);
		free($2);
	}
	;
server_serve_expired_ttl_reset: VAR_SERVE_EXPIRED_TTL_RESET STRING_ARG
	{
		OUTYY(("P(server_serve_expired_ttl_reset:%s)\n", $2));
		if(strcmp($2, "yes") != 0 && strcmp($2, "no") != 0)
			yyerror("expected yes or no.");
		else cfg_parser->cfg->serve_expired_ttl_reset = (strcmp($2, "yes")==0);
		free($2);
	}
	;
server_serve_expired_reply_ttl: VAR_SERVE_EXPIRED_REPLY_TTL STRING_ARG
	{
		OUTYY(("P(server_serve_expired_reply_ttl:%s)\n", $2));
		if(atoi($2) == 0 && strcmp($2, "0") != 0)
			yyerror("number expected");
		else cfg_parser->cfg->serve_expired_reply_ttl = atoi($2);
		free($2);
	}
	;
server_serve_expired_client_timeout: VAR_SERVE_EXPIRED_CLIENT_TIMEOUT STRING_ARG
	{
		OUTYY(("P(server_serve_expired_client_timeout:%s)\n", $2));
		if(atoi($2) == 0 && strcmp($2, "0") != 0)
			yyerror("number expected");
		else cfg_parser->cfg->serve_expired_client_timeout = atoi($2);
		free($2);
	}
	;
server_ede_serve_expired: VAR_EDE_SERVE_EXPIRED STRING_ARG
	{
		OUTYY(("P(server_ede_serve_expired:%s)\n", $2));
		if(strcmp($2, "yes") != 0 && strcmp($2, "no") != 0)
			yyerror("expected yes or no.");
		else cfg_parser->cfg->ede_serve_expired = (strcmp($2, "yes")==0);
		free($2);
	}
	;
server_serve_original_ttl: VAR_SERVE_ORIGINAL_TTL STRING_ARG
	{
		OUTYY(("P(server_serve_original_ttl:%s)\n", $2));
		if(strcmp($2, "yes") != 0 && strcmp($2, "no") != 0)
			yyerror("expected yes or no.");
		else cfg_parser->cfg->serve_original_ttl = (strcmp($2, "yes")==0);
		free($2);
	}
	;
server_fake_dsa: VAR_FAKE_DSA STRING_ARG
	{
		OUTYY(("P(server_fake_dsa:%s)\n", $2));
		if(strcmp($2, "yes") != 0 && strcmp($2, "no") != 0)
			yyerror("expected yes or no.");
#if defined(HAVE_SSL) || defined(HAVE_NETTLE)
		else fake_dsa = (strcmp($2, "yes")==0);
		if(fake_dsa)
			log_warn("test option fake_dsa is enabled");
#endif
		free($2);
	}
	;
server_fake_sha1: VAR_FAKE_SHA1 STRING_ARG
	{
		OUTYY(("P(server_fake_sha1:%s)\n", $2));
		if(strcmp($2, "yes") != 0 && strcmp($2, "no") != 0)
			yyerror("expected yes or no.");
#if defined(HAVE_SSL) || defined(HAVE_NETTLE)
		else fake_sha1 = (strcmp($2, "yes")==0);
		if(fake_sha1)
			log_warn("test option fake_sha1 is enabled");
#endif
		free($2);
	}
	;
server_val_log_level: VAR_VAL_LOG_LEVEL STRING_ARG
	{
		OUTYY(("P(server_val_log_level:%s)\n", $2));
		if(atoi($2) == 0 && strcmp($2, "0") != 0)
			yyerror("number expected");
		else cfg_parser->cfg->val_log_level = atoi($2);
		free($2);
	}
	;
server_val_nsec3_keysize_iterations: VAR_VAL_NSEC3_KEYSIZE_ITERATIONS STRING_ARG
	{
		OUTYY(("P(server_val_nsec3_keysize_iterations:%s)\n", $2));
		free(cfg_parser->cfg->val_nsec3_key_iterations);
		cfg_parser->cfg->val_nsec3_key_iterations = $2;
	}
	;
server_zonemd_permissive_mode: VAR_ZONEMD_PERMISSIVE_MODE STRING_ARG
	{
		OUTYY(("P(server_zonemd_permissive_mode:%s)\n", $2));
		if(strcmp($2, "yes") != 0 && strcmp($2, "no") != 0)
			yyerror("expected yes or no.");
		else	cfg_parser->cfg->zonemd_permissive_mode = (strcmp($2, "yes")==0);
		free($2);
	}
	;
server_add_holddown: VAR_ADD_HOLDDOWN STRING_ARG
	{
		OUTYY(("P(server_add_holddown:%s)\n", $2));
		if(atoi($2) == 0 && strcmp($2, "0") != 0)
			yyerror("number expected");
		else cfg_parser->cfg->add_holddown = atoi($2);
		free($2);
	}
	;
server_del_holddown: VAR_DEL_HOLDDOWN STRING_ARG
	{
		OUTYY(("P(server_del_holddown:%s)\n", $2));
		if(atoi($2) == 0 && strcmp($2, "0") != 0)
			yyerror("number expected");
		else cfg_parser->cfg->del_holddown = atoi($2);
		free($2);
	}
	;
server_keep_missing: VAR_KEEP_MISSING STRING_ARG
	{
		OUTYY(("P(server_keep_missing:%s)\n", $2));
		if(atoi($2) == 0 && strcmp($2, "0") != 0)
			yyerror("number expected");
		else cfg_parser->cfg->keep_missing = atoi($2);
		free($2);
	}
	;
server_permit_small_holddown: VAR_PERMIT_SMALL_HOLDDOWN STRING_ARG
	{
		OUTYY(("P(server_permit_small_holddown:%s)\n", $2));
		if(strcmp($2, "yes") != 0 && strcmp($2, "no") != 0)
			yyerror("expected yes or no.");
		else cfg_parser->cfg->permit_small_holddown =
			(strcmp($2, "yes")==0);
		free($2);
	}
	;
server_key_cache_size: VAR_KEY_CACHE_SIZE STRING_ARG
	{
		OUTYY(("P(server_key_cache_size:%s)\n", $2));
		if(!cfg_parse_memsize($2, &cfg_parser->cfg->key_cache_size))
			yyerror("memory size expected");
		free($2);
	}
	;
server_key_cache_slabs: VAR_KEY_CACHE_SLABS STRING_ARG
	{
		OUTYY(("P(server_key_cache_slabs:%s)\n", $2));
		if(atoi($2) == 0) {
			yyerror("number expected");
		} else {
			cfg_parser->cfg->key_cache_slabs = atoi($2);
			if(!is_pow2(cfg_parser->cfg->key_cache_slabs))
				yyerror("must be a power of 2");
		}
		free($2);
	}
	;
server_neg_cache_size: VAR_NEG_CACHE_SIZE STRING_ARG
	{
		OUTYY(("P(server_neg_cache_size:%s)\n", $2));
		if(!cfg_parse_memsize($2, &cfg_parser->cfg->neg_cache_size))
			yyerror("memory size expected");
		free($2);
	}
	;
server_local_zone: VAR_LOCAL_ZONE STRING_ARG STRING_ARG
	{
		OUTYY(("P(server_local_zone:%s %s)\n", $2, $3));
		if(strcmp($3, "static")!=0 && strcmp($3, "deny")!=0 &&
		   strcmp($3, "refuse")!=0 && strcmp($3, "redirect")!=0 &&
		   strcmp($3, "transparent")!=0 && strcmp($3, "nodefault")!=0
		   && strcmp($3, "typetransparent")!=0
		   && strcmp($3, "always_transparent")!=0
		   && strcmp($3, "block_a")!=0
		   && strcmp($3, "always_refuse")!=0
		   && strcmp($3, "always_nxdomain")!=0
		   && strcmp($3, "always_nodata")!=0
		   && strcmp($3, "always_deny")!=0
		   && strcmp($3, "always_null")!=0
		   && strcmp($3, "noview")!=0
		   && strcmp($3, "inform")!=0 && strcmp($3, "inform_deny")!=0
		   && strcmp($3, "inform_redirect") != 0
		   && strcmp($3, "ipset") != 0) {
			yyerror("local-zone type: expected static, deny, "
				"refuse, redirect, transparent, "
				"typetransparent, inform, inform_deny, "
				"inform_redirect, always_transparent, block_a,"
				"always_refuse, always_nxdomain, "
				"always_nodata, always_deny, always_null, "
				"noview, nodefault or ipset");
			free($2);
			free($3);
		} else if(strcmp($3, "nodefault")==0) {
			if(!cfg_strlist_insert(&cfg_parser->cfg->
				local_zones_nodefault, $2))
				fatal_exit("out of memory adding local-zone");
			free($3);
#ifdef USE_IPSET
		} else if(strcmp($3, "ipset")==0) {
			size_t len = strlen($2);
			/* Make sure to add the trailing dot.
			 * These are str compared to domain names. */
			if($2[len-1] != '.') {
				if(!($2 = realloc($2, len+2))) {
					fatal_exit("out of memory adding local-zone");
				}
				$2[len] = '.';
				$2[len+1] = 0;
			}
			if(!cfg_strlist_insert(&cfg_parser->cfg->
				local_zones_ipset, $2))
				fatal_exit("out of memory adding local-zone");
			free($3);
#endif
		} else {
			if(!cfg_str2list_insert(&cfg_parser->cfg->local_zones,
				$2, $3))
				fatal_exit("out of memory adding local-zone");
		}
	}
	;
server_local_data: VAR_LOCAL_DATA STRING_ARG
	{
		OUTYY(("P(server_local_data:%s)\n", $2));
		if(!cfg_strlist_insert(&cfg_parser->cfg->local_data, $2))
			fatal_exit("out of memory adding local-data");
	}
	;
server_local_data_ptr: VAR_LOCAL_DATA_PTR STRING_ARG
	{
		char* ptr;
		OUTYY(("P(server_local_data_ptr:%s)\n", $2));
		ptr = cfg_ptr_reverse($2);
		free($2);
		if(ptr) {
			if(!cfg_strlist_insert(&cfg_parser->cfg->
				local_data, ptr))
				fatal_exit("out of memory adding local-data");
		} else {
			yyerror("local-data-ptr could not be reversed");
		}
	}
	;
server_minimal_responses: VAR_MINIMAL_RESPONSES STRING_ARG
	{
		OUTYY(("P(server_minimal_responses:%s)\n", $2));
		if(strcmp($2, "yes") != 0 && strcmp($2, "no") != 0)
			yyerror("expected yes or no.");
		else cfg_parser->cfg->minimal_responses =
			(strcmp($2, "yes")==0);
		free($2);
	}
	;
server_rrset_roundrobin: VAR_RRSET_ROUNDROBIN STRING_ARG
	{
		OUTYY(("P(server_rrset_roundrobin:%s)\n", $2));
		if(strcmp($2, "yes") != 0 && strcmp($2, "no") != 0)
			yyerror("expected yes or no.");
		else cfg_parser->cfg->rrset_roundrobin =
			(strcmp($2, "yes")==0);
		free($2);
	}
	;
server_unknown_server_time_limit: VAR_UNKNOWN_SERVER_TIME_LIMIT STRING_ARG
	{
		OUTYY(("P(server_unknown_server_time_limit:%s)\n", $2));
		cfg_parser->cfg->unknown_server_time_limit = atoi($2);
		free($2);
	}
	;
server_max_udp_size: VAR_MAX_UDP_SIZE STRING_ARG
	{
		OUTYY(("P(server_max_udp_size:%s)\n", $2));
		cfg_parser->cfg->max_udp_size = atoi($2);
		free($2);
	}
	;
server_dns64_prefix: VAR_DNS64_PREFIX STRING_ARG
	{
		OUTYY(("P(dns64_prefix:%s)\n", $2));
		free(cfg_parser->cfg->dns64_prefix);
		cfg_parser->cfg->dns64_prefix = $2;
	}
	;
server_dns64_synthall: VAR_DNS64_SYNTHALL STRING_ARG
	{
		OUTYY(("P(server_dns64_synthall:%s)\n", $2));
		if(strcmp($2, "yes") != 0 && strcmp($2, "no") != 0)
			yyerror("expected yes or no.");
		else cfg_parser->cfg->dns64_synthall = (strcmp($2, "yes")==0);
		free($2);
	}
	;
server_dns64_ignore_aaaa: VAR_DNS64_IGNORE_AAAA STRING_ARG
	{
		OUTYY(("P(dns64_ignore_aaaa:%s)\n", $2));
		if(!cfg_strlist_insert(&cfg_parser->cfg->dns64_ignore_aaaa,
			$2))
			fatal_exit("out of memory adding dns64-ignore-aaaa");
	}
	;
server_nat64_prefix: VAR_NAT64_PREFIX STRING_ARG
	{
		OUTYY(("P(nat64_prefix:%s)\n", $2));
		free(cfg_parser->cfg->nat64_prefix);
		cfg_parser->cfg->nat64_prefix = $2;
	}
	;
server_define_tag: VAR_DEFINE_TAG STRING_ARG
	{
		char* p, *s = $2;
		OUTYY(("P(server_define_tag:%s)\n", $2));
		while((p=strsep(&s, " \t\n")) != NULL) {
			if(*p) {
				if(!config_add_tag(cfg_parser->cfg, p))
					yyerror("could not define-tag, "
						"out of memory");
			}
		}
		free($2);
	}
	;
server_local_zone_tag: VAR_LOCAL_ZONE_TAG STRING_ARG STRING_ARG
	{
		size_t len = 0;
		uint8_t* bitlist = config_parse_taglist(cfg_parser->cfg, $3,
			&len);
		free($3);
		OUTYY(("P(server_local_zone_tag:%s)\n", $2));
		if(!bitlist) {
			yyerror("could not parse tags, (define-tag them first)");
			free($2);
		}
		if(bitlist) {
			if(!cfg_strbytelist_insert(
				&cfg_parser->cfg->local_zone_tags,
				$2, bitlist, len)) {
				yyerror("out of memory");
				free($2);
			}
		}
	}
	;
server_access_control_tag: VAR_ACCESS_CONTROL_TAG STRING_ARG STRING_ARG
	{
		size_t len = 0;
		uint8_t* bitlist = config_parse_taglist(cfg_parser->cfg, $3,
			&len);
		free($3);
		OUTYY(("P(server_access_control_tag:%s)\n", $2));
		if(!bitlist) {
			yyerror("could not parse tags, (define-tag them first)");
			free($2);
		}
		if(bitlist) {
			if(!cfg_strbytelist_insert(
				&cfg_parser->cfg->acl_tags,
				$2, bitlist, len)) {
				yyerror("out of memory");
				free($2);
			}
		}
	}
	;
server_access_control_tag_action: VAR_ACCESS_CONTROL_TAG_ACTION STRING_ARG STRING_ARG STRING_ARG
	{
		OUTYY(("P(server_access_control_tag_action:%s %s %s)\n", $2, $3, $4));
		if(!cfg_str3list_insert(&cfg_parser->cfg->acl_tag_actions,
			$2, $3, $4)) {
			yyerror("out of memory");
			free($2);
			free($3);
			free($4);
		}
	}
	;
server_access_control_tag_data: VAR_ACCESS_CONTROL_TAG_DATA STRING_ARG STRING_ARG STRING_ARG
	{
		OUTYY(("P(server_access_control_tag_data:%s %s %s)\n", $2, $3, $4));
		if(!cfg_str3list_insert(&cfg_parser->cfg->acl_tag_datas,
			$2, $3, $4)) {
			yyerror("out of memory");
			free($2);
			free($3);
			free($4);
		}
	}
	;
server_local_zone_override: VAR_LOCAL_ZONE_OVERRIDE STRING_ARG STRING_ARG STRING_ARG
	{
		OUTYY(("P(server_local_zone_override:%s %s %s)\n", $2, $3, $4));
		if(!cfg_str3list_insert(&cfg_parser->cfg->local_zone_overrides,
			$2, $3, $4)) {
			yyerror("out of memory");
			free($2);
			free($3);
			free($4);
		}
	}
	;
server_access_control_view: VAR_ACCESS_CONTROL_VIEW STRING_ARG STRING_ARG
	{
		OUTYY(("P(server_access_control_view:%s %s)\n", $2, $3));
		if(!cfg_str2list_insert(&cfg_parser->cfg->acl_view,
			$2, $3)) {
			yyerror("out of memory");
		}
	}
	;
server_interface_tag: VAR_INTERFACE_TAG STRING_ARG STRING_ARG
	{
		size_t len = 0;
		uint8_t* bitlist = config_parse_taglist(cfg_parser->cfg, $3,
			&len);
		free($3);
		OUTYY(("P(server_interface_tag:%s)\n", $2));
		if(!bitlist) {
			yyerror("could not parse tags, (define-tag them first)");
			free($2);
		}
		if(bitlist) {
			if(!cfg_strbytelist_insert(
				&cfg_parser->cfg->interface_tags,
				$2, bitlist, len)) {
				yyerror("out of memory");
				free($2);
			}
		}
	}
	;
server_interface_tag_action: VAR_INTERFACE_TAG_ACTION STRING_ARG STRING_ARG STRING_ARG
	{
		OUTYY(("P(server_interface_tag_action:%s %s %s)\n", $2, $3, $4));
		if(!cfg_str3list_insert(&cfg_parser->cfg->interface_tag_actions,
			$2, $3, $4)) {
			yyerror("out of memory");
			free($2);
			free($3);
			free($4);
		}
	}
	;
server_interface_tag_data: VAR_INTERFACE_TAG_DATA STRING_ARG STRING_ARG STRING_ARG
	{
		OUTYY(("P(server_interface_tag_data:%s %s %s)\n", $2, $3, $4));
		if(!cfg_str3list_insert(&cfg_parser->cfg->interface_tag_datas,
			$2, $3, $4)) {
			yyerror("out of memory");
			free($2);
			free($3);
			free($4);
		}
	}
	;
server_interface_view: VAR_INTERFACE_VIEW STRING_ARG STRING_ARG
	{
		OUTYY(("P(server_interface_view:%s %s)\n", $2, $3));
		if(!cfg_str2list_insert(&cfg_parser->cfg->interface_view,
			$2, $3)) {
			yyerror("out of memory");
		}
	}
	;
server_response_ip_tag: VAR_RESPONSE_IP_TAG STRING_ARG STRING_ARG
	{
		size_t len = 0;
		uint8_t* bitlist = config_parse_taglist(cfg_parser->cfg, $3,
			&len);
		free($3);
		OUTYY(("P(response_ip_tag:%s)\n", $2));
		if(!bitlist) {
			yyerror("could not parse tags, (define-tag them first)");
			free($2);
		}
		if(bitlist) {
			if(!cfg_strbytelist_insert(
				&cfg_parser->cfg->respip_tags,
				$2, bitlist, len)) {
				yyerror("out of memory");
				free($2);
			}
		}
	}
	;
server_ip_ratelimit: VAR_IP_RATELIMIT STRING_ARG
	{
		OUTYY(("P(server_ip_ratelimit:%s)\n", $2));
		if(atoi($2) == 0 && strcmp($2, "0") != 0)
			yyerror("number expected");
		else cfg_parser->cfg->ip_ratelimit = atoi($2);
		free($2);
	}
	;
server_ip_ratelimit_cookie: VAR_IP_RATELIMIT_COOKIE STRING_ARG
	{
		OUTYY(("P(server_ip_ratelimit_cookie:%s)\n", $2));
		if(atoi($2) == 0 && strcmp($2, "0") != 0)
			yyerror("number expected");
		else cfg_parser->cfg->ip_ratelimit_cookie = atoi($2);
		free($2);
	}
	;
server_ratelimit: VAR_RATELIMIT STRING_ARG
	{
		OUTYY(("P(server_ratelimit:%s)\n", $2));
		if(atoi($2) == 0 && strcmp($2, "0") != 0)
			yyerror("number expected");
		else cfg_parser->cfg->ratelimit = atoi($2);
		free($2);
	}
	;
server_ip_ratelimit_size: VAR_IP_RATELIMIT_SIZE STRING_ARG
	{
		OUTYY(("P(server_ip_ratelimit_size:%s)\n", $2));
		if(!cfg_parse_memsize($2, &cfg_parser->cfg->ip_ratelimit_size))
			yyerror("memory size expected");
		free($2);
	}
	;
server_ratelimit_size: VAR_RATELIMIT_SIZE STRING_ARG
	{
		OUTYY(("P(server_ratelimit_size:%s)\n", $2));
		if(!cfg_parse_memsize($2, &cfg_parser->cfg->ratelimit_size))
			yyerror("memory size expected");
		free($2);
	}
	;
server_ip_ratelimit_slabs: VAR_IP_RATELIMIT_SLABS STRING_ARG
	{
		OUTYY(("P(server_ip_ratelimit_slabs:%s)\n", $2));
		if(atoi($2) == 0) {
			yyerror("number expected");
		} else {
			cfg_parser->cfg->ip_ratelimit_slabs = atoi($2);
			if(!is_pow2(cfg_parser->cfg->ip_ratelimit_slabs))
				yyerror("must be a power of 2");
		}
		free($2);
	}
	;
server_ratelimit_slabs: VAR_RATELIMIT_SLABS STRING_ARG
	{
		OUTYY(("P(server_ratelimit_slabs:%s)\n", $2));
		if(atoi($2) == 0) {
			yyerror("number expected");
		} else {
			cfg_parser->cfg->ratelimit_slabs = atoi($2);
			if(!is_pow2(cfg_parser->cfg->ratelimit_slabs))
				yyerror("must be a power of 2");
		}
		free($2);
	}
	;
server_ratelimit_for_domain: VAR_RATELIMIT_FOR_DOMAIN STRING_ARG STRING_ARG
	{
		OUTYY(("P(server_ratelimit_for_domain:%s %s)\n", $2, $3));
		if(atoi($3) == 0 && strcmp($3, "0") != 0) {
			yyerror("number expected");
			free($2);
			free($3);
		} else {
			if(!cfg_str2list_insert(&cfg_parser->cfg->
				ratelimit_for_domain, $2, $3))
				fatal_exit("out of memory adding "
					"ratelimit-for-domain");
		}
	}
	;
server_ratelimit_below_domain: VAR_RATELIMIT_BELOW_DOMAIN STRING_ARG STRING_ARG
	{
		OUTYY(("P(server_ratelimit_below_domain:%s %s)\n", $2, $3));
		if(atoi($3) == 0 && strcmp($3, "0") != 0) {
			yyerror("number expected");
			free($2);
			free($3);
		} else {
			if(!cfg_str2list_insert(&cfg_parser->cfg->
				ratelimit_below_domain, $2, $3))
				fatal_exit("out of memory adding "
					"ratelimit-below-domain");
		}
	}
	;
server_ip_ratelimit_factor: VAR_IP_RATELIMIT_FACTOR STRING_ARG
	{
		OUTYY(("P(server_ip_ratelimit_factor:%s)\n", $2));
		if(atoi($2) == 0 && strcmp($2, "0") != 0)
			yyerror("number expected");
		else cfg_parser->cfg->ip_ratelimit_factor = atoi($2);
		free($2);
	}
	;
server_ratelimit_factor: VAR_RATELIMIT_FACTOR STRING_ARG
	{
		OUTYY(("P(server_ratelimit_factor:%s)\n", $2));
		if(atoi($2) == 0 && strcmp($2, "0") != 0)
			yyerror("number expected");
		else cfg_parser->cfg->ratelimit_factor = atoi($2);
		free($2);
	}
	;
server_ip_ratelimit_backoff: VAR_IP_RATELIMIT_BACKOFF STRING_ARG
	{
		OUTYY(("P(server_ip_ratelimit_backoff:%s)\n", $2));
		if(strcmp($2, "yes") != 0 && strcmp($2, "no") != 0)
			yyerror("expected yes or no.");
		else cfg_parser->cfg->ip_ratelimit_backoff =
			(strcmp($2, "yes")==0);
		free($2);
	}
	;
server_ratelimit_backoff: VAR_RATELIMIT_BACKOFF STRING_ARG
	{
		OUTYY(("P(server_ratelimit_backoff:%s)\n", $2));
		if(strcmp($2, "yes") != 0 && strcmp($2, "no") != 0)
			yyerror("expected yes or no.");
		else cfg_parser->cfg->ratelimit_backoff =
			(strcmp($2, "yes")==0);
		free($2);
	}
	;
server_outbound_msg_retry: VAR_OUTBOUND_MSG_RETRY STRING_ARG
	{
		OUTYY(("P(server_outbound_msg_retry:%s)\n", $2));
		if(atoi($2) == 0 && strcmp($2, "0") != 0)
			yyerror("number expected");
		else cfg_parser->cfg->outbound_msg_retry = atoi($2);
		free($2);
	}
	;
server_max_sent_count: VAR_MAX_SENT_COUNT STRING_ARG
	{
		OUTYY(("P(server_max_sent_count:%s)\n", $2));
		if(atoi($2) == 0 && strcmp($2, "0") != 0)
			yyerror("number expected");
		else cfg_parser->cfg->max_sent_count = atoi($2);
		free($2);
	}
	;
server_max_query_restarts: VAR_MAX_QUERY_RESTARTS STRING_ARG
	{
		OUTYY(("P(server_max_query_restarts:%s)\n", $2));
		if(atoi($2) == 0 && strcmp($2, "0") != 0)
			yyerror("number expected");
		else cfg_parser->cfg->max_query_restarts = atoi($2);
		free($2);
	}
	;
server_low_rtt: VAR_LOW_RTT STRING_ARG
	{
		OUTYY(("P(low-rtt option is deprecated, use fast-server-num instead)\n"));
		free($2);
	}
	;
server_fast_server_num: VAR_FAST_SERVER_NUM STRING_ARG
	{
		OUTYY(("P(server_fast_server_num:%s)\n", $2));
		if(atoi($2) <= 0)
			yyerror("number expected");
		else cfg_parser->cfg->fast_server_num = atoi($2);
		free($2);
	}
	;
server_fast_server_permil: VAR_FAST_SERVER_PERMIL STRING_ARG
	{
		OUTYY(("P(server_fast_server_permil:%s)\n", $2));
		if(atoi($2) == 0 && strcmp($2, "0") != 0)
			yyerror("number expected");
		else cfg_parser->cfg->fast_server_permil = atoi($2);
		free($2);
	}
	;
server_qname_minimisation: VAR_QNAME_MINIMISATION STRING_ARG
	{
		OUTYY(("P(server_qname_minimisation:%s)\n", $2));
		if(strcmp($2, "yes") != 0 && strcmp($2, "no") != 0)
			yyerror("expected yes or no.");
		else cfg_parser->cfg->qname_minimisation =
			(strcmp($2, "yes")==0);
		free($2);
	}
	;
server_qname_minimisation_strict: VAR_QNAME_MINIMISATION_STRICT STRING_ARG
	{
		OUTYY(("P(server_qname_minimisation_strict:%s)\n", $2));
		if(strcmp($2, "yes") != 0 && strcmp($2, "no") != 0)
			yyerror("expected yes or no.");
		else cfg_parser->cfg->qname_minimisation_strict =
			(strcmp($2, "yes")==0);
		free($2);
	}
	;
server_pad_responses: VAR_PAD_RESPONSES STRING_ARG
	{
		OUTYY(("P(server_pad_responses:%s)\n", $2));
		if(strcmp($2, "yes") != 0 && strcmp($2, "no") != 0)
			yyerror("expected yes or no.");
		else cfg_parser->cfg->pad_responses =
			(strcmp($2, "yes")==0);
		free($2);
	}
	;
server_pad_responses_block_size: VAR_PAD_RESPONSES_BLOCK_SIZE STRING_ARG
	{
		OUTYY(("P(server_pad_responses_block_size:%s)\n", $2));
		if(atoi($2) == 0)
			yyerror("number expected");
		else cfg_parser->cfg->pad_responses_block_size = atoi($2);
		free($2);
	}
	;
server_pad_queries: VAR_PAD_QUERIES STRING_ARG
	{
		OUTYY(("P(server_pad_queries:%s)\n", $2));
		if(strcmp($2, "yes") != 0 && strcmp($2, "no") != 0)
			yyerror("expected yes or no.");
		else cfg_parser->cfg->pad_queries =
			(strcmp($2, "yes")==0);
		free($2);
	}
	;
server_pad_queries_block_size: VAR_PAD_QUERIES_BLOCK_SIZE STRING_ARG
	{
		OUTYY(("P(server_pad_queries_block_size:%s)\n", $2));
		if(atoi($2) == 0)
			yyerror("number expected");
		else cfg_parser->cfg->pad_queries_block_size = atoi($2);
		free($2);
	}
	;
server_ipsecmod_enabled: VAR_IPSECMOD_ENABLED STRING_ARG
	{
	#ifdef USE_IPSECMOD
		OUTYY(("P(server_ipsecmod_enabled:%s)\n", $2));
		if(strcmp($2, "yes") != 0 && strcmp($2, "no") != 0)
			yyerror("expected yes or no.");
		else cfg_parser->cfg->ipsecmod_enabled = (strcmp($2, "yes")==0);
	#else
		OUTYY(("P(Compiled without IPsec module, ignoring)\n"));
	#endif
		free($2);
	}
	;
server_ipsecmod_ignore_bogus: VAR_IPSECMOD_IGNORE_BOGUS STRING_ARG
	{
	#ifdef USE_IPSECMOD
		OUTYY(("P(server_ipsecmod_ignore_bogus:%s)\n", $2));
		if(strcmp($2, "yes") != 0 && strcmp($2, "no") != 0)
			yyerror("expected yes or no.");
		else cfg_parser->cfg->ipsecmod_ignore_bogus = (strcmp($2, "yes")==0);
	#else
		OUTYY(("P(Compiled without IPsec module, ignoring)\n"));
	#endif
		free($2);
	}
	;
server_ipsecmod_hook: VAR_IPSECMOD_HOOK STRING_ARG
	{
	#ifdef USE_IPSECMOD
		OUTYY(("P(server_ipsecmod_hook:%s)\n", $2));
		free(cfg_parser->cfg->ipsecmod_hook);
		cfg_parser->cfg->ipsecmod_hook = $2;
	#else
		OUTYY(("P(Compiled without IPsec module, ignoring)\n"));
		free($2);
	#endif
	}
	;
server_ipsecmod_max_ttl: VAR_IPSECMOD_MAX_TTL STRING_ARG
	{
	#ifdef USE_IPSECMOD
		OUTYY(("P(server_ipsecmod_max_ttl:%s)\n", $2));
		if(atoi($2) == 0 && strcmp($2, "0") != 0)
			yyerror("number expected");
		else cfg_parser->cfg->ipsecmod_max_ttl = atoi($2);
		free($2);
	#else
		OUTYY(("P(Compiled without IPsec module, ignoring)\n"));
		free($2);
	#endif
	}
	;
server_ipsecmod_whitelist: VAR_IPSECMOD_WHITELIST STRING_ARG
	{
	#ifdef USE_IPSECMOD
		OUTYY(("P(server_ipsecmod_whitelist:%s)\n", $2));
		if(!cfg_strlist_insert(&cfg_parser->cfg->ipsecmod_whitelist, $2))
			yyerror("out of memory");
	#else
		OUTYY(("P(Compiled without IPsec module, ignoring)\n"));
		free($2);
	#endif
	}
	;
server_ipsecmod_strict: VAR_IPSECMOD_STRICT STRING_ARG
	{
	#ifdef USE_IPSECMOD
		OUTYY(("P(server_ipsecmod_strict:%s)\n", $2));
		if(strcmp($2, "yes") != 0 && strcmp($2, "no") != 0)
			yyerror("expected yes or no.");
		else cfg_parser->cfg->ipsecmod_strict = (strcmp($2, "yes")==0);
		free($2);
	#else
		OUTYY(("P(Compiled without IPsec module, ignoring)\n"));
		free($2);
	#endif
	}
	;
server_edns_client_string: VAR_EDNS_CLIENT_STRING STRING_ARG STRING_ARG
	{
		OUTYY(("P(server_edns_client_string:%s %s)\n", $2, $3));
		if(!cfg_str2list_insert(
			&cfg_parser->cfg->edns_client_strings, $2, $3))
			fatal_exit("out of memory adding "
				"edns-client-string");
	}
	;
server_edns_client_string_opcode: VAR_EDNS_CLIENT_STRING_OPCODE STRING_ARG
	{
		OUTYY(("P(edns_client_string_opcode:%s)\n", $2));
		if(atoi($2) == 0 && strcmp($2, "0") != 0)
			yyerror("option code expected");
		else if(atoi($2) > 65535 || atoi($2) < 0)
			yyerror("option code must be in interval [0, 65535]");
		else cfg_parser->cfg->edns_client_string_opcode = atoi($2);
		free($2);
	}
	;
server_ede: VAR_EDE STRING_ARG
	{
		OUTYY(("P(server_ede:%s)\n", $2));
		if(strcmp($2, "yes") != 0 && strcmp($2, "no") != 0)
			yyerror("expected yes or no.");
		else cfg_parser->cfg->ede = (strcmp($2, "yes")==0);
		free($2);
	}
	;
server_proxy_protocol_port: VAR_PROXY_PROTOCOL_PORT STRING_ARG
	{
		OUTYY(("P(server_proxy_protocol_port:%s)\n", $2));
		if(!cfg_strlist_insert(&cfg_parser->cfg->proxy_protocol_port, $2))
			yyerror("out of memory");
	}
	;
stub_name: VAR_NAME STRING_ARG
	{
		OUTYY(("P(name:%s)\n", $2));
		if(cfg_parser->cfg->stubs->name)
			yyerror("stub name override, there must be one name "
				"for one stub-zone");
		free(cfg_parser->cfg->stubs->name);
		cfg_parser->cfg->stubs->name = $2;
	}
	;
stub_host: VAR_STUB_HOST STRING_ARG
	{
		OUTYY(("P(stub-host:%s)\n", $2));
		if(!cfg_strlist_insert(&cfg_parser->cfg->stubs->hosts, $2))
			yyerror("out of memory");
	}
	;
stub_addr: VAR_STUB_ADDR STRING_ARG
	{
		OUTYY(("P(stub-addr:%s)\n", $2));
		if(!cfg_strlist_insert(&cfg_parser->cfg->stubs->addrs, $2))
			yyerror("out of memory");
	}
	;
stub_first: VAR_STUB_FIRST STRING_ARG
	{
		OUTYY(("P(stub-first:%s)\n", $2));
		if(strcmp($2, "yes") != 0 && strcmp($2, "no") != 0)
			yyerror("expected yes or no.");
		else cfg_parser->cfg->stubs->isfirst=(strcmp($2, "yes")==0);
		free($2);
	}
	;
stub_no_cache: VAR_STUB_NO_CACHE STRING_ARG
	{
		OUTYY(("P(stub-no-cache:%s)\n", $2));
		if(strcmp($2, "yes") != 0 && strcmp($2, "no") != 0)
			yyerror("expected yes or no.");
		else cfg_parser->cfg->stubs->no_cache=(strcmp($2, "yes")==0);
		free($2);
	}
	;
stub_ssl_upstream: VAR_STUB_SSL_UPSTREAM STRING_ARG
	{
		OUTYY(("P(stub-ssl-upstream:%s)\n", $2));
		if(strcmp($2, "yes") != 0 && strcmp($2, "no") != 0)
			yyerror("expected yes or no.");
		else cfg_parser->cfg->stubs->ssl_upstream =
			(strcmp($2, "yes")==0);
		free($2);
	}
	;
stub_tcp_upstream: VAR_STUB_TCP_UPSTREAM STRING_ARG
        {
                OUTYY(("P(stub-tcp-upstream:%s)\n", $2));
                if(strcmp($2, "yes") != 0 && strcmp($2, "no") != 0)
                        yyerror("expected yes or no.");
                else cfg_parser->cfg->stubs->tcp_upstream =
                        (strcmp($2, "yes")==0);
                free($2);
        }
        ;
stub_prime: VAR_STUB_PRIME STRING_ARG
	{
		OUTYY(("P(stub-prime:%s)\n", $2));
		if(strcmp($2, "yes") != 0 && strcmp($2, "no") != 0)
			yyerror("expected yes or no.");
		else cfg_parser->cfg->stubs->isprime =
			(strcmp($2, "yes")==0);
		free($2);
	}
	;
forward_name: VAR_NAME STRING_ARG
	{
		OUTYY(("P(name:%s)\n", $2));
		if(cfg_parser->cfg->forwards->name)
			yyerror("forward name override, there must be one "
				"name for one forward-zone");
		free(cfg_parser->cfg->forwards->name);
		cfg_parser->cfg->forwards->name = $2;
	}
	;
forward_host: VAR_FORWARD_HOST STRING_ARG
	{
		OUTYY(("P(forward-host:%s)\n", $2));
		if(!cfg_strlist_insert(&cfg_parser->cfg->forwards->hosts, $2))
			yyerror("out of memory");
	}
	;
forward_addr: VAR_FORWARD_ADDR STRING_ARG
	{
		OUTYY(("P(forward-addr:%s)\n", $2));
		if(!cfg_strlist_insert(&cfg_parser->cfg->forwards->addrs, $2))
			yyerror("out of memory");
	}
	;
forward_first: VAR_FORWARD_FIRST STRING_ARG
	{
		OUTYY(("P(forward-first:%s)\n", $2));
		if(strcmp($2, "yes") != 0 && strcmp($2, "no") != 0)
			yyerror("expected yes or no.");
		else cfg_parser->cfg->forwards->isfirst=(strcmp($2, "yes")==0);
		free($2);
	}
	;
forward_no_cache: VAR_FORWARD_NO_CACHE STRING_ARG
	{
		OUTYY(("P(forward-no-cache:%s)\n", $2));
		if(strcmp($2, "yes") != 0 && strcmp($2, "no") != 0)
			yyerror("expected yes or no.");
		else cfg_parser->cfg->forwards->no_cache=(strcmp($2, "yes")==0);
		free($2);
	}
	;
forward_ssl_upstream: VAR_FORWARD_SSL_UPSTREAM STRING_ARG
	{
		OUTYY(("P(forward-ssl-upstream:%s)\n", $2));
		if(strcmp($2, "yes") != 0 && strcmp($2, "no") != 0)
			yyerror("expected yes or no.");
		else cfg_parser->cfg->forwards->ssl_upstream =
			(strcmp($2, "yes")==0);
		free($2);
	}
	;
forward_tcp_upstream: VAR_FORWARD_TCP_UPSTREAM STRING_ARG
        {
                OUTYY(("P(forward-tcp-upstream:%s)\n", $2));
                if(strcmp($2, "yes") != 0 && strcmp($2, "no") != 0)
                        yyerror("expected yes or no.");
                else cfg_parser->cfg->forwards->tcp_upstream =
                        (strcmp($2, "yes")==0);
                free($2);
        }
        ;
auth_name: VAR_NAME STRING_ARG
	{
		OUTYY(("P(name:%s)\n", $2));
		if(cfg_parser->cfg->auths->name)
			yyerror("auth name override, there must be one name "
				"for one auth-zone");
		free(cfg_parser->cfg->auths->name);
		cfg_parser->cfg->auths->name = $2;
	}
	;
auth_zonefile: VAR_ZONEFILE STRING_ARG
	{
		OUTYY(("P(zonefile:%s)\n", $2));
		free(cfg_parser->cfg->auths->zonefile);
		cfg_parser->cfg->auths->zonefile = $2;
	}
	;
auth_master: VAR_MASTER STRING_ARG
	{
		OUTYY(("P(master:%s)\n", $2));
		if(!cfg_strlist_insert(&cfg_parser->cfg->auths->masters, $2))
			yyerror("out of memory");
	}
	;
auth_url: VAR_URL STRING_ARG
	{
		OUTYY(("P(url:%s)\n", $2));
		if(!cfg_strlist_insert(&cfg_parser->cfg->auths->urls, $2))
			yyerror("out of memory");
	}
	;
auth_allow_notify: VAR_ALLOW_NOTIFY STRING_ARG
	{
		OUTYY(("P(allow-notify:%s)\n", $2));
		if(!cfg_strlist_insert(&cfg_parser->cfg->auths->allow_notify,
			$2))
			yyerror("out of memory");
	}
	;
auth_zonemd_check: VAR_ZONEMD_CHECK STRING_ARG
	{
		OUTYY(("P(zonemd-check:%s)\n", $2));
		if(strcmp($2, "yes") != 0 && strcmp($2, "no") != 0)
			yyerror("expected yes or no.");
		else cfg_parser->cfg->auths->zonemd_check =
			(strcmp($2, "yes")==0);
		free($2);
	}
	;
auth_zonemd_reject_absence: VAR_ZONEMD_REJECT_ABSENCE STRING_ARG
	{
		OUTYY(("P(zonemd-reject-absence:%s)\n", $2));
		if(strcmp($2, "yes") != 0 && strcmp($2, "no") != 0)
			yyerror("expected yes or no.");
		else cfg_parser->cfg->auths->zonemd_reject_absence =
			(strcmp($2, "yes")==0);
		free($2);
	}
	;
auth_for_downstream: VAR_FOR_DOWNSTREAM STRING_ARG
	{
		OUTYY(("P(for-downstream:%s)\n", $2));
		if(strcmp($2, "yes") != 0 && strcmp($2, "no") != 0)
			yyerror("expected yes or no.");
		else cfg_parser->cfg->auths->for_downstream =
			(strcmp($2, "yes")==0);
		free($2);
	}
	;
auth_for_upstream: VAR_FOR_UPSTREAM STRING_ARG
	{
		OUTYY(("P(for-upstream:%s)\n", $2));
		if(strcmp($2, "yes") != 0 && strcmp($2, "no") != 0)
			yyerror("expected yes or no.");
		else cfg_parser->cfg->auths->for_upstream =
			(strcmp($2, "yes")==0);
		free($2);
	}
	;
auth_fallback_enabled: VAR_FALLBACK_ENABLED STRING_ARG
	{
		OUTYY(("P(fallback-enabled:%s)\n", $2));
		if(strcmp($2, "yes") != 0 && strcmp($2, "no") != 0)
			yyerror("expected yes or no.");
		else cfg_parser->cfg->auths->fallback_enabled =
			(strcmp($2, "yes")==0);
		free($2);
	}
	;
view_name: VAR_NAME STRING_ARG
	{
		OUTYY(("P(name:%s)\n", $2));
		if(cfg_parser->cfg->views->name)
			yyerror("view name override, there must be one "
				"name for one view");
		free(cfg_parser->cfg->views->name);
		cfg_parser->cfg->views->name = $2;
	}
	;
view_local_zone: VAR_LOCAL_ZONE STRING_ARG STRING_ARG
	{
		OUTYY(("P(view_local_zone:%s %s)\n", $2, $3));
		if(strcmp($3, "static")!=0 && strcmp($3, "deny")!=0 &&
		   strcmp($3, "refuse")!=0 && strcmp($3, "redirect")!=0 &&
		   strcmp($3, "transparent")!=0 && strcmp($3, "nodefault")!=0
		   && strcmp($3, "typetransparent")!=0
		   && strcmp($3, "always_transparent")!=0
		   && strcmp($3, "always_refuse")!=0
		   && strcmp($3, "always_nxdomain")!=0
		   && strcmp($3, "always_nodata")!=0
		   && strcmp($3, "always_deny")!=0
		   && strcmp($3, "always_null")!=0
		   && strcmp($3, "noview")!=0
		   && strcmp($3, "inform")!=0 && strcmp($3, "inform_deny")!=0
		   && strcmp($3, "inform_redirect") != 0
		   && strcmp($3, "ipset") != 0) {
			yyerror("local-zone type: expected static, deny, "
				"refuse, redirect, transparent, "
				"typetransparent, inform, inform_deny, "
				"inform_redirect, always_transparent, "
				"always_refuse, always_nxdomain, "
				"always_nodata, always_deny, always_null, "
				"noview, nodefault or ipset");
			free($2);
			free($3);
		} else if(strcmp($3, "nodefault")==0) {
			if(!cfg_strlist_insert(&cfg_parser->cfg->views->
				local_zones_nodefault, $2))
				fatal_exit("out of memory adding local-zone");
			free($3);
#ifdef USE_IPSET
		} else if(strcmp($3, "ipset")==0) {
			size_t len = strlen($2);
			/* Make sure to add the trailing dot.
			 * These are str compared to domain names. */
			if($2[len-1] != '.') {
				if(!($2 = realloc($2, len+2))) {
					fatal_exit("out of memory adding local-zone");
				}
				$2[len] = '.';
				$2[len+1] = 0;
			}
			if(!cfg_strlist_insert(&cfg_parser->cfg->views->
				local_zones_ipset, $2))
				fatal_exit("out of memory adding local-zone");
			free($3);
#endif
		} else {
			if(!cfg_str2list_insert(
				&cfg_parser->cfg->views->local_zones,
				$2, $3))
				fatal_exit("out of memory adding local-zone");
		}
	}
	;
view_response_ip: VAR_RESPONSE_IP STRING_ARG STRING_ARG
	{
		OUTYY(("P(view_response_ip:%s %s)\n", $2, $3));
		validate_respip_action($3);
		if(!cfg_str2list_insert(
			&cfg_parser->cfg->views->respip_actions, $2, $3))
			fatal_exit("out of memory adding per-view "
				"response-ip action");
	}
	;
view_response_ip_data: VAR_RESPONSE_IP_DATA STRING_ARG STRING_ARG
	{
		OUTYY(("P(view_response_ip_data:%s)\n", $2));
		if(!cfg_str2list_insert(
			&cfg_parser->cfg->views->respip_data, $2, $3))
			fatal_exit("out of memory adding response-ip-data");
	}
	;
view_local_data: VAR_LOCAL_DATA STRING_ARG
	{
		OUTYY(("P(view_local_data:%s)\n", $2));
		if(!cfg_strlist_insert(&cfg_parser->cfg->views->local_data, $2)) {
			fatal_exit("out of memory adding local-data");
		}
	}
	;
view_local_data_ptr: VAR_LOCAL_DATA_PTR STRING_ARG
	{
		char* ptr;
		OUTYY(("P(view_local_data_ptr:%s)\n", $2));
		ptr = cfg_ptr_reverse($2);
		free($2);
		if(ptr) {
			if(!cfg_strlist_insert(&cfg_parser->cfg->views->
				local_data, ptr))
				fatal_exit("out of memory adding local-data");
		} else {
			yyerror("local-data-ptr could not be reversed");
		}
	}
	;
view_first: VAR_VIEW_FIRST STRING_ARG
	{
		OUTYY(("P(view-first:%s)\n", $2));
		if(strcmp($2, "yes") != 0 && strcmp($2, "no") != 0)
			yyerror("expected yes or no.");
		else cfg_parser->cfg->views->isfirst=(strcmp($2, "yes")==0);
		free($2);
	}
	;
rcstart: VAR_REMOTE_CONTROL
	{
		OUTYY(("\nP(remote-control:)\n"));
		cfg_parser->started_toplevel = 1;
	}
	;
contents_rc: contents_rc content_rc
	| ;
content_rc: rc_control_enable | rc_control_interface | rc_control_port |
	rc_server_key_file | rc_server_cert_file | rc_control_key_file |
	rc_control_cert_file | rc_control_use_cert
	;
rc_control_enable: VAR_CONTROL_ENABLE STRING_ARG
	{
		OUTYY(("P(control_enable:%s)\n", $2));
		if(strcmp($2, "yes") != 0 && strcmp($2, "no") != 0)
			yyerror("expected yes or no.");
		else cfg_parser->cfg->remote_control_enable =
			(strcmp($2, "yes")==0);
		free($2);
	}
	;
rc_control_port: VAR_CONTROL_PORT STRING_ARG
	{
		OUTYY(("P(control_port:%s)\n", $2));
		if(atoi($2) == 0)
			yyerror("control port number expected");
		else cfg_parser->cfg->control_port = atoi($2);
		free($2);
	}
	;
rc_control_interface: VAR_CONTROL_INTERFACE STRING_ARG
	{
		OUTYY(("P(control_interface:%s)\n", $2));
		if(!cfg_strlist_append(&cfg_parser->cfg->control_ifs, $2))
			yyerror("out of memory");
	}
	;
rc_control_use_cert: VAR_CONTROL_USE_CERT STRING_ARG
	{
		OUTYY(("P(control_use_cert:%s)\n", $2));
		cfg_parser->cfg->control_use_cert = (strcmp($2, "yes")==0);
		free($2);
	}
	;
rc_server_key_file: VAR_SERVER_KEY_FILE STRING_ARG
	{
		OUTYY(("P(rc_server_key_file:%s)\n", $2));
		free(cfg_parser->cfg->server_key_file);
		cfg_parser->cfg->server_key_file = $2;
	}
	;
rc_server_cert_file: VAR_SERVER_CERT_FILE STRING_ARG
	{
		OUTYY(("P(rc_server_cert_file:%s)\n", $2));
		free(cfg_parser->cfg->server_cert_file);
		cfg_parser->cfg->server_cert_file = $2;
	}
	;
rc_control_key_file: VAR_CONTROL_KEY_FILE STRING_ARG
	{
		OUTYY(("P(rc_control_key_file:%s)\n", $2));
		free(cfg_parser->cfg->control_key_file);
		cfg_parser->cfg->control_key_file = $2;
	}
	;
rc_control_cert_file: VAR_CONTROL_CERT_FILE STRING_ARG
	{
		OUTYY(("P(rc_control_cert_file:%s)\n", $2));
		free(cfg_parser->cfg->control_cert_file);
		cfg_parser->cfg->control_cert_file = $2;
	}
	;
dtstart: VAR_DNSTAP
	{
		OUTYY(("\nP(dnstap:)\n"));
		cfg_parser->started_toplevel = 1;
	}
	;
contents_dt: contents_dt content_dt
	| ;
content_dt: dt_dnstap_enable | dt_dnstap_socket_path | dt_dnstap_bidirectional |
	dt_dnstap_ip | dt_dnstap_tls | dt_dnstap_tls_server_name |
	dt_dnstap_tls_cert_bundle |
	dt_dnstap_tls_client_key_file | dt_dnstap_tls_client_cert_file |
	dt_dnstap_send_identity | dt_dnstap_send_version |
	dt_dnstap_identity | dt_dnstap_version |
	dt_dnstap_log_resolver_query_messages |
	dt_dnstap_log_resolver_response_messages |
	dt_dnstap_log_client_query_messages |
	dt_dnstap_log_client_response_messages |
	dt_dnstap_log_forwarder_query_messages |
	dt_dnstap_log_forwarder_response_messages
	;
dt_dnstap_enable: VAR_DNSTAP_ENABLE STRING_ARG
	{
		OUTYY(("P(dt_dnstap_enable:%s)\n", $2));
		if(strcmp($2, "yes") != 0 && strcmp($2, "no") != 0)
			yyerror("expected yes or no.");
		else cfg_parser->cfg->dnstap = (strcmp($2, "yes")==0);
		free($2);
	}
	;
dt_dnstap_bidirectional: VAR_DNSTAP_BIDIRECTIONAL STRING_ARG
	{
		OUTYY(("P(dt_dnstap_bidirectional:%s)\n", $2));
		if(strcmp($2, "yes") != 0 && strcmp($2, "no") != 0)
			yyerror("expected yes or no.");
		else cfg_parser->cfg->dnstap_bidirectional =
			(strcmp($2, "yes")==0);
		free($2);
	}
	;
dt_dnstap_socket_path: VAR_DNSTAP_SOCKET_PATH STRING_ARG
	{
		OUTYY(("P(dt_dnstap_socket_path:%s)\n", $2));
		free(cfg_parser->cfg->dnstap_socket_path);
		cfg_parser->cfg->dnstap_socket_path = $2;
	}
	;
dt_dnstap_ip: VAR_DNSTAP_IP STRING_ARG
	{
		OUTYY(("P(dt_dnstap_ip:%s)\n", $2));
		free(cfg_parser->cfg->dnstap_ip);
		cfg_parser->cfg->dnstap_ip = $2;
	}
	;
dt_dnstap_tls: VAR_DNSTAP_TLS STRING_ARG
	{
		OUTYY(("P(dt_dnstap_tls:%s)\n", $2));
		if(strcmp($2, "yes") != 0 && strcmp($2, "no") != 0)
			yyerror("expected yes or no.");
		else cfg_parser->cfg->dnstap_tls = (strcmp($2, "yes")==0);
		free($2);
	}
	;
dt_dnstap_tls_server_name: VAR_DNSTAP_TLS_SERVER_NAME STRING_ARG
	{
		OUTYY(("P(dt_dnstap_tls_server_name:%s)\n", $2));
		free(cfg_parser->cfg->dnstap_tls_server_name);
		cfg_parser->cfg->dnstap_tls_server_name = $2;
	}
	;
dt_dnstap_tls_cert_bundle: VAR_DNSTAP_TLS_CERT_BUNDLE STRING_ARG
	{
		OUTYY(("P(dt_dnstap_tls_cert_bundle:%s)\n", $2));
		free(cfg_parser->cfg->dnstap_tls_cert_bundle);
		cfg_parser->cfg->dnstap_tls_cert_bundle = $2;
	}
	;
dt_dnstap_tls_client_key_file: VAR_DNSTAP_TLS_CLIENT_KEY_FILE STRING_ARG
	{
		OUTYY(("P(dt_dnstap_tls_client_key_file:%s)\n", $2));
		free(cfg_parser->cfg->dnstap_tls_client_key_file);
		cfg_parser->cfg->dnstap_tls_client_key_file = $2;
	}
	;
dt_dnstap_tls_client_cert_file: VAR_DNSTAP_TLS_CLIENT_CERT_FILE STRING_ARG
	{
		OUTYY(("P(dt_dnstap_tls_client_cert_file:%s)\n", $2));
		free(cfg_parser->cfg->dnstap_tls_client_cert_file);
		cfg_parser->cfg->dnstap_tls_client_cert_file = $2;
	}
	;
dt_dnstap_send_identity: VAR_DNSTAP_SEND_IDENTITY STRING_ARG
	{
		OUTYY(("P(dt_dnstap_send_identity:%s)\n", $2));
		if(strcmp($2, "yes") != 0 && strcmp($2, "no") != 0)
			yyerror("expected yes or no.");
		else cfg_parser->cfg->dnstap_send_identity = (strcmp($2, "yes")==0);
		free($2);
	}
	;
dt_dnstap_send_version: VAR_DNSTAP_SEND_VERSION STRING_ARG
	{
		OUTYY(("P(dt_dnstap_send_version:%s)\n", $2));
		if(strcmp($2, "yes") != 0 && strcmp($2, "no") != 0)
			yyerror("expected yes or no.");
		else cfg_parser->cfg->dnstap_send_version = (strcmp($2, "yes")==0);
		free($2);
	}
	;
dt_dnstap_identity: VAR_DNSTAP_IDENTITY STRING_ARG
	{
		OUTYY(("P(dt_dnstap_identity:%s)\n", $2));
		free(cfg_parser->cfg->dnstap_identity);
		cfg_parser->cfg->dnstap_identity = $2;
	}
	;
dt_dnstap_version: VAR_DNSTAP_VERSION STRING_ARG
	{
		OUTYY(("P(dt_dnstap_version:%s)\n", $2));
		free(cfg_parser->cfg->dnstap_version);
		cfg_parser->cfg->dnstap_version = $2;
	}
	;
dt_dnstap_log_resolver_query_messages: VAR_DNSTAP_LOG_RESOLVER_QUERY_MESSAGES STRING_ARG
	{
		OUTYY(("P(dt_dnstap_log_resolver_query_messages:%s)\n", $2));
		if(strcmp($2, "yes") != 0 && strcmp($2, "no") != 0)
			yyerror("expected yes or no.");
		else cfg_parser->cfg->dnstap_log_resolver_query_messages =
			(strcmp($2, "yes")==0);
		free($2);
	}
	;
dt_dnstap_log_resolver_response_messages: VAR_DNSTAP_LOG_RESOLVER_RESPONSE_MESSAGES STRING_ARG
	{
		OUTYY(("P(dt_dnstap_log_resolver_response_messages:%s)\n", $2));
		if(strcmp($2, "yes") != 0 && strcmp($2, "no") != 0)
			yyerror("expected yes or no.");
		else cfg_parser->cfg->dnstap_log_resolver_response_messages =
			(strcmp($2, "yes")==0);
		free($2);
	}
	;
dt_dnstap_log_client_query_messages: VAR_DNSTAP_LOG_CLIENT_QUERY_MESSAGES STRING_ARG
	{
		OUTYY(("P(dt_dnstap_log_client_query_messages:%s)\n", $2));
		if(strcmp($2, "yes") != 0 && strcmp($2, "no") != 0)
			yyerror("expected yes or no.");
		else cfg_parser->cfg->dnstap_log_client_query_messages =
			(strcmp($2, "yes")==0);
		free($2);
	}
	;
dt_dnstap_log_client_response_messages: VAR_DNSTAP_LOG_CLIENT_RESPONSE_MESSAGES STRING_ARG
	{
		OUTYY(("P(dt_dnstap_log_client_response_messages:%s)\n", $2));
		if(strcmp($2, "yes") != 0 && strcmp($2, "no") != 0)
			yyerror("expected yes or no.");
		else cfg_parser->cfg->dnstap_log_client_response_messages =
			(strcmp($2, "yes")==0);
		free($2);
	}
	;
dt_dnstap_log_forwarder_query_messages: VAR_DNSTAP_LOG_FORWARDER_QUERY_MESSAGES STRING_ARG
	{
		OUTYY(("P(dt_dnstap_log_forwarder_query_messages:%s)\n", $2));
		if(strcmp($2, "yes") != 0 && strcmp($2, "no") != 0)
			yyerror("expected yes or no.");
		else cfg_parser->cfg->dnstap_log_forwarder_query_messages =
			(strcmp($2, "yes")==0);
		free($2);
	}
	;
dt_dnstap_log_forwarder_response_messages: VAR_DNSTAP_LOG_FORWARDER_RESPONSE_MESSAGES STRING_ARG
	{
		OUTYY(("P(dt_dnstap_log_forwarder_response_messages:%s)\n", $2));
		if(strcmp($2, "yes") != 0 && strcmp($2, "no") != 0)
			yyerror("expected yes or no.");
		else cfg_parser->cfg->dnstap_log_forwarder_response_messages =
			(strcmp($2, "yes")==0);
		free($2);
	}
	;
pythonstart: VAR_PYTHON
	{
		OUTYY(("\nP(python:)\n"));
		cfg_parser->started_toplevel = 1;
	}
	;
contents_py: contents_py content_py
	| ;
content_py: py_script
	;
py_script: VAR_PYTHON_SCRIPT STRING_ARG
	{
		OUTYY(("P(python-script:%s)\n", $2));
		if(!cfg_strlist_append_ex(&cfg_parser->cfg->python_script, $2))
			yyerror("out of memory");
	}
	;
dynlibstart: VAR_DYNLIB
	{
		OUTYY(("\nP(dynlib:)\n"));
		cfg_parser->started_toplevel = 1;
	}
	;
contents_dl: contents_dl content_dl
	| ;
content_dl: dl_file
	;
dl_file: VAR_DYNLIB_FILE STRING_ARG
	{
		OUTYY(("P(dynlib-file:%s)\n", $2));
		if(!cfg_strlist_append_ex(&cfg_parser->cfg->dynlib_file, $2))
			yyerror("out of memory");
	}
	;
server_disable_dnssec_lame_check: VAR_DISABLE_DNSSEC_LAME_CHECK STRING_ARG
	{
		OUTYY(("P(disable_dnssec_lame_check:%s)\n", $2));
		if (strcmp($2, "yes") != 0 && strcmp($2, "no") != 0)
			yyerror("expected yes or no.");
		else cfg_parser->cfg->disable_dnssec_lame_check =
			(strcmp($2, "yes")==0);
		free($2);
	}
	;
server_log_identity: VAR_LOG_IDENTITY STRING_ARG
	{
		OUTYY(("P(server_log_identity:%s)\n", $2));
		free(cfg_parser->cfg->log_identity);
		cfg_parser->cfg->log_identity = $2;
	}
	;
server_response_ip: VAR_RESPONSE_IP STRING_ARG STRING_ARG
	{
		OUTYY(("P(server_response_ip:%s %s)\n", $2, $3));
		validate_respip_action($3);
		if(!cfg_str2list_insert(&cfg_parser->cfg->respip_actions,
			$2, $3))
			fatal_exit("out of memory adding response-ip");
	}
	;
server_response_ip_data: VAR_RESPONSE_IP_DATA STRING_ARG STRING_ARG
	{
		OUTYY(("P(server_response_ip_data:%s)\n", $2));
		if(!cfg_str2list_insert(&cfg_parser->cfg->respip_data,
			$2, $3))
			fatal_exit("out of memory adding response-ip-data");
	}
	;
dnscstart: VAR_DNSCRYPT
	{
		OUTYY(("\nP(dnscrypt:)\n"));
		cfg_parser->started_toplevel = 1;
	}
	;
contents_dnsc: contents_dnsc content_dnsc
	| ;
content_dnsc:
	dnsc_dnscrypt_enable | dnsc_dnscrypt_port | dnsc_dnscrypt_provider |
	dnsc_dnscrypt_secret_key | dnsc_dnscrypt_provider_cert |
	dnsc_dnscrypt_provider_cert_rotated |
	dnsc_dnscrypt_shared_secret_cache_size |
	dnsc_dnscrypt_shared_secret_cache_slabs |
	dnsc_dnscrypt_nonce_cache_size |
	dnsc_dnscrypt_nonce_cache_slabs
	;
dnsc_dnscrypt_enable: VAR_DNSCRYPT_ENABLE STRING_ARG
	{
		OUTYY(("P(dnsc_dnscrypt_enable:%s)\n", $2));
		if(strcmp($2, "yes") != 0 && strcmp($2, "no") != 0)
			yyerror("expected yes or no.");
		else cfg_parser->cfg->dnscrypt = (strcmp($2, "yes")==0);
		free($2);
	}
	;
dnsc_dnscrypt_port: VAR_DNSCRYPT_PORT STRING_ARG
	{
		OUTYY(("P(dnsc_dnscrypt_port:%s)\n", $2));
		if(atoi($2) == 0)
			yyerror("port number expected");
		else cfg_parser->cfg->dnscrypt_port = atoi($2);
		free($2);
	}
	;
dnsc_dnscrypt_provider: VAR_DNSCRYPT_PROVIDER STRING_ARG
	{
		OUTYY(("P(dnsc_dnscrypt_provider:%s)\n", $2));
		free(cfg_parser->cfg->dnscrypt_provider);
		cfg_parser->cfg->dnscrypt_provider = $2;
	}
	;
dnsc_dnscrypt_provider_cert: VAR_DNSCRYPT_PROVIDER_CERT STRING_ARG
	{
		OUTYY(("P(dnsc_dnscrypt_provider_cert:%s)\n", $2));
		if(cfg_strlist_find(cfg_parser->cfg->dnscrypt_provider_cert, $2))
			log_warn("dnscrypt-provider-cert %s is a duplicate", $2);
		if(!cfg_strlist_insert(&cfg_parser->cfg->dnscrypt_provider_cert, $2))
			fatal_exit("out of memory adding dnscrypt-provider-cert");
	}
	;
dnsc_dnscrypt_provider_cert_rotated: VAR_DNSCRYPT_PROVIDER_CERT_ROTATED STRING_ARG
	{
		OUTYY(("P(dnsc_dnscrypt_provider_cert_rotated:%s)\n", $2));
		if(!cfg_strlist_insert(&cfg_parser->cfg->dnscrypt_provider_cert_rotated, $2))
			fatal_exit("out of memory adding dnscrypt-provider-cert-rotated");
	}
	;
dnsc_dnscrypt_secret_key: VAR_DNSCRYPT_SECRET_KEY STRING_ARG
	{
		OUTYY(("P(dnsc_dnscrypt_secret_key:%s)\n", $2));
		if(cfg_strlist_find(cfg_parser->cfg->dnscrypt_secret_key, $2))
			log_warn("dnscrypt-secret-key: %s is a duplicate", $2);
		if(!cfg_strlist_insert(&cfg_parser->cfg->dnscrypt_secret_key, $2))
			fatal_exit("out of memory adding dnscrypt-secret-key");
	}
	;
dnsc_dnscrypt_shared_secret_cache_size: VAR_DNSCRYPT_SHARED_SECRET_CACHE_SIZE STRING_ARG
  {
	OUTYY(("P(dnscrypt_shared_secret_cache_size:%s)\n", $2));
	if(!cfg_parse_memsize($2, &cfg_parser->cfg->dnscrypt_shared_secret_cache_size))
		yyerror("memory size expected");
	free($2);
  }
  ;
dnsc_dnscrypt_shared_secret_cache_slabs: VAR_DNSCRYPT_SHARED_SECRET_CACHE_SLABS STRING_ARG
  {
	OUTYY(("P(dnscrypt_shared_secret_cache_slabs:%s)\n", $2));
	if(atoi($2) == 0) {
		yyerror("number expected");
	} else {
		cfg_parser->cfg->dnscrypt_shared_secret_cache_slabs = atoi($2);
		if(!is_pow2(cfg_parser->cfg->dnscrypt_shared_secret_cache_slabs))
			yyerror("must be a power of 2");
	}
	free($2);
  }
  ;
dnsc_dnscrypt_nonce_cache_size: VAR_DNSCRYPT_NONCE_CACHE_SIZE STRING_ARG
  {
	OUTYY(("P(dnscrypt_nonce_cache_size:%s)\n", $2));
	if(!cfg_parse_memsize($2, &cfg_parser->cfg->dnscrypt_nonce_cache_size))
		yyerror("memory size expected");
	free($2);
  }
  ;
dnsc_dnscrypt_nonce_cache_slabs: VAR_DNSCRYPT_NONCE_CACHE_SLABS STRING_ARG
  {
	OUTYY(("P(dnscrypt_nonce_cache_slabs:%s)\n", $2));
	if(atoi($2) == 0) {
		yyerror("number expected");
	} else {
		cfg_parser->cfg->dnscrypt_nonce_cache_slabs = atoi($2);
		if(!is_pow2(cfg_parser->cfg->dnscrypt_nonce_cache_slabs))
			yyerror("must be a power of 2");
	}
	free($2);
  }
  ;
cachedbstart: VAR_CACHEDB
	{
		OUTYY(("\nP(cachedb:)\n"));
		cfg_parser->started_toplevel = 1;
	}
	;
contents_cachedb: contents_cachedb content_cachedb
	| ;
content_cachedb: cachedb_backend_name | cachedb_secret_seed |
	redis_server_host | redis_server_port | redis_timeout |
	redis_expire_records | redis_server_path | redis_server_password |
<<<<<<< HEAD
	cachedb_no_store
=======
	redis_logical_db
>>>>>>> 67153f89
	;
cachedb_backend_name: VAR_CACHEDB_BACKEND STRING_ARG
	{
	#ifdef USE_CACHEDB
		OUTYY(("P(backend:%s)\n", $2));
		free(cfg_parser->cfg->cachedb_backend);
		cfg_parser->cfg->cachedb_backend = $2;
	#else
		OUTYY(("P(Compiled without cachedb, ignoring)\n"));
		free($2);
	#endif
	}
	;
cachedb_secret_seed: VAR_CACHEDB_SECRETSEED STRING_ARG
	{
	#ifdef USE_CACHEDB
		OUTYY(("P(secret-seed:%s)\n", $2));
		free(cfg_parser->cfg->cachedb_secret);
		cfg_parser->cfg->cachedb_secret = $2;
	#else
		OUTYY(("P(Compiled without cachedb, ignoring)\n"));
		free($2);
	#endif
	}
	;
cachedb_no_store: VAR_CACHEDB_NO_STORE STRING_ARG
	{
	#ifdef USE_CACHEDB
		OUTYY(("P(cachedb_no_store:%s)\n", $2));
		if(strcmp($2, "yes") != 0 && strcmp($2, "no") != 0)
			yyerror("expected yes or no.");
		else cfg_parser->cfg->cachedb_no_store = (strcmp($2, "yes")==0);
	#else
		OUTYY(("P(Compiled without cachedb, ignoring)\n"));
	#endif
		free($2);
	}
	;
redis_server_host: VAR_CACHEDB_REDISHOST STRING_ARG
	{
	#if defined(USE_CACHEDB) && defined(USE_REDIS)
		OUTYY(("P(redis_server_host:%s)\n", $2));
		free(cfg_parser->cfg->redis_server_host);
		cfg_parser->cfg->redis_server_host = $2;
	#else
		OUTYY(("P(Compiled without cachedb or redis, ignoring)\n"));
		free($2);
	#endif
	}
	;
redis_server_port: VAR_CACHEDB_REDISPORT STRING_ARG
	{
	#if defined(USE_CACHEDB) && defined(USE_REDIS)
		int port;
		OUTYY(("P(redis_server_port:%s)\n", $2));
		port = atoi($2);
		if(port == 0 || port < 0 || port > 65535)
			yyerror("valid redis server port number expected");
		else cfg_parser->cfg->redis_server_port = port;
	#else
		OUTYY(("P(Compiled without cachedb or redis, ignoring)\n"));
	#endif
		free($2);
	}
	;
redis_server_path: VAR_CACHEDB_REDISPATH STRING_ARG
	{
	#if defined(USE_CACHEDB) && defined(USE_REDIS)
		OUTYY(("P(redis_server_path:%s)\n", $2));
		free(cfg_parser->cfg->redis_server_path);
		cfg_parser->cfg->redis_server_path = $2;
	#else
		OUTYY(("P(Compiled without cachedb or redis, ignoring)\n"));
		free($2);
	#endif
	}
	;
redis_server_password: VAR_CACHEDB_REDISPASSWORD STRING_ARG
	{
	#if defined(USE_CACHEDB) && defined(USE_REDIS)
		OUTYY(("P(redis_server_password:%s)\n", $2));
		free(cfg_parser->cfg->redis_server_password);
		cfg_parser->cfg->redis_server_password = $2;
	#else
		OUTYY(("P(Compiled without cachedb or redis, ignoring)\n"));
		free($2);
	#endif
	}
	;
redis_timeout: VAR_CACHEDB_REDISTIMEOUT STRING_ARG
	{
	#if defined(USE_CACHEDB) && defined(USE_REDIS)
		OUTYY(("P(redis_timeout:%s)\n", $2));
		if(atoi($2) == 0)
			yyerror("redis timeout value expected");
		else cfg_parser->cfg->redis_timeout = atoi($2);
	#else
		OUTYY(("P(Compiled without cachedb or redis, ignoring)\n"));
	#endif
		free($2);
	}
	;
redis_expire_records: VAR_CACHEDB_REDISEXPIRERECORDS STRING_ARG
	{
	#if defined(USE_CACHEDB) && defined(USE_REDIS)
		OUTYY(("P(redis_expire_records:%s)\n", $2));
		if(strcmp($2, "yes") != 0 && strcmp($2, "no") != 0)
			yyerror("expected yes or no.");
		else cfg_parser->cfg->redis_expire_records = (strcmp($2, "yes")==0);
	#else
		OUTYY(("P(Compiled without cachedb or redis, ignoring)\n"));
	#endif
		free($2);
	}
	;
redis_logical_db: VAR_CACHEDB_REDISLOGICALDB STRING_ARG
	{
	#if defined(USE_CACHEDB) && defined(USE_REDIS)
		int db;
		OUTYY(("P(redis_logical_db:%s)\n", $2));
		db = atoi($2);
		if((db == 0 && strcmp($2, "0") != 0) || db < 0)
			yyerror("valid redis logical database index expected");
		else cfg_parser->cfg->redis_logical_db = db;
	#else
		OUTYY(("P(Compiled without cachedb or redis, ignoring)\n"));
	#endif
		free($2);
	}
	;
server_tcp_connection_limit: VAR_TCP_CONNECTION_LIMIT STRING_ARG STRING_ARG
	{
		OUTYY(("P(server_tcp_connection_limit:%s %s)\n", $2, $3));
		if (atoi($3) < 0)
			yyerror("positive number expected");
		else {
			if(!cfg_str2list_insert(&cfg_parser->cfg->tcp_connection_limits, $2, $3))
				fatal_exit("out of memory adding tcp connection limit");
		}
	}
	;
server_answer_cookie: VAR_ANSWER_COOKIE STRING_ARG
	{
		OUTYY(("P(server_answer_cookie:%s)\n", $2));
		if(strcmp($2, "yes") != 0 && strcmp($2, "no") != 0)
			yyerror("expected yes or no.");
		else cfg_parser->cfg->do_answer_cookie = (strcmp($2, "yes")==0);
		free($2);
	}
	;
server_cookie_secret: VAR_COOKIE_SECRET STRING_ARG
	{
		uint8_t secret[32];
		size_t secret_len = sizeof(secret);

		OUTYY(("P(server_cookie_secret:%s)\n", $2));
		if(sldns_str2wire_hex_buf($2, secret, &secret_len)
		|| (secret_len != 16))
			yyerror("expected 128 bit hex string");
		else {
			cfg_parser->cfg->cookie_secret_len = secret_len;
			memcpy(cfg_parser->cfg->cookie_secret, secret, sizeof(secret));
		}
		free($2);
	}
	;
	ipsetstart: VAR_IPSET
		{
			OUTYY(("\nP(ipset:)\n"));
			cfg_parser->started_toplevel = 1;
		}
		;
	contents_ipset: contents_ipset content_ipset
		| ;
	content_ipset: ipset_name_v4 | ipset_name_v6
		;
	ipset_name_v4: VAR_IPSET_NAME_V4 STRING_ARG
		{
		#ifdef USE_IPSET
			OUTYY(("P(name-v4:%s)\n", $2));
			if(cfg_parser->cfg->ipset_name_v4)
				yyerror("ipset name v4 override, there must be one "
					"name for ip v4");
			free(cfg_parser->cfg->ipset_name_v4);
			cfg_parser->cfg->ipset_name_v4 = $2;
		#else
			OUTYY(("P(Compiled without ipset, ignoring)\n"));
			free($2);
		#endif
		}
	;
	ipset_name_v6: VAR_IPSET_NAME_V6 STRING_ARG
	{
		#ifdef USE_IPSET
			OUTYY(("P(name-v6:%s)\n", $2));
			if(cfg_parser->cfg->ipset_name_v6)
				yyerror("ipset name v6 override, there must be one "
					"name for ip v6");
			free(cfg_parser->cfg->ipset_name_v6);
			cfg_parser->cfg->ipset_name_v6 = $2;
		#else
			OUTYY(("P(Compiled without ipset, ignoring)\n"));
			free($2);
		#endif
		}
	;
%%

/* parse helper routines could be here */
static void
validate_respip_action(const char* action)
{
	if(strcmp(action, "deny")!=0 &&
		strcmp(action, "redirect")!=0 &&
		strcmp(action, "inform")!=0 &&
		strcmp(action, "inform_deny")!=0 &&
		strcmp(action, "always_transparent")!=0 &&
		strcmp(action, "always_refuse")!=0 &&
		strcmp(action, "always_nxdomain")!=0)
	{
		yyerror("response-ip action: expected deny, redirect, "
			"inform, inform_deny, always_transparent, "
			"always_refuse or always_nxdomain");
	}
}

static void
validate_acl_action(const char* action)
{
	if(strcmp(action, "deny")!=0 &&
		strcmp(action, "refuse")!=0 &&
		strcmp(action, "deny_non_local")!=0 &&
		strcmp(action, "refuse_non_local")!=0 &&
		strcmp(action, "allow_setrd")!=0 &&
		strcmp(action, "allow")!=0 &&
		strcmp(action, "allow_snoop")!=0 &&
		strcmp(action, "allow_cookie")!=0)
	{
		yyerror("expected deny, refuse, deny_non_local, "
			"refuse_non_local, allow, allow_setrd, "
			"allow_snoop or allow_cookie as access control action");
	}
}<|MERGE_RESOLUTION|>--- conflicted
+++ resolved
@@ -3703,11 +3703,7 @@
 content_cachedb: cachedb_backend_name | cachedb_secret_seed |
 	redis_server_host | redis_server_port | redis_timeout |
 	redis_expire_records | redis_server_path | redis_server_password |
-<<<<<<< HEAD
-	cachedb_no_store
-=======
-	redis_logical_db
->>>>>>> 67153f89
+	cachedb_no_store | redis_logical_db
 	;
 cachedb_backend_name: VAR_CACHEDB_BACKEND STRING_ARG
 	{
