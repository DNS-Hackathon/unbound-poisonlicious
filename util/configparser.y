--- conflicted
+++ resolved
@@ -184,12 +184,8 @@
 	rcstart contents_rc | dtstart contents_dt | viewstart contents_view |
 	dnscstart contents_dnsc | cachedbstart contents_cachedb |
 	ipsetstart contents_ipset | authstart contents_auth |
-<<<<<<< HEAD
-	rpzstart contents_rpz |
+	rpzstart contents_rpz | dynlibstart contents_dl
 	force_toplevel
-=======
-	rpzstart contents_rpz | dynlibstart contents_dl
->>>>>>> e99b5046
 	;
 force_toplevel: VAR_FORCE_TOPLEVEL
 	{
