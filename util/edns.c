--- conflicted
+++ resolved
@@ -160,7 +160,11 @@
 		!edns_keepalive(edns_out, edns_in, c, region))
 		return 0;
 
-<<<<<<< HEAD
+	if (cfg->nsid && edns_opt_list_find(edns_in->opt_list, LDNS_EDNS_NSID)
+	&& !edns_opt_list_append(&edns_out->opt_list,
+			LDNS_EDNS_NSID, cfg->nsid_len, cfg->nsid, region))
+		return 0;
+
 	if(!cfg->pad_responses || c->type != comm_tcp || !c->ssl
 	|| !edns_opt_list_find(edns_in->opt_list, LDNS_EDNS_PADDING))
 	       ; /* pass */
@@ -170,12 +174,6 @@
 		return 0;
 	else
 		edns_out->padding_block_size = cfg->pad_responses_block_size;
-=======
-	if (cfg->nsid && edns_opt_list_find(edns_in->opt_list, LDNS_EDNS_NSID)
-	&& !edns_opt_list_append(&edns_out->opt_list,
-			LDNS_EDNS_NSID, cfg->nsid_len, cfg->nsid, region))
-		return 0;
->>>>>>> 9de4c398
 
 	return 1;
 }