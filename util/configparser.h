--- conflicted
+++ resolved
@@ -308,19 +308,16 @@
     VAR_STREAM_WAIT_SIZE = 518,
     VAR_TLS_CIPHERS = 519,
     VAR_TLS_CIPHERSUITES = 520,
-    VAR_TLS_SESSION_TICKET_KEYS = 521,
-<<<<<<< HEAD
-    VAR_IPSET = 522,
-    VAR_IPSET_NAME_V4 = 523,
-    VAR_IPSET_NAME_V6 = 524
-=======
-    VAR_RPZ = 522,
-    VAR_TAGS = 523,
-    VAR_RPZ_ACTION_OVERRIDE = 524,
-    VAR_RPZ_CNAME_OVERRIDE = 525,
-    VAR_RPZ_LOG = 526,
-    VAR_RPZ_LOG_NAME = 527
->>>>>>> bc392170
+    VAR_IPSET = 521,
+    VAR_IPSET_NAME_V4 = 522,
+    VAR_IPSET_NAME_V6 = 523,
+    VAR_TLS_SESSION_TICKET_KEYS = 524,
+    VAR_RPZ = 525,
+    VAR_TAGS = 526,
+    VAR_RPZ_ACTION_OVERRIDE = 527,
+    VAR_RPZ_CNAME_OVERRIDE = 528,
+    VAR_RPZ_LOG = 529,
+    VAR_RPZ_LOG_NAME = 530
   };
 #endif
 /* Tokens.  */
@@ -587,19 +584,16 @@
 #define VAR_STREAM_WAIT_SIZE 518
 #define VAR_TLS_CIPHERS 519
 #define VAR_TLS_CIPHERSUITES 520
-#define VAR_TLS_SESSION_TICKET_KEYS 521
-<<<<<<< HEAD
-#define VAR_IPSET 522
-#define VAR_IPSET_NAME_V4 523
-#define VAR_IPSET_NAME_V6 524
-=======
-#define VAR_RPZ 522
-#define VAR_TAGS 523
-#define VAR_RPZ_ACTION_OVERRIDE 524
-#define VAR_RPZ_CNAME_OVERRIDE 525
-#define VAR_RPZ_LOG 526
-#define VAR_RPZ_LOG_NAME 527
->>>>>>> bc392170
+#define VAR_IPSET 521
+#define VAR_IPSET_NAME_V4 522
+#define VAR_IPSET_NAME_V6 523
+#define VAR_TLS_SESSION_TICKET_KEYS 524
+#define VAR_RPZ 525
+#define VAR_TAGS 526
+#define VAR_RPZ_ACTION_OVERRIDE 527
+#define VAR_RPZ_CNAME_OVERRIDE 528
+#define VAR_RPZ_LOG 529
+#define VAR_RPZ_LOG_NAME 530
 
 /* Value type.  */
 #if ! defined YYSTYPE && ! defined YYSTYPE_IS_DECLARED
@@ -610,11 +604,7 @@
 
 	char*	str;
 
-<<<<<<< HEAD
-#line 596 "util/configparser.h" /* yacc.c:1910  */
-=======
-#line 602 "util/configparser.h" /* yacc.c:1909  */
->>>>>>> bc392170
+#line 608 "util/configparser.h" /* yacc.c:1909  */
 };
 
 typedef union YYSTYPE YYSTYPE;
