/*
 * daemon/worker.c - worker that handles a pending list of requests.
 *
 * Copyright (c) 2007, NLnet Labs. All rights reserved.
 *
 * This software is open source.
 * 
 * Redistribution and use in source and binary forms, with or without
 * modification, are permitted provided that the following conditions
 * are met:
 * 
 * Redistributions of source code must retain the above copyright notice,
 * this list of conditions and the following disclaimer.
 * 
 * Redistributions in binary form must reproduce the above copyright notice,
 * this list of conditions and the following disclaimer in the documentation
 * and/or other materials provided with the distribution.
 * 
 * Neither the name of the NLNET LABS nor the names of its contributors may
 * be used to endorse or promote products derived from this software without
 * specific prior written permission.
 * 
 * THIS SOFTWARE IS PROVIDED BY THE COPYRIGHT HOLDERS AND CONTRIBUTORS
 * "AS IS" AND ANY EXPRESS OR IMPLIED WARRANTIES, INCLUDING, BUT NOT
 * LIMITED TO, THE IMPLIED WARRANTIES OF MERCHANTABILITY AND FITNESS FOR
 * A PARTICULAR PURPOSE ARE DISCLAIMED. IN NO EVENT SHALL THE COPYRIGHT
 * HOLDER OR CONTRIBUTORS BE LIABLE FOR ANY DIRECT, INDIRECT, INCIDENTAL,
 * SPECIAL, EXEMPLARY, OR CONSEQUENTIAL DAMAGES (INCLUDING, BUT NOT LIMITED
 * TO, PROCUREMENT OF SUBSTITUTE GOODS OR SERVICES; LOSS OF USE, DATA, OR
 * PROFITS; OR BUSINESS INTERRUPTION) HOWEVER CAUSED AND ON ANY THEORY OF
 * LIABILITY, WHETHER IN CONTRACT, STRICT LIABILITY, OR TORT (INCLUDING
 * NEGLIGENCE OR OTHERWISE) ARISING IN ANY WAY OUT OF THE USE OF THIS
 * SOFTWARE, EVEN IF ADVISED OF THE POSSIBILITY OF SUCH DAMAGE.
 */

/**
 * \file
 *
 * This file implements the worker that handles callbacks on events, for
 * pending requests.
 */
#include "config.h"
#include "util/log.h"
#include "util/net_help.h"
#include "util/random.h"
#include "daemon/worker.h"
#include "daemon/daemon.h"
#include "daemon/remote.h"
#include "daemon/acl_list.h"
#include "util/netevent.h"
#include "util/config_file.h"
#include "util/module.h"
#include "util/regional.h"
#include "util/storage/slabhash.h"
#include "services/listen_dnsport.h"
#include "services/outside_network.h"
#include "services/outbound_list.h"
#include "services/cache/rrset.h"
#include "services/cache/infra.h"
#include "services/cache/dns.h"
#include "services/authzone.h"
#include "services/mesh.h"
#include "services/localzone.h"
#include "services/rpz.h"
#include "util/data/msgparse.h"
#include "util/data/msgencode.h"
#include "util/data/dname.h"
#include "util/fptr_wlist.h"
#include "util/tube.h"
#include "util/edns.h"
#include "iterator/iter_fwd.h"
#include "iterator/iter_hints.h"
#include "iterator/iter_utils.h"
#include "validator/autotrust.h"
#include "validator/val_anchor.h"
#include "respip/respip.h"
#include "libunbound/context.h"
#include "libunbound/libworker.h"
#include "sldns/sbuffer.h"
#include "sldns/wire2str.h"
#include "util/shm_side/shm_main.h"
#include "dnscrypt/dnscrypt.h"
#include "dnstap/dtstream.h"

#ifdef HAVE_SYS_TYPES_H
#  include <sys/types.h>
#endif
#ifdef HAVE_NETDB_H
#include <netdb.h>
#endif
#include <signal.h>
#ifdef UB_ON_WINDOWS
#include "winrc/win_svc.h"
#endif

/** Size of an UDP datagram */
#define NORMAL_UDP_SIZE	512 /* bytes */
/** ratelimit for error responses */
#define ERROR_RATELIMIT 100 /* qps */

/**
 * seconds to add to prefetch leeway.  This is a TTL that expires old rrsets
 * earlier than they should in order to put the new update into the cache.
 * This additional value is to make sure that if not all TTLs are equal in
 * the message to be updated(and replaced), that rrsets with up to this much
 * extra TTL are also replaced.  This means that the resulting new message
 * will have (most likely) this TTL at least, avoiding very small 'split
 * second' TTLs due to operators choosing relative primes for TTLs (or so).
 * Also has to be at least one to break ties (and overwrite cached entry).
 */
#define PREFETCH_EXPIRY_ADD 60

/** Report on memory usage by this thread and global */
static void
worker_mem_report(struct worker* ATTR_UNUSED(worker), 
	struct serviced_query* ATTR_UNUSED(cur_serv))
{
#ifdef UNBOUND_ALLOC_STATS
	/* measure memory leakage */
	extern size_t unbound_mem_alloc, unbound_mem_freed;
	/* debug func in validator module */
	size_t total, front, back, mesh, msg, rrset, infra, ac, superac;
	size_t me, iter, val, anch;
	int i;
#ifdef CLIENT_SUBNET
	size_t subnet = 0;
#endif /* CLIENT_SUBNET */
	if(verbosity < VERB_ALGO) 
		return;
	front = listen_get_mem(worker->front);
	back = outnet_get_mem(worker->back);
	msg = slabhash_get_mem(worker->env.msg_cache);
	rrset = slabhash_get_mem(&worker->env.rrset_cache->table);
	infra = infra_get_mem(worker->env.infra_cache);
	mesh = mesh_get_mem(worker->env.mesh);
	ac = alloc_get_mem(&worker->alloc);
	superac = alloc_get_mem(&worker->daemon->superalloc);
	anch = anchors_get_mem(worker->env.anchors);
	iter = 0;
	val = 0;
	for(i=0; i<worker->env.mesh->mods.num; i++) {
		fptr_ok(fptr_whitelist_mod_get_mem(worker->env.mesh->
			mods.mod[i]->get_mem));
		if(strcmp(worker->env.mesh->mods.mod[i]->name, "validator")==0)
			val += (*worker->env.mesh->mods.mod[i]->get_mem)
				(&worker->env, i);
#ifdef CLIENT_SUBNET
		else if(strcmp(worker->env.mesh->mods.mod[i]->name,
			"subnetcache")==0)
			subnet += (*worker->env.mesh->mods.mod[i]->get_mem)
				(&worker->env, i);
#endif /* CLIENT_SUBNET */
		else	iter += (*worker->env.mesh->mods.mod[i]->get_mem)
				(&worker->env, i);
	}
	me = sizeof(*worker) + sizeof(*worker->base) + sizeof(*worker->comsig)
		+ comm_point_get_mem(worker->cmd_com) 
		+ sizeof(worker->rndstate) 
		+ regional_get_mem(worker->scratchpad) 
		+ sizeof(*worker->env.scratch_buffer) 
		+ sldns_buffer_capacity(worker->env.scratch_buffer)
		+ forwards_get_mem(worker->env.fwds)
		+ hints_get_mem(worker->env.hints);
	if(worker->thread_num == 0)
		me += acl_list_get_mem(worker->daemon->acl);
	if(cur_serv) {
		me += serviced_get_mem(cur_serv);
	}
	total = front+back+mesh+msg+rrset+infra+iter+val+ac+superac+me;
#ifdef CLIENT_SUBNET
	total += subnet;
	log_info("Memory conditions: %u front=%u back=%u mesh=%u msg=%u "
		"rrset=%u infra=%u iter=%u val=%u subnet=%u anchors=%u "
		"alloccache=%u globalalloccache=%u me=%u",
		(unsigned)total, (unsigned)front, (unsigned)back, 
		(unsigned)mesh, (unsigned)msg, (unsigned)rrset, (unsigned)infra,
		(unsigned)iter, (unsigned)val,
		(unsigned)subnet, (unsigned)anch, (unsigned)ac,
		(unsigned)superac, (unsigned)me);
#else /* no CLIENT_SUBNET */
	log_info("Memory conditions: %u front=%u back=%u mesh=%u msg=%u "
		"rrset=%u infra=%u iter=%u val=%u anchors=%u "
		"alloccache=%u globalalloccache=%u me=%u",
		(unsigned)total, (unsigned)front, (unsigned)back, 
		(unsigned)mesh, (unsigned)msg, (unsigned)rrset, 
		(unsigned)infra, (unsigned)iter, (unsigned)val, (unsigned)anch,
		(unsigned)ac, (unsigned)superac, (unsigned)me);
#endif /* CLIENT_SUBNET */
	log_info("Total heap memory estimate: %u  total-alloc: %u  "
		"total-free: %u", (unsigned)total, 
		(unsigned)unbound_mem_alloc, (unsigned)unbound_mem_freed);
#else /* no UNBOUND_ALLOC_STATS */
	size_t val = 0;
#ifdef CLIENT_SUBNET
	size_t subnet = 0;
#endif /* CLIENT_SUBNET */
	int i;
	if(verbosity < VERB_QUERY)
		return;
	for(i=0; i<worker->env.mesh->mods.num; i++) {
		fptr_ok(fptr_whitelist_mod_get_mem(worker->env.mesh->
			mods.mod[i]->get_mem));
		if(strcmp(worker->env.mesh->mods.mod[i]->name, "validator")==0)
			val += (*worker->env.mesh->mods.mod[i]->get_mem)
				(&worker->env, i);
#ifdef CLIENT_SUBNET
		else if(strcmp(worker->env.mesh->mods.mod[i]->name,
			"subnetcache")==0)
			subnet += (*worker->env.mesh->mods.mod[i]->get_mem)
				(&worker->env, i);
#endif /* CLIENT_SUBNET */
	}
#ifdef CLIENT_SUBNET
	verbose(VERB_QUERY, "cache memory msg=%u rrset=%u infra=%u val=%u "
		"subnet=%u",
		(unsigned)slabhash_get_mem(worker->env.msg_cache),
		(unsigned)slabhash_get_mem(&worker->env.rrset_cache->table),
		(unsigned)infra_get_mem(worker->env.infra_cache),
		(unsigned)val, (unsigned)subnet);
#else /* no CLIENT_SUBNET */
	verbose(VERB_QUERY, "cache memory msg=%u rrset=%u infra=%u val=%u",
		(unsigned)slabhash_get_mem(worker->env.msg_cache),
		(unsigned)slabhash_get_mem(&worker->env.rrset_cache->table),
		(unsigned)infra_get_mem(worker->env.infra_cache),
		(unsigned)val);
#endif /* CLIENT_SUBNET */
#endif /* UNBOUND_ALLOC_STATS */
}

void 
worker_send_cmd(struct worker* worker, enum worker_commands cmd)
{
	uint32_t c = (uint32_t)htonl(cmd);
	if(!tube_write_msg(worker->cmd, (uint8_t*)&c, sizeof(c), 0)) {
		log_err("worker send cmd %d failed", (int)cmd);
	}
}

int 
worker_handle_service_reply(struct comm_point* c, void* arg, int error, 
	struct comm_reply* reply_info)
{
	struct outbound_entry* e = (struct outbound_entry*)arg;
	struct worker* worker = e->qstate->env->worker;
	struct serviced_query *sq = e->qsent;

	verbose(VERB_ALGO, "worker svcd callback for qstate %p", e->qstate);
	if(error != 0) {
		mesh_report_reply(worker->env.mesh, e, reply_info, error);
		worker_mem_report(worker, sq);
		return 0;
	}
	/* sanity check. */
	if(!LDNS_QR_WIRE(sldns_buffer_begin(c->buffer))
		|| LDNS_OPCODE_WIRE(sldns_buffer_begin(c->buffer)) != 
			LDNS_PACKET_QUERY
		|| LDNS_QDCOUNT(sldns_buffer_begin(c->buffer)) > 1) {
		/* error becomes timeout for the module as if this reply
		 * never arrived. */
		verbose(VERB_ALGO, "worker: bad reply handled as timeout");
		mesh_report_reply(worker->env.mesh, e, reply_info, 
			NETEVENT_TIMEOUT);
		worker_mem_report(worker, sq);
		return 0;
	}
	mesh_report_reply(worker->env.mesh, e, reply_info, NETEVENT_NOERROR);
	worker_mem_report(worker, sq);
	return 0;
}

/** ratelimit error replies
 * @param worker: the worker struct with ratelimit counter
 * @param err: error code that would be wanted.
 * @return value of err if okay, or -1 if it should be discarded instead.
 */
static int
worker_err_ratelimit(struct worker* worker, int err)
{
	if(worker->err_limit_time == *worker->env.now) {
		/* see if limit is exceeded for this second */
		if(worker->err_limit_count++ > ERROR_RATELIMIT)
			return -1;
	} else {
		/* new second, new limits */
		worker->err_limit_time = *worker->env.now;
		worker->err_limit_count = 1;
	}
	return err;
}

/** check request sanity.
 * @param pkt: the wire packet to examine for sanity.
 * @param worker: parameters for checking.
 * @return error code, 0 OK, or -1 discard.
*/
static int 
worker_check_request(sldns_buffer* pkt, struct worker* worker)
{
	if(sldns_buffer_limit(pkt) < LDNS_HEADER_SIZE) {
		verbose(VERB_QUERY, "request too short, discarded");
		return -1;
	}
	if(sldns_buffer_limit(pkt) > NORMAL_UDP_SIZE && 
		worker->daemon->cfg->harden_large_queries) {
		verbose(VERB_QUERY, "request too large, discarded");
		return -1;
	}
	if(LDNS_QR_WIRE(sldns_buffer_begin(pkt))) {
		verbose(VERB_QUERY, "request has QR bit on, discarded");
		return -1;
	}
	if(LDNS_TC_WIRE(sldns_buffer_begin(pkt))) {
		LDNS_TC_CLR(sldns_buffer_begin(pkt));
		verbose(VERB_QUERY, "request bad, has TC bit on");
		return worker_err_ratelimit(worker, LDNS_RCODE_FORMERR);
	}
	if(LDNS_OPCODE_WIRE(sldns_buffer_begin(pkt)) != LDNS_PACKET_QUERY &&
		LDNS_OPCODE_WIRE(sldns_buffer_begin(pkt)) != LDNS_PACKET_NOTIFY) {
		verbose(VERB_QUERY, "request unknown opcode %d", 
			LDNS_OPCODE_WIRE(sldns_buffer_begin(pkt)));
		return worker_err_ratelimit(worker, LDNS_RCODE_NOTIMPL);
	}
	if(LDNS_QDCOUNT(sldns_buffer_begin(pkt)) != 1) {
		verbose(VERB_QUERY, "request wrong nr qd=%d", 
			LDNS_QDCOUNT(sldns_buffer_begin(pkt)));
		return worker_err_ratelimit(worker, LDNS_RCODE_FORMERR);
	}
	if(LDNS_ANCOUNT(sldns_buffer_begin(pkt)) != 0 && 
		(LDNS_ANCOUNT(sldns_buffer_begin(pkt)) != 1 ||
		LDNS_OPCODE_WIRE(sldns_buffer_begin(pkt)) != LDNS_PACKET_NOTIFY)) {
		verbose(VERB_QUERY, "request wrong nr an=%d", 
			LDNS_ANCOUNT(sldns_buffer_begin(pkt)));
		return worker_err_ratelimit(worker, LDNS_RCODE_FORMERR);
	}
	if(LDNS_NSCOUNT(sldns_buffer_begin(pkt)) != 0) {
		verbose(VERB_QUERY, "request wrong nr ns=%d", 
			LDNS_NSCOUNT(sldns_buffer_begin(pkt)));
		return worker_err_ratelimit(worker, LDNS_RCODE_FORMERR);
	}
	if(LDNS_ARCOUNT(sldns_buffer_begin(pkt)) > 1) {
		verbose(VERB_QUERY, "request wrong nr ar=%d", 
			LDNS_ARCOUNT(sldns_buffer_begin(pkt)));
		return worker_err_ratelimit(worker, LDNS_RCODE_FORMERR);
	}
	return 0;
}

void 
worker_handle_control_cmd(struct tube* ATTR_UNUSED(tube), uint8_t* msg,
	size_t len, int error, void* arg)
{
	struct worker* worker = (struct worker*)arg;
	enum worker_commands cmd;
	if(error != NETEVENT_NOERROR) {
		free(msg);
		if(error == NETEVENT_CLOSED)
			comm_base_exit(worker->base);
		else	log_info("control event: %d", error);
		return;
	}
	if(len != sizeof(uint32_t)) {
		fatal_exit("bad control msg length %d", (int)len);
	}
	cmd = sldns_read_uint32(msg);
	free(msg);
	switch(cmd) {
	case worker_cmd_quit:
		verbose(VERB_ALGO, "got control cmd quit");
		comm_base_exit(worker->base);
		break;
	case worker_cmd_stats:
		verbose(VERB_ALGO, "got control cmd stats");
		server_stats_reply(worker, 1);
		break;
	case worker_cmd_stats_noreset:
		verbose(VERB_ALGO, "got control cmd stats_noreset");
		server_stats_reply(worker, 0);
		break;
	case worker_cmd_remote:
		verbose(VERB_ALGO, "got control cmd remote");
		daemon_remote_exec(worker);
		break;
	default:
		log_err("bad command %d", (int)cmd);
		break;
	}
}

/** check if a delegation is secure */
static enum sec_status
check_delegation_secure(struct reply_info *rep) 
{
	/* return smallest security status */
	size_t i;
	enum sec_status sec = sec_status_secure;
	enum sec_status s;
	size_t num = rep->an_numrrsets + rep->ns_numrrsets;
	/* check if answer and authority are OK */
	for(i=0; i<num; i++) {
		s = ((struct packed_rrset_data*)rep->rrsets[i]->entry.data)
			->security;
		if(s < sec)
			sec = s;
	}
	/* in additional, only unchecked triggers revalidation */
	for(i=num; i<rep->rrset_count; i++) {
		s = ((struct packed_rrset_data*)rep->rrsets[i]->entry.data)
			->security;
		if(s == sec_status_unchecked)
			return s;
	}
	return sec;
}

/** remove nonsecure from a delegation referral additional section */
static void
deleg_remove_nonsecure_additional(struct reply_info* rep)
{
	/* we can simply edit it, since we are working in the scratch region */
	size_t i;
	enum sec_status s;

	for(i = rep->an_numrrsets+rep->ns_numrrsets; i<rep->rrset_count; i++) {
		s = ((struct packed_rrset_data*)rep->rrsets[i]->entry.data)
			->security;
		if(s != sec_status_secure) {
			memmove(rep->rrsets+i, rep->rrsets+i+1, 
				sizeof(struct ub_packed_rrset_key*)* 
				(rep->rrset_count - i - 1));
			rep->ar_numrrsets--; 
			rep->rrset_count--;
			i--;
		}
	}
}

/** answer nonrecursive query from the cache */
static int
answer_norec_from_cache(struct worker* worker, struct query_info* qinfo,
	uint16_t id, uint16_t flags, struct comm_reply* repinfo, 
	struct edns_data* edns)
{
	/* for a nonrecursive query return either:
	 * 	o an error (servfail; we try to avoid this)
	 * 	o a delegation (closest we have; this routine tries that)
	 * 	o the answer (checked by answer_from_cache) 
	 *
	 * So, grab a delegation from the rrset cache. 
	 * Then check if it needs validation, if so, this routine fails,
	 * so that iterator can prime and validator can verify rrsets.
	 */
	uint16_t udpsize = edns->udp_size;
	int secure = 0;
	time_t timenow = *worker->env.now;
	int must_validate = (!(flags&BIT_CD) || worker->env.cfg->ignore_cd)
		&& worker->env.need_to_validate;
	struct dns_msg *msg = NULL;
	struct delegpt *dp;

	dp = dns_cache_find_delegation(&worker->env, qinfo->qname, 
		qinfo->qname_len, qinfo->qtype, qinfo->qclass,
		worker->scratchpad, &msg, timenow, 0, NULL, 0);
	if(!dp) { /* no delegation, need to reprime */
		return 0;
	}
	/* In case we have a local alias, copy it into the delegation message.
	 * Shallow copy should be fine, as we'll be done with msg in this
	 * function. */
	msg->qinfo.local_alias = qinfo->local_alias;
	if(must_validate) {
		switch(check_delegation_secure(msg->rep)) {
		case sec_status_unchecked:
			/* some rrsets have not been verified yet, go and 
			 * let validator do that */
			return 0;
		case sec_status_bogus:
		case sec_status_secure_sentinel_fail:
			/* some rrsets are bogus, reply servfail */
			edns->edns_version = EDNS_ADVERTISED_VERSION;
			edns->udp_size = EDNS_ADVERTISED_SIZE;
			edns->ext_rcode = 0;
			edns->bits &= EDNS_DO;
			if(!inplace_cb_reply_servfail_call(&worker->env, qinfo, NULL,
				msg->rep, LDNS_RCODE_SERVFAIL, edns, repinfo, worker->scratchpad,
				worker->env.now_tv))
					return 0;
			/* TODO store the reason for the bogus reply in cache
			 * and implement in here instead of the hardcoded EDE */
			if (worker->env.cfg->ede) {
				EDNS_OPT_LIST_APPEND_EDE(&edns->opt_list_out,
					worker->scratchpad, LDNS_EDE_DNSSEC_BOGUS, "");
			}
			error_encode(repinfo->c->buffer, LDNS_RCODE_SERVFAIL, 
				&msg->qinfo, id, flags, edns);
			if(worker->stats.extended) {
				worker->stats.ans_bogus++;
				worker->stats.ans_rcode[LDNS_RCODE_SERVFAIL]++;
			}
			return 1;
		case sec_status_secure:
			/* all rrsets are secure */
			/* remove non-secure rrsets from the add. section*/
			if(worker->env.cfg->val_clean_additional)
				deleg_remove_nonsecure_additional(msg->rep);
			secure = 1;
			break;
		case sec_status_indeterminate:
		case sec_status_insecure:
		default:
			/* not secure */
			secure = 0;
			break;
		}
	}
	/* return this delegation from the cache */
	edns->edns_version = EDNS_ADVERTISED_VERSION;
	edns->udp_size = EDNS_ADVERTISED_SIZE;
	edns->ext_rcode = 0;
	edns->bits &= EDNS_DO;
	if(!inplace_cb_reply_cache_call(&worker->env, qinfo, NULL, msg->rep,
		(int)(flags&LDNS_RCODE_MASK), edns, repinfo, worker->scratchpad,
		worker->env.now_tv))
			return 0;
	msg->rep->flags |= BIT_QR|BIT_RA;
	if(!reply_info_answer_encode(&msg->qinfo, msg->rep, id, flags,
		repinfo->c->buffer, 0, 1, worker->scratchpad,
		udpsize, edns, (int)(edns->bits & EDNS_DO), secure)) {
		if(!inplace_cb_reply_servfail_call(&worker->env, qinfo, NULL, NULL,
			LDNS_RCODE_SERVFAIL, edns, repinfo, worker->scratchpad,
			worker->env.now_tv))
				edns->opt_list_inplace_cb_out = NULL;
		error_encode(repinfo->c->buffer, LDNS_RCODE_SERVFAIL, 
			&msg->qinfo, id, flags, edns);
	}
	if(worker->stats.extended) {
		if(secure) worker->stats.ans_secure++;
		server_stats_insrcode(&worker->stats, repinfo->c->buffer);
	}
	return 1;
}

/** Apply, if applicable, a response IP action to a cached answer.
 * If the answer is rewritten as a result of an action, '*encode_repp' will
 * point to the reply info containing the modified answer.  '*encode_repp' will
 * be intact otherwise.
 * It returns 1 on success, 0 otherwise. */
static int
apply_respip_action(struct worker* worker, const struct query_info* qinfo,
	struct respip_client_info* cinfo, struct reply_info* rep,
	struct sockaddr_storage* addr, socklen_t addrlen,
	struct ub_packed_rrset_key** alias_rrset,
	struct reply_info** encode_repp, struct auth_zones* az)
{
	struct respip_action_info actinfo = {0, 0, 0, 0, NULL, 0, NULL};
	actinfo.action = respip_none;

	if(qinfo->qtype != LDNS_RR_TYPE_A &&
		qinfo->qtype != LDNS_RR_TYPE_AAAA &&
		qinfo->qtype != LDNS_RR_TYPE_ANY)
		return 1;

	if(!respip_rewrite_reply(qinfo, cinfo, rep, encode_repp, &actinfo,
		alias_rrset, 0, worker->scratchpad, az, NULL))
		return 0;

	/* xxx_deny actions mean dropping the reply, unless the original reply
	 * was redirected to response-ip data. */
	if((actinfo.action == respip_deny ||
		actinfo.action == respip_inform_deny) &&
		*encode_repp == rep)
		*encode_repp = NULL;

	/* If address info is returned, it means the action should be an
	 * 'inform' variant and the information should be logged. */
	if(actinfo.addrinfo) {
		respip_inform_print(&actinfo, qinfo->qname,
			qinfo->qtype, qinfo->qclass, qinfo->local_alias,
			addr, addrlen);

		if(worker->stats.extended && actinfo.rpz_used) {
			if(actinfo.rpz_disabled)
				worker->stats.rpz_action[RPZ_DISABLED_ACTION]++;
			if(actinfo.rpz_cname_override)
				worker->stats.rpz_action[RPZ_CNAME_OVERRIDE_ACTION]++;
			else
				worker->stats.rpz_action[
					respip_action_to_rpz_action(actinfo.action)]++;
		}
	}

	return 1;
}

/** answer query from the cache.
 * Normally, the answer message will be built in repinfo->c->buffer; if the
 * answer is supposed to be suppressed or the answer is supposed to be an
 * incomplete CNAME chain, the buffer is explicitly cleared to signal the
 * caller as such.  In the latter case *partial_rep will point to the incomplete
 * reply, and this function is (possibly) supposed to be called again with that
 * *partial_rep value to complete the chain.  In addition, if the query should
 * be completely dropped, '*need_drop' will be set to 1. */
static int
answer_from_cache(struct worker* worker, struct query_info* qinfo,
	struct respip_client_info* cinfo, int* need_drop, int* is_expired_answer,
	int* is_secure_answer, struct ub_packed_rrset_key** alias_rrset,
	struct reply_info** partial_repp,
	struct reply_info* rep, uint16_t id, uint16_t flags,
	struct comm_reply* repinfo, struct edns_data* edns)
{
	time_t timenow = *worker->env.now;
	uint16_t udpsize = edns->udp_size;
	struct reply_info* encode_rep = rep;
	struct reply_info* partial_rep = *partial_repp;
	int must_validate = (!(flags&BIT_CD) || worker->env.cfg->ignore_cd)
		&& worker->env.need_to_validate;
	*partial_repp = NULL;  /* avoid accidental further pass */

	/* Check TTL */
	if(rep->ttl < timenow) {
		/* Check if we need to serve expired now */
		if(worker->env.cfg->serve_expired &&
			!worker->env.cfg->serve_expired_client_timeout) {
				if(worker->env.cfg->serve_expired_ttl &&
					rep->serve_expired_ttl < timenow)
					return 0;
				if(!rrset_array_lock(rep->ref, rep->rrset_count, 0))
					return 0;
				*is_expired_answer = 1;
		} else {
			/* the rrsets may have been updated in the meantime.
			 * we will refetch the message format from the
			 * authoritative server
			 */
			return 0;
		}
	} else {
		if(!rrset_array_lock(rep->ref, rep->rrset_count, timenow))
			return 0;
	}
	/* locked and ids and ttls are OK. */

	/* check CNAME chain (if any) */
	if(rep->an_numrrsets > 0 && (rep->rrsets[0]->rk.type ==
		htons(LDNS_RR_TYPE_CNAME) || rep->rrsets[0]->rk.type ==
		htons(LDNS_RR_TYPE_DNAME))) {
		if(!reply_check_cname_chain(qinfo, rep)) {
			/* cname chain invalid, redo iterator steps */
			verbose(VERB_ALGO, "Cache reply: cname chain broken");
			goto bail_out;
		}
	}
	/* check security status of the cached answer */
	if(must_validate && (rep->security == sec_status_bogus ||
		rep->security == sec_status_secure_sentinel_fail)) {
		/* BAD cached */
		edns->edns_version = EDNS_ADVERTISED_VERSION;
		edns->udp_size = EDNS_ADVERTISED_SIZE;
		edns->ext_rcode = 0;
		edns->bits &= EDNS_DO;
		if(!inplace_cb_reply_servfail_call(&worker->env, qinfo, NULL, rep,
			LDNS_RCODE_SERVFAIL, edns, repinfo, worker->scratchpad,
			worker->env.now_tv))
			goto bail_out;
		/* TODO store the reason for the bogus reply in cache
		 * and implement in here instead of the hardcoded EDE */
		if (worker->env.cfg->ede) {
			EDNS_OPT_LIST_APPEND_EDE(&edns->opt_list_out,
				worker->scratchpad, LDNS_EDE_DNSSEC_BOGUS, "");
		}
		error_encode(repinfo->c->buffer, LDNS_RCODE_SERVFAIL,
			qinfo, id, flags, edns);
		rrset_array_unlock_touch(worker->env.rrset_cache,
			worker->scratchpad, rep->ref, rep->rrset_count);
		if(worker->stats.extended) {
			worker->stats.ans_bogus ++;
			worker->stats.ans_rcode[LDNS_RCODE_SERVFAIL] ++;
		}
		return 1;
	} else if(rep->security == sec_status_unchecked && must_validate) {
		verbose(VERB_ALGO, "Cache reply: unchecked entry needs "
			"validation");
		goto bail_out; /* need to validate cache entry first */
	} else if(rep->security == sec_status_secure) {
		if(reply_all_rrsets_secure(rep)) {
			*is_secure_answer = 1;
		} else {
			if(must_validate) {
				verbose(VERB_ALGO, "Cache reply: secure entry"
					" changed status");
				goto bail_out; /* rrset changed, re-verify */
			}
			*is_secure_answer = 0;
		}
	} else *is_secure_answer = 0;

	edns->edns_version = EDNS_ADVERTISED_VERSION;
	edns->udp_size = EDNS_ADVERTISED_SIZE;
	edns->ext_rcode = 0;
	edns->bits &= EDNS_DO;
	if(!inplace_cb_reply_cache_call(&worker->env, qinfo, NULL, rep,
		(int)(flags&LDNS_RCODE_MASK), edns, repinfo, worker->scratchpad,
		worker->env.now_tv))
		goto bail_out;
	*alias_rrset = NULL; /* avoid confusion if caller set it to non-NULL */
	if((worker->daemon->use_response_ip || worker->daemon->use_rpz) &&
		!partial_rep && !apply_respip_action(worker, qinfo, cinfo, rep,
		&repinfo->client_addr, repinfo->client_addrlen, alias_rrset,
		&encode_rep, worker->env.auth_zones)) {
		goto bail_out;
	} else if(partial_rep &&
		!respip_merge_cname(partial_rep, qinfo, rep, cinfo,
		must_validate, &encode_rep, worker->scratchpad,
		worker->env.auth_zones)) {
		goto bail_out;
	}
	if(encode_rep != rep) {
		/* if rewritten, it can't be considered "secure" */
		*is_secure_answer = 0;
	}
	if(!encode_rep || *alias_rrset) {
		if(!encode_rep)
			*need_drop = 1;
		else {
			/* If a partial CNAME chain is found, we first need to
			 * make a copy of the reply in the scratchpad so we
			 * can release the locks and lookup the cache again. */
			*partial_repp = reply_info_copy(encode_rep, NULL,
				worker->scratchpad);
			if(!*partial_repp)
				goto bail_out;
		}
	} else {
		/* We don't check the global ede as this is a warning, not
		 * an error */
		if (*is_expired_answer == 1 &&
			worker->env.cfg->ede_serve_expired && worker->env.cfg->ede) {
			EDNS_OPT_LIST_APPEND_EDE(&edns->opt_list_out,
				worker->scratchpad, LDNS_EDE_STALE_ANSWER, "");
		}
		if(!reply_info_answer_encode(qinfo, encode_rep, id, flags,
			repinfo->c->buffer, timenow, 1, worker->scratchpad,
			udpsize, edns, (int)(edns->bits & EDNS_DO),
			*is_secure_answer)) {
			if(!inplace_cb_reply_servfail_call(&worker->env, qinfo,
				NULL, NULL, LDNS_RCODE_SERVFAIL, edns, repinfo,
				worker->scratchpad, worker->env.now_tv))
					edns->opt_list_inplace_cb_out = NULL;
			error_encode(repinfo->c->buffer, LDNS_RCODE_SERVFAIL,
				qinfo, id, flags, edns);
		}
	}
	/* cannot send the reply right now, because blocking network syscall
	 * is bad while holding locks. */
	rrset_array_unlock_touch(worker->env.rrset_cache, worker->scratchpad,
		rep->ref, rep->rrset_count);
	/* go and return this buffer to the client */
	return 1;

bail_out:
	rrset_array_unlock_touch(worker->env.rrset_cache, 
		worker->scratchpad, rep->ref, rep->rrset_count);
	return 0;
}

/** Reply to client and perform prefetch to keep cache up to date. */
static void
reply_and_prefetch(struct worker* worker, struct query_info* qinfo,
	uint16_t flags, struct comm_reply* repinfo, time_t leeway, int noreply,
	int rpz_passthru, struct edns_option* opt_list)
{
	(void)opt_list;
	/* first send answer to client to keep its latency
	 * as small as a cachereply */
	if(!noreply) {
		if(repinfo->c->tcp_req_info) {
			sldns_buffer_copy(
				repinfo->c->tcp_req_info->spool_buffer,
				repinfo->c->buffer);
		}
		comm_point_send_reply(repinfo);
	}
	server_stats_prefetch(&worker->stats, worker);
#ifdef CLIENT_SUBNET
	/* Check if the subnet module is enabled. In that case pass over the
	 * comm_reply information for ECS generation later. The mesh states are
	 * unique when subnet is enabled. */
	if(modstack_find(&worker->env.mesh->mods, "subnetcache") != -1
		&& worker->env.unique_mesh) {
		mesh_new_prefetch(worker->env.mesh, qinfo, flags, leeway +
			PREFETCH_EXPIRY_ADD, rpz_passthru, repinfo, opt_list);
		return;
	}
#endif
	/* create the prefetch in the mesh as a normal lookup without
	 * client addrs waiting, which has the cache blacklisted (to bypass
	 * the cache and go to the network for the data). */
	/* this (potentially) runs the mesh for the new query */
	mesh_new_prefetch(worker->env.mesh, qinfo, flags, leeway +
		PREFETCH_EXPIRY_ADD, rpz_passthru, NULL, NULL);
}

/**
 * Fill CH class answer into buffer. Keeps query.
 * @param pkt: buffer
 * @param str: string to put into text record (<255).
 * 	array of strings, every string becomes a text record.
 * @param num: number of strings in array.
 * @param edns: edns reply information.
 * @param worker: worker with scratch region.
 * @param repinfo: reply information for a communication point.
 */
static void
chaos_replystr(sldns_buffer* pkt, char** str, int num, struct edns_data* edns,
	struct worker* worker, struct comm_reply* repinfo)
{
	int i;
	unsigned int rd = LDNS_RD_WIRE(sldns_buffer_begin(pkt));
	unsigned int cd = LDNS_CD_WIRE(sldns_buffer_begin(pkt));
	size_t udpsize = edns->udp_size;
	edns->edns_version = EDNS_ADVERTISED_VERSION;
	edns->udp_size = EDNS_ADVERTISED_SIZE;
	edns->bits &= EDNS_DO;
	if(!inplace_cb_reply_local_call(&worker->env, NULL, NULL, NULL,
		LDNS_RCODE_NOERROR, edns, repinfo, worker->scratchpad,
		worker->env.now_tv))
			edns->opt_list_inplace_cb_out = NULL;
	sldns_buffer_clear(pkt);
	sldns_buffer_skip(pkt, (ssize_t)sizeof(uint16_t)); /* skip id */
	sldns_buffer_write_u16(pkt, (uint16_t)(BIT_QR|BIT_RA));
	if(rd) LDNS_RD_SET(sldns_buffer_begin(pkt));
	if(cd) LDNS_CD_SET(sldns_buffer_begin(pkt));
	sldns_buffer_write_u16(pkt, 1); /* qdcount */
	sldns_buffer_write_u16(pkt, (uint16_t)num); /* ancount */
	sldns_buffer_write_u16(pkt, 0); /* nscount */
	sldns_buffer_write_u16(pkt, 0); /* arcount */
	(void)query_dname_len(pkt); /* skip qname */
	sldns_buffer_skip(pkt, (ssize_t)sizeof(uint16_t)); /* skip qtype */
	sldns_buffer_skip(pkt, (ssize_t)sizeof(uint16_t)); /* skip qclass */
	for(i=0; i<num; i++) {
		size_t len = strlen(str[i]);
		if(len>255) len=255; /* cap size of TXT record */
		if(sldns_buffer_position(pkt)+2+2+2+4+2+1+len+
			calc_edns_field_size(edns) > udpsize) {
			sldns_buffer_write_u16_at(pkt, 6, i); /* ANCOUNT */
			LDNS_TC_SET(sldns_buffer_begin(pkt));
			break;
		}
		sldns_buffer_write_u16(pkt, 0xc00c); /* compr ptr to query */
		sldns_buffer_write_u16(pkt, LDNS_RR_TYPE_TXT);
		sldns_buffer_write_u16(pkt, LDNS_RR_CLASS_CH);
		sldns_buffer_write_u32(pkt, 0); /* TTL */
		sldns_buffer_write_u16(pkt, sizeof(uint8_t) + len);
		sldns_buffer_write_u8(pkt, len);
		sldns_buffer_write(pkt, str[i], len);
	}
	sldns_buffer_flip(pkt);
	if(sldns_buffer_capacity(pkt) >=
		sldns_buffer_limit(pkt)+calc_edns_field_size(edns))
		attach_edns_record(pkt, edns);
}

/** Reply with one string */
static void
chaos_replyonestr(sldns_buffer* pkt, const char* str, struct edns_data* edns,
	struct worker* worker, struct comm_reply* repinfo)
{
	chaos_replystr(pkt, (char**)&str, 1, edns, worker, repinfo);
}

/**
 * Create CH class trustanchor answer.
 * @param pkt: buffer
 * @param edns: edns reply information.
 * @param w: worker with scratch region.
 * @param repinfo: reply information for a communication point.
 */
static void
chaos_trustanchor(sldns_buffer* pkt, struct edns_data* edns, struct worker* w,
	struct comm_reply* repinfo)
{
#define TA_RESPONSE_MAX_TXT 16 /* max number of TXT records */
#define TA_RESPONSE_MAX_TAGS 32 /* max number of tags printed per zone */
	char* str_array[TA_RESPONSE_MAX_TXT];
	uint16_t tags[TA_RESPONSE_MAX_TAGS];
	int num = 0;
	struct trust_anchor* ta;

	if(!w->env.need_to_validate) {
		/* no validator module, reply no trustanchors */
		chaos_replystr(pkt, NULL, 0, edns, w, repinfo);
		return;
	}

	/* fill the string with contents */
	lock_basic_lock(&w->env.anchors->lock);
	RBTREE_FOR(ta, struct trust_anchor*, w->env.anchors->tree) {
		char* str;
		size_t i, numtag, str_len = 255;
		if(num == TA_RESPONSE_MAX_TXT) continue;
		str = (char*)regional_alloc(w->scratchpad, str_len);
		if(!str) continue;
		lock_basic_lock(&ta->lock);
		numtag = anchor_list_keytags(ta, tags, TA_RESPONSE_MAX_TAGS);
		if(numtag == 0) {
			/* empty, insecure point */
			lock_basic_unlock(&ta->lock);
			continue;
		}
		str_array[num] = str;
		num++;

		/* spool name of anchor */
		(void)sldns_wire2str_dname_buf(ta->name, ta->namelen, str, str_len);
		str_len -= strlen(str); str += strlen(str);
		/* spool tags */
		for(i=0; i<numtag; i++) {
			snprintf(str, str_len, " %u", (unsigned)tags[i]);
			str_len -= strlen(str); str += strlen(str);
		}
		lock_basic_unlock(&ta->lock);
	}
	lock_basic_unlock(&w->env.anchors->lock);

	chaos_replystr(pkt, str_array, num, edns, w, repinfo);
	regional_free_all(w->scratchpad);
}

/**
 * Answer CH class queries.
 * @param w: worker
 * @param qinfo: query info. Pointer into packet buffer.
 * @param edns: edns info from query.
 * @param repinfo: reply information for a communication point.
 * @param pkt: packet buffer.
 * @return: true if a reply is to be sent.
 */
static int
answer_chaos(struct worker* w, struct query_info* qinfo,
	struct edns_data* edns, struct comm_reply* repinfo, sldns_buffer* pkt)
{
	struct config_file* cfg = w->env.cfg;
	if(qinfo->qtype != LDNS_RR_TYPE_ANY && qinfo->qtype != LDNS_RR_TYPE_TXT)
		return 0;
	if(query_dname_compare(qinfo->qname, 
		(uint8_t*)"\002id\006server") == 0 ||
		query_dname_compare(qinfo->qname, 
		(uint8_t*)"\010hostname\004bind") == 0)
	{
		if(cfg->hide_identity) 
			return 0;
		if(cfg->identity==NULL || cfg->identity[0]==0) {
			char buf[MAXHOSTNAMELEN+1];
			if (gethostname(buf, MAXHOSTNAMELEN) == 0) {
				buf[MAXHOSTNAMELEN] = 0;
				chaos_replyonestr(pkt, buf, edns, w, repinfo);
			} else 	{
				log_err("gethostname: %s", strerror(errno));
				chaos_replyonestr(pkt, "no hostname", edns, w, repinfo);
			}
		}
		else 	chaos_replyonestr(pkt, cfg->identity, edns, w, repinfo);
		return 1;
	}
	if(query_dname_compare(qinfo->qname, 
		(uint8_t*)"\007version\006server") == 0 ||
		query_dname_compare(qinfo->qname, 
		(uint8_t*)"\007version\004bind") == 0)
	{
		if(cfg->hide_version) 
			return 0;
		if(cfg->version==NULL || cfg->version[0]==0)
			chaos_replyonestr(pkt, PACKAGE_STRING, edns, w, repinfo);
		else 	chaos_replyonestr(pkt, cfg->version, edns, w, repinfo);
		return 1;
	}
	if(query_dname_compare(qinfo->qname,
		(uint8_t*)"\013trustanchor\007unbound") == 0)
	{
		if(cfg->hide_trustanchor)
			return 0;
		chaos_trustanchor(pkt, edns, w, repinfo);
		return 1;
	}

	return 0;
}

/**
 * Answer notify queries.  These are notifies for authoritative zones,
 * the reply is an ack that the notify has been received.  We need to check
 * access permission here.
 * @param w: worker
 * @param qinfo: query info. Pointer into packet buffer.
 * @param edns: edns info from query.
 * @param addr: client address.
 * @param addrlen: client address length.
 * @param pkt: packet buffer.
 */
static void
answer_notify(struct worker* w, struct query_info* qinfo,
	struct edns_data* edns, sldns_buffer* pkt,
	struct sockaddr_storage* addr, socklen_t addrlen)
{
	int refused = 0;
	int rcode = LDNS_RCODE_NOERROR;
	uint32_t serial = 0;
	int has_serial;
	if(!w->env.auth_zones) return;
	has_serial = auth_zone_parse_notify_serial(pkt, &serial);
	if(auth_zones_notify(w->env.auth_zones, &w->env, qinfo->qname,
		qinfo->qname_len, qinfo->qclass, addr,
		addrlen, has_serial, serial, &refused)) {
		rcode = LDNS_RCODE_NOERROR;
	} else {
		if(refused)
			rcode = LDNS_RCODE_REFUSED;
		else	rcode = LDNS_RCODE_SERVFAIL;
	}

	if(verbosity >= VERB_DETAIL) {
		char buf[380];
		char zname[255+1];
		char sr[25];
		dname_str(qinfo->qname, zname);
		sr[0]=0;
		if(has_serial)
			snprintf(sr, sizeof(sr), "serial %u ",
				(unsigned)serial);
		if(rcode == LDNS_RCODE_REFUSED)
			snprintf(buf, sizeof(buf),
				"refused NOTIFY %sfor %s from", sr, zname);
		else if(rcode == LDNS_RCODE_SERVFAIL)
			snprintf(buf, sizeof(buf),
				"servfail for NOTIFY %sfor %s from", sr, zname);
		else	snprintf(buf, sizeof(buf),
				"received NOTIFY %sfor %s from", sr, zname);
		log_addr(VERB_DETAIL, buf, addr, addrlen);
	}
	edns->edns_version = EDNS_ADVERTISED_VERSION;
	edns->udp_size = EDNS_ADVERTISED_SIZE;
	edns->ext_rcode = 0;
	edns->bits &= EDNS_DO;
	error_encode(pkt, rcode, qinfo,
		*(uint16_t*)(void *)sldns_buffer_begin(pkt),
		sldns_buffer_read_u16_at(pkt, 2), edns);
	LDNS_OPCODE_SET(sldns_buffer_begin(pkt), LDNS_PACKET_NOTIFY);
}

static int
deny_refuse(struct comm_point* c, enum acl_access acl,
	enum acl_access deny, enum acl_access refuse,
	struct worker* worker, struct comm_reply* repinfo,
	struct acl_addr* acladdr, int ede)
{
	if(acl == deny) {
		if(verbosity >= VERB_ALGO) {
			log_acl_action("dropped", &repinfo->client_addr,
				repinfo->client_addrlen, acl, acladdr);
			log_buf(VERB_ALGO, "dropped", c->buffer);
		}
		comm_point_drop_reply(repinfo);
		if(worker->stats.extended)
			worker->stats.unwanted_queries++;
		return 0;
	} else if(acl == refuse) {
		size_t opt_rr_mark;

		if(verbosity >= VERB_ALGO) {
			log_acl_action("refused", &repinfo->client_addr,
				repinfo->client_addrlen, acl, acladdr);
			log_buf(VERB_ALGO, "refuse", c->buffer);
		}

		if(worker->stats.extended)
			worker->stats.unwanted_queries++;
		if(worker_check_request(c->buffer, worker) == -1) {
			comm_point_drop_reply(repinfo);
			return 0; /* discard this */
		}
		/* worker_check_request() above guarantees that the buffer contains at
		 * least a header and that qdcount == 1
		 */
		log_assert(sldns_buffer_limit(c->buffer) >= LDNS_HEADER_SIZE
			&& LDNS_QDCOUNT(sldns_buffer_begin(c->buffer)) == 1);

		sldns_buffer_skip(c->buffer, LDNS_HEADER_SIZE); /* skip header */

		/* check additional section is present and that we respond with EDEs */
		if(LDNS_ARCOUNT(sldns_buffer_begin(c->buffer)) != 1
			|| !ede) {
			LDNS_QDCOUNT_SET(sldns_buffer_begin(c->buffer), 0);
			LDNS_ANCOUNT_SET(sldns_buffer_begin(c->buffer), 0);
			LDNS_NSCOUNT_SET(sldns_buffer_begin(c->buffer), 0);
			LDNS_ARCOUNT_SET(sldns_buffer_begin(c->buffer), 0);
			LDNS_QR_SET(sldns_buffer_begin(c->buffer));
			LDNS_RCODE_SET(sldns_buffer_begin(c->buffer),
				LDNS_RCODE_REFUSED);
			sldns_buffer_flip(c->buffer);
			return 1;
		}

		if (!query_dname_len(c->buffer)) {
			LDNS_QDCOUNT_SET(sldns_buffer_begin(c->buffer), 0);
			LDNS_ANCOUNT_SET(sldns_buffer_begin(c->buffer), 0);
			LDNS_NSCOUNT_SET(sldns_buffer_begin(c->buffer), 0);
			LDNS_ARCOUNT_SET(sldns_buffer_begin(c->buffer), 0);
			LDNS_QR_SET(sldns_buffer_begin(c->buffer));
			LDNS_RCODE_SET(sldns_buffer_begin(c->buffer),
				LDNS_RCODE_FORMERR);
			sldns_buffer_set_position(c->buffer, LDNS_HEADER_SIZE);
			sldns_buffer_flip(c->buffer);
			return 1;
		}
		/* space available for query type and class? */
		if (sldns_buffer_remaining(c->buffer) < 2 * sizeof(uint16_t)) {
                        LDNS_QR_SET(sldns_buffer_begin(c->buffer));
                        LDNS_RCODE_SET(sldns_buffer_begin(c->buffer),
				 LDNS_RCODE_FORMERR);
			LDNS_QDCOUNT_SET(sldns_buffer_begin(c->buffer), 0);
			LDNS_ANCOUNT_SET(sldns_buffer_begin(c->buffer), 0);
			LDNS_NSCOUNT_SET(sldns_buffer_begin(c->buffer), 0);
			LDNS_ARCOUNT_SET(sldns_buffer_begin(c->buffer), 0);
			sldns_buffer_set_position(c->buffer, LDNS_HEADER_SIZE);
                        sldns_buffer_flip(c->buffer);
			return 1;
		}
		LDNS_QR_SET(sldns_buffer_begin(c->buffer));
		LDNS_RCODE_SET(sldns_buffer_begin(c->buffer), 
			LDNS_RCODE_REFUSED);

		sldns_buffer_skip(c->buffer, (ssize_t)sizeof(uint16_t)); /* skip qtype */

		sldns_buffer_skip(c->buffer, (ssize_t)sizeof(uint16_t)); /* skip qclass */

		/* The OPT RR to be returned should come directly after
		 * the query, so mark this spot.
		 */
		opt_rr_mark = sldns_buffer_position(c->buffer);

		/* Skip through the RR records */
		if(LDNS_ANCOUNT(sldns_buffer_begin(c->buffer)) != 0 ||
			LDNS_NSCOUNT(sldns_buffer_begin(c->buffer)) != 0) {
			if(!skip_pkt_rrs(c->buffer, 
				((int)LDNS_ANCOUNT(sldns_buffer_begin(c->buffer)))+
				((int)LDNS_NSCOUNT(sldns_buffer_begin(c->buffer))))) {
				LDNS_RCODE_SET(sldns_buffer_begin(c->buffer),
					LDNS_RCODE_FORMERR);
				LDNS_ANCOUNT_SET(sldns_buffer_begin(c->buffer), 0);
				LDNS_NSCOUNT_SET(sldns_buffer_begin(c->buffer), 0);
				LDNS_ARCOUNT_SET(sldns_buffer_begin(c->buffer), 0);
				sldns_buffer_set_position(c->buffer, opt_rr_mark);
				sldns_buffer_flip(c->buffer);
				return 1;
			}
		}
		/* Do we have a valid OPT RR here? If not return REFUSED (could be a valid TSIG or something so no FORMERR) */
		/* domain name must be the root of length 1. */
		if(sldns_buffer_remaining(c->buffer) < 1 || *sldns_buffer_current(c->buffer) != 0) {
			LDNS_ANCOUNT_SET(sldns_buffer_begin(c->buffer), 0);
			LDNS_NSCOUNT_SET(sldns_buffer_begin(c->buffer), 0);
			LDNS_ARCOUNT_SET(sldns_buffer_begin(c->buffer), 0);
			sldns_buffer_set_position(c->buffer, opt_rr_mark);
			sldns_buffer_flip(c->buffer);
			return 1;
		} else {
			sldns_buffer_skip(c->buffer, 1); /* skip root label */
		}
		if(sldns_buffer_remaining(c->buffer) < 2 ||
			sldns_buffer_read_u16(c->buffer) != LDNS_RR_TYPE_OPT) {
			LDNS_ANCOUNT_SET(sldns_buffer_begin(c->buffer), 0);
			LDNS_NSCOUNT_SET(sldns_buffer_begin(c->buffer), 0);
			LDNS_ARCOUNT_SET(sldns_buffer_begin(c->buffer), 0);
			sldns_buffer_set_position(c->buffer, opt_rr_mark);
			sldns_buffer_flip(c->buffer);
			return 1;
		}
		/* Write OPT RR directly after the query,
		 * so without the (possibly skipped) Answer and NS RRs
		 */
		LDNS_ANCOUNT_SET(sldns_buffer_begin(c->buffer), 0);
		LDNS_NSCOUNT_SET(sldns_buffer_begin(c->buffer), 0);
		sldns_buffer_clear(c->buffer); /* reset write limit */
		sldns_buffer_set_position(c->buffer, opt_rr_mark);

		/* Check if OPT record can be written
		 * 17 == root label (1) + RR type (2) + UDP Size (2)
		 *     + Fields (4) + rdata len (2) + EDE Option code (2)
		 *     + EDE Option length (2) + EDE info-code (2)
		 */
		if (sldns_buffer_available(c->buffer, 17) == 0) {
			LDNS_ARCOUNT_SET(sldns_buffer_begin(c->buffer), 0);
			sldns_buffer_flip(c->buffer);
			return 1;
		}

		LDNS_ARCOUNT_SET(sldns_buffer_begin(c->buffer), 1);

		/* root label */
		sldns_buffer_write_u8(c->buffer, 0);
		sldns_buffer_write_u16(c->buffer, LDNS_RR_TYPE_OPT);
		sldns_buffer_write_u16(c->buffer, EDNS_ADVERTISED_SIZE);

		/* write OPT Record TTL Field */
		sldns_buffer_write_u32(c->buffer, 0);

		/* write rdata len: EDE option + length + info-code */
		sldns_buffer_write_u16(c->buffer, 6);

		/* write OPTIONS; add EDE option code */
		sldns_buffer_write_u16(c->buffer, LDNS_EDNS_EDE);

		/* write single EDE option length (for just 1 info-code) */
		sldns_buffer_write_u16(c->buffer, 2);

		/* write single EDE info-code */
		sldns_buffer_write_u16(c->buffer, LDNS_EDE_PROHIBITED);

		sldns_buffer_flip(c->buffer);

		verbose(VERB_ALGO, "attached EDE code: %d", LDNS_EDE_PROHIBITED);

		return 1;

	}

	return -1;
}

static int
deny_refuse_all(struct comm_point* c, enum acl_access* acl,
	struct worker* worker, struct comm_reply* repinfo,
	struct acl_addr** acladdr, int ede, int check_proxy)
{
	if(check_proxy) {
		*acladdr = acl_addr_lookup(worker->daemon->acl,
			&repinfo->remote_addr, repinfo->remote_addrlen);
	} else {
		*acladdr = acl_addr_lookup(worker->daemon->acl,
			&repinfo->client_addr, repinfo->client_addrlen);
	}
	/* If there is no ACL based on client IP use the interface ACL. */
	if(!(*acladdr) && c->socket) {
		*acladdr = c->socket->acl;
	}
	*acl = acl_get_control(*acladdr);
	return deny_refuse(c, *acl, acl_deny, acl_refuse, worker, repinfo,
		*acladdr, ede);
}

static int
deny_refuse_non_local(struct comm_point* c, enum acl_access acl,
	struct worker* worker, struct comm_reply* repinfo,
	struct acl_addr* acladdr, int ede)
{
	return deny_refuse(c, acl, acl_deny_non_local, acl_refuse_non_local,
		worker, repinfo, acladdr, ede);
}

int
worker_handle_request(struct comm_point* c, void* arg, int error,
	struct comm_reply* repinfo)
{
	struct worker* worker = (struct worker*)arg;
	int ret;
	hashvalue_type h;
	struct lruhash_entry* e;
	struct query_info qinfo;
	struct edns_data edns;
	struct edns_option* original_edns_list = NULL;
	enum acl_access acl;
	struct acl_addr* acladdr;
	int rc = 0;
	int need_drop = 0;
	int is_expired_answer = 0;
	int is_secure_answer = 0;
	int rpz_passthru = 0;
	/* We might have to chase a CNAME chain internally, in which case
	 * we'll have up to two replies and combine them to build a complete
	 * answer.  These variables control this case. */
	struct ub_packed_rrset_key* alias_rrset = NULL;
	struct reply_info* partial_rep = NULL;
	struct query_info* lookup_qinfo = &qinfo;
	struct query_info qinfo_tmp; /* placeholder for lookup_qinfo */
	struct respip_client_info* cinfo = NULL, cinfo_tmp;
	memset(&qinfo, 0, sizeof(qinfo));

	if((error != NETEVENT_NOERROR && error != NETEVENT_DONE)|| !repinfo) {
		/* some bad tcp query DNS formats give these error calls */
		verbose(VERB_ALGO, "handle request called with err=%d", error);
		return 0;
	}
#ifdef USE_DNSCRYPT
	repinfo->max_udp_size = worker->daemon->cfg->max_udp_size;
	if(!dnsc_handle_curved_request(worker->daemon->dnscenv, repinfo)) {
		worker->stats.num_query_dnscrypt_crypted_malformed++;
		return 0;
	}
	if(c->dnscrypt && !repinfo->is_dnscrypted) {
		char buf[LDNS_MAX_DOMAINLEN+1];
		/* Check if this is unencrypted and asking for certs */
		if(worker_check_request(c->buffer, worker) != 0) {
			verbose(VERB_ALGO,
				"dnscrypt: worker check request: bad query.");
			log_addr(VERB_CLIENT,"from",&repinfo->client_addr,
				repinfo->client_addrlen);
			comm_point_drop_reply(repinfo);
			return 0;
		}
		if(!query_info_parse(&qinfo, c->buffer)) {
			verbose(VERB_ALGO,
				"dnscrypt: worker parse request: formerror.");
			log_addr(VERB_CLIENT, "from", &repinfo->client_addr,
				repinfo->client_addrlen);
			comm_point_drop_reply(repinfo);
			return 0;
		}
		dname_str(qinfo.qname, buf);
		if(!(qinfo.qtype == LDNS_RR_TYPE_TXT &&
			strcasecmp(buf,
			worker->daemon->dnscenv->provider_name) == 0)) {
			verbose(VERB_ALGO,
				"dnscrypt: not TXT \"%s\". Received: %s \"%s\"",
				worker->daemon->dnscenv->provider_name,
				sldns_rr_descript(qinfo.qtype)->_name,
				buf);
			comm_point_drop_reply(repinfo);
			worker->stats.num_query_dnscrypt_cleartext++;
			return 0;
		}
		worker->stats.num_query_dnscrypt_cert++;
		sldns_buffer_rewind(c->buffer);
	} else if(c->dnscrypt && repinfo->is_dnscrypted) {
		worker->stats.num_query_dnscrypt_crypted++;
	}
#endif
#ifdef USE_DNSTAP
	/*
	 * sending src (client)/dst (local service) addresses over DNSTAP from incoming request handler
	 */
	if(worker->dtenv.log_client_query_messages) {
		log_addr(VERB_ALGO, "request from client", &repinfo->client_addr, repinfo->client_addrlen);
		log_addr(VERB_ALGO, "to local addr", (void*)repinfo->c->socket->addr->ai_addr, repinfo->c->socket->addr->ai_addrlen);
		dt_msg_send_client_query(&worker->dtenv, &repinfo->client_addr, (void*)repinfo->c->socket->addr->ai_addr, c->type, c->buffer);
	}
#endif
	/* Check deny/refuse ACLs */
	if(repinfo->is_proxied) {
		if((ret=deny_refuse_all(c, &acl, worker, repinfo, &acladdr,
			worker->env.cfg->ede, 1)) != -1) {
			if(ret == 1)
				goto send_reply;
			return ret;
		}
	}
	if((ret=deny_refuse_all(c, &acl, worker, repinfo, &acladdr,
		worker->env.cfg->ede, 0)) != -1) {
		if(ret == 1)
			goto send_reply;
		return ret;
	}

	if((ret=worker_check_request(c->buffer, worker)) != 0) {
		verbose(VERB_ALGO, "worker check request: bad query.");
		log_addr(VERB_CLIENT,"from",&repinfo->client_addr, repinfo->client_addrlen);
		if(ret != -1) {
			LDNS_QR_SET(sldns_buffer_begin(c->buffer));
			LDNS_RCODE_SET(sldns_buffer_begin(c->buffer), ret);
			return 1;
		}
		comm_point_drop_reply(repinfo);
		return 0;
	}

	worker->stats.num_queries++;

	/* check if this query should be dropped based on source ip rate limiting
	 * NOTE: we always check the repinfo->client_address. IP ratelimiting is
	 *       implicitly disabled for proxies. */
	if(!infra_ip_ratelimit_inc(worker->env.infra_cache,
			&repinfo->client_addr, repinfo->client_addrlen,
			*worker->env.now,
			worker->env.cfg->ip_ratelimit_backoff, c->buffer)) {
		/* See if we are passed through with slip factor */
		if(worker->env.cfg->ip_ratelimit_factor != 0 &&
			ub_random_max(worker->env.rnd,
			worker->env.cfg->ip_ratelimit_factor) == 0) {
			char addrbuf[128];
			addr_to_str(&repinfo->client_addr,
				repinfo->client_addrlen, addrbuf,
				sizeof(addrbuf));
			verbose(VERB_QUERY, "ip_ratelimit allowed through for "
				"ip address %s because of slip in "
				"ip_ratelimit_factor", addrbuf);
		} else {
			worker->stats.num_queries_ip_ratelimited++;
			comm_point_drop_reply(repinfo);
			return 0;
		}
	}

	/* see if query is in the cache */
	if(!query_info_parse(&qinfo, c->buffer)) {
		verbose(VERB_ALGO, "worker parse request: formerror.");
		log_addr(VERB_CLIENT, "from", &repinfo->client_addr,
			repinfo->client_addrlen);
		memset(&qinfo, 0, sizeof(qinfo)); /* zero qinfo.qname */
		if(worker_err_ratelimit(worker, LDNS_RCODE_FORMERR) == -1) {
			comm_point_drop_reply(repinfo);
			return 0;
		}
		sldns_buffer_rewind(c->buffer);
		LDNS_QR_SET(sldns_buffer_begin(c->buffer));
		LDNS_RCODE_SET(sldns_buffer_begin(c->buffer), 
			LDNS_RCODE_FORMERR);
		goto send_reply;
	}
	if(worker->env.cfg->log_queries) {
		char ip[128];
		addr_to_str(&repinfo->client_addr, repinfo->client_addrlen, ip, sizeof(ip));
		log_query_in(ip, qinfo.qname, qinfo.qtype, qinfo.qclass);
	}
	if(qinfo.qtype == LDNS_RR_TYPE_AXFR || 
		qinfo.qtype == LDNS_RR_TYPE_IXFR) {
		verbose(VERB_ALGO, "worker request: refused zone transfer.");
		log_addr(VERB_CLIENT, "from", &repinfo->client_addr,
			repinfo->client_addrlen);
		sldns_buffer_rewind(c->buffer);
		LDNS_QR_SET(sldns_buffer_begin(c->buffer));
		LDNS_RCODE_SET(sldns_buffer_begin(c->buffer), 
			LDNS_RCODE_REFUSED);
		if(worker->stats.extended) {
			worker->stats.qtype[qinfo.qtype]++;
		}
		goto send_reply;
	}
	if(qinfo.qtype == LDNS_RR_TYPE_OPT || 
		qinfo.qtype == LDNS_RR_TYPE_TSIG ||
		qinfo.qtype == LDNS_RR_TYPE_TKEY ||
		qinfo.qtype == LDNS_RR_TYPE_MAILA ||
		qinfo.qtype == LDNS_RR_TYPE_MAILB ||
		(qinfo.qtype >= 128 && qinfo.qtype <= 248)) {
		verbose(VERB_ALGO, "worker request: formerror for meta-type.");
		log_addr(VERB_CLIENT, "from", &repinfo->client_addr,
			repinfo->client_addrlen);
		if(worker_err_ratelimit(worker, LDNS_RCODE_FORMERR) == -1) {
			comm_point_drop_reply(repinfo);
			return 0;
		}
		sldns_buffer_rewind(c->buffer);
		LDNS_QR_SET(sldns_buffer_begin(c->buffer));
		LDNS_RCODE_SET(sldns_buffer_begin(c->buffer), 
			LDNS_RCODE_FORMERR);
		if(worker->stats.extended) {
			worker->stats.qtype[qinfo.qtype]++;
		}
		goto send_reply;
	}
	if((ret=parse_edns_from_query_pkt(
			c->buffer, &edns, worker->env.cfg, c, repinfo,
			(worker->env.now ? *worker->env.now : time(NULL)),
			worker->scratchpad)) != 0) {
		struct edns_data reply_edns;
		verbose(VERB_ALGO, "worker parse edns: formerror.");
		log_addr(VERB_CLIENT, "from", &repinfo->client_addr,
			repinfo->client_addrlen);
		memset(&reply_edns, 0, sizeof(reply_edns));
		reply_edns.edns_present = 1;
		error_encode(c->buffer, ret, &qinfo,
			*(uint16_t*)(void *)sldns_buffer_begin(c->buffer),
			sldns_buffer_read_u16_at(c->buffer, 2), &reply_edns);
		regional_free_all(worker->scratchpad);
		goto send_reply;
	}
	if(edns.edns_present) {
		if(edns.edns_version != 0) {
			edns.opt_list_in = NULL;
			edns.opt_list_out = NULL;
			edns.opt_list_inplace_cb_out = NULL;
			verbose(VERB_ALGO, "query with bad edns version.");
<<<<<<< HEAD
			log_addr(VERB_CLIENT,"from",&repinfo->addr, repinfo->addrlen);
			extended_error_encode(c->buffer, EDNS_RCODE_BADVERS, &qinfo,
=======
			log_addr(VERB_CLIENT, "from", &repinfo->client_addr,
				repinfo->client_addrlen);
			error_encode(c->buffer, EDNS_RCODE_BADVERS&0xf, &qinfo,
>>>>>>> f531faf1
				*(uint16_t*)(void *)sldns_buffer_begin(c->buffer),
				sldns_buffer_read_u16_at(c->buffer, 2), 0, &edns);
			regional_free_all(worker->scratchpad);
			goto send_reply;
		}
		if(edns.udp_size < NORMAL_UDP_SIZE &&
		   worker->daemon->cfg->harden_short_bufsize) {
			verbose(VERB_QUERY, "worker request: EDNS bufsize %d ignored",
				(int)edns.udp_size);
			log_addr(VERB_CLIENT, "from", &repinfo->client_addr,
				repinfo->client_addrlen);
			edns.udp_size = NORMAL_UDP_SIZE;
		}
	}
	/* "if, else if" sequence below deals with downstream DNS Cookies */
	if (acl != acl_allow_cookie)
		; /* pass; No cookie downstream processing whatsoever */

	else if (edns.cookie_valid)
		; /* pass; Valid cookie is good! */

	else if (c->type != comm_udp)
		; /* pass; Stateful transport */

	else if (edns.cookie_present) {
		/* Cookie present, but not valid: Cookie was bad! */
		extended_error_encode(c->buffer,
			LDNS_EXT_RCODE_BADCOOKIE, &qinfo,
			*(uint16_t*)(void *)
			sldns_buffer_begin(c->buffer),
			sldns_buffer_read_u16_at(c->buffer, 2),
			0, &edns);
		regional_free_all(worker->scratchpad);
		goto send_reply;
	} else {
		/* Cookie requered, but no cookie present on UDP */
		verbose(VERB_ALGO, "worker request: "
			"need cookie or stateful transport");
		log_addr(VERB_ALGO, "from",
			&repinfo->addr, repinfo->addrlen);
		EDNS_OPT_LIST_APPEND_EDE(&edns.opt_list_out,
			worker->scratchpad, LDNS_EDE_OTHER,
			"DNS Cookie needed for UDP replies");
		error_encode(c->buffer,
			(LDNS_RCODE_REFUSED|BIT_TC), &qinfo,
			*(uint16_t*)(void *)
			sldns_buffer_begin(c->buffer),
			sldns_buffer_read_u16_at(c->buffer, 2),
			&edns);
		regional_free_all(worker->scratchpad);
		goto send_reply;
	}
	if(edns.udp_size > worker->daemon->cfg->max_udp_size &&
		c->type == comm_udp) {
		verbose(VERB_QUERY,
			"worker request: max UDP reply size modified"
			" (%d to max-udp-size)", (int)edns.udp_size);
		log_addr(VERB_CLIENT, "from", &repinfo->client_addr,
			repinfo->client_addrlen);
		edns.udp_size = worker->daemon->cfg->max_udp_size;
	}
	if(edns.udp_size < LDNS_HEADER_SIZE) {
		verbose(VERB_ALGO, "worker request: edns is too small.");
		log_addr(VERB_CLIENT, "from", &repinfo->client_addr,
			repinfo->client_addrlen);
		LDNS_QR_SET(sldns_buffer_begin(c->buffer));
		LDNS_TC_SET(sldns_buffer_begin(c->buffer));
		LDNS_RCODE_SET(sldns_buffer_begin(c->buffer), 
			LDNS_RCODE_SERVFAIL);
		sldns_buffer_set_position(c->buffer, LDNS_HEADER_SIZE);
		sldns_buffer_write_at(c->buffer, 4, 
			(uint8_t*)"\0\0\0\0\0\0\0\0", 8);
		sldns_buffer_flip(c->buffer);
		regional_free_all(worker->scratchpad);
		goto send_reply;
	}
	if(worker->stats.extended)
		server_stats_insquery(&worker->stats, c, qinfo.qtype,
			qinfo.qclass, &edns, repinfo);
	if(c->type != comm_udp)
		edns.udp_size = 65535; /* max size for TCP replies */
	if(qinfo.qclass == LDNS_RR_CLASS_CH && answer_chaos(worker, &qinfo,
		&edns, repinfo, c->buffer)) {
		regional_free_all(worker->scratchpad);
		goto send_reply;
	}
	if(LDNS_OPCODE_WIRE(sldns_buffer_begin(c->buffer)) ==
		LDNS_PACKET_NOTIFY) {
		answer_notify(worker, &qinfo, &edns, c->buffer,
			&repinfo->client_addr, repinfo->client_addrlen);
		regional_free_all(worker->scratchpad);
		goto send_reply;
	}
	if(local_zones_answer(worker->daemon->local_zones, &worker->env, &qinfo,
		&edns, c->buffer, worker->scratchpad, repinfo, acladdr->taglist,
		acladdr->taglen, acladdr->tag_actions,
		acladdr->tag_actions_size, acladdr->tag_datas,
		acladdr->tag_datas_size, worker->daemon->cfg->tagname,
		worker->daemon->cfg->num_tags, acladdr->view)) {
		regional_free_all(worker->scratchpad);
		if(sldns_buffer_limit(c->buffer) == 0) {
			comm_point_drop_reply(repinfo);
			return 0;
		}
		goto send_reply;
	}
	if(worker->env.auth_zones &&
		rpz_callback_from_worker_request(worker->env.auth_zones,
		&worker->env, &qinfo, &edns, c->buffer, worker->scratchpad,
		repinfo, acladdr->taglist, acladdr->taglen, &worker->stats,
		&rpz_passthru)) {
		regional_free_all(worker->scratchpad);
		if(sldns_buffer_limit(c->buffer) == 0) {
			comm_point_drop_reply(repinfo);
			return 0;
		}
		goto send_reply;
	}
	if(worker->env.auth_zones &&
		auth_zones_answer(worker->env.auth_zones, &worker->env,
		&qinfo, &edns, repinfo, c->buffer, worker->scratchpad)) {
		regional_free_all(worker->scratchpad);
		if(sldns_buffer_limit(c->buffer) == 0) {
			comm_point_drop_reply(repinfo);
			return 0;
		}
		/* set RA for everyone that can have recursion (based on
		 * access control list) */
		if(LDNS_RD_WIRE(sldns_buffer_begin(c->buffer)) &&
		   acl != acl_deny_non_local && acl != acl_refuse_non_local)
			LDNS_RA_SET(sldns_buffer_begin(c->buffer));
		goto send_reply;
	}

	/* We've looked in our local zones. If the answer isn't there, we
	 * might need to bail out based on ACLs now. */
	if((ret=deny_refuse_non_local(c, acl, worker, repinfo, acladdr,
		worker->env.cfg->ede)) != -1)
	{
		regional_free_all(worker->scratchpad);
		if(ret == 1)
			goto send_reply;
		return ret;
	}

	/* If this request does not have the recursion bit set, verify
	 * ACLs allow the recursion bit to be treated as set. */
	if(!(LDNS_RD_WIRE(sldns_buffer_begin(c->buffer))) &&
		acl == acl_allow_setrd ) {
		LDNS_RD_SET(sldns_buffer_begin(c->buffer));
	}

	/* If this request does not have the recursion bit set, verify
	 * ACLs allow the snooping. */
	if(!(LDNS_RD_WIRE(sldns_buffer_begin(c->buffer))) &&
		acl != acl_allow_snoop ) {
		if (worker->env.cfg->ede) {
			EDNS_OPT_LIST_APPEND_EDE(&edns.opt_list_out,
				worker->scratchpad, LDNS_EDE_NOT_AUTHORITATIVE, "");
		}
		error_encode(c->buffer, LDNS_RCODE_REFUSED, &qinfo,
			*(uint16_t*)(void *)sldns_buffer_begin(c->buffer),
			sldns_buffer_read_u16_at(c->buffer, 2), &edns);
		regional_free_all(worker->scratchpad);
		log_addr(VERB_ALGO, "refused nonrec (cache snoop) query from",
			&repinfo->client_addr, repinfo->client_addrlen);

		goto send_reply;
	}

	/* If we've found a local alias, replace the qname with the alias
	 * target before resolving it. */
	if(qinfo.local_alias) {
		struct ub_packed_rrset_key* rrset = qinfo.local_alias->rrset;
		struct packed_rrset_data* d = rrset->entry.data;

		/* Sanity check: our current implementation only supports
		 * a single CNAME RRset as a local alias. */
		if(qinfo.local_alias->next ||
			rrset->rk.type != htons(LDNS_RR_TYPE_CNAME) ||
			d->count != 1) {
			log_err("assumption failure: unexpected local alias");
			regional_free_all(worker->scratchpad);
			return 0; /* drop it */
		}
		qinfo.qname = d->rr_data[0] + 2;
		qinfo.qname_len = d->rr_len[0] - 2;
	}

	/* If we may apply IP-based actions to the answer, build the client
	 * information.  As this can be expensive, skip it if there is
	 * absolutely no possibility of it. */
	if((worker->daemon->use_response_ip || worker->daemon->use_rpz) &&
		(qinfo.qtype == LDNS_RR_TYPE_A ||
		qinfo.qtype == LDNS_RR_TYPE_AAAA ||
		qinfo.qtype == LDNS_RR_TYPE_ANY)) {
		cinfo_tmp.taglist = acladdr->taglist;
		cinfo_tmp.taglen = acladdr->taglen;
		cinfo_tmp.tag_actions = acladdr->tag_actions;
		cinfo_tmp.tag_actions_size = acladdr->tag_actions_size;
		cinfo_tmp.tag_datas = acladdr->tag_datas;
		cinfo_tmp.tag_datas_size = acladdr->tag_datas_size;
		cinfo_tmp.view = acladdr->view;
		cinfo_tmp.respip_set = worker->daemon->respip_set;
		cinfo = &cinfo_tmp;
	}

	/* Keep the original edns list around. The pointer could change if there is
	 * a cached answer (through the inplace callback function there).
	 * No need to actually copy the contents as they shouldn't change.
	 * Used while prefetching and subnet is enabled. */
	original_edns_list = edns.opt_list_in;
lookup_cache:
	/* Lookup the cache.  In case we chase an intermediate CNAME chain
	 * this is a two-pass operation, and lookup_qinfo is different for
	 * each pass.  We should still pass the original qinfo to
	 * answer_from_cache(), however, since it's used to build the reply. */
	if(!edns_bypass_cache_stage(edns.opt_list_in, &worker->env)) {
		is_expired_answer = 0;
		is_secure_answer = 0;
		h = query_info_hash(lookup_qinfo, sldns_buffer_read_u16_at(c->buffer, 2));
		if((e=slabhash_lookup(worker->env.msg_cache, h, lookup_qinfo, 0))) {
			struct reply_info* rep = (struct reply_info*)e->data;
			/* answer from cache - we have acquired a readlock on it */
			if(answer_from_cache(worker, &qinfo, cinfo, &need_drop,
				&is_expired_answer, &is_secure_answer,
				&alias_rrset, &partial_rep, rep,
				*(uint16_t*)(void *)sldns_buffer_begin(c->buffer),
				sldns_buffer_read_u16_at(c->buffer, 2), repinfo,
				&edns)) {
				/* prefetch it if the prefetch TTL expired.
				 * Note that if there is more than one pass
				 * its qname must be that used for cache
				 * lookup. */
				if((worker->env.cfg->prefetch &&
					*worker->env.now >= rep->prefetch_ttl) ||
					(worker->env.cfg->serve_expired &&
					*worker->env.now > rep->ttl)) {

					time_t leeway = rep->ttl - *worker->env.now;
					if(rep->ttl < *worker->env.now)
						leeway = 0;
					lock_rw_unlock(&e->lock);

					reply_and_prefetch(worker, lookup_qinfo,
						sldns_buffer_read_u16_at(c->buffer, 2),
						repinfo, leeway,
						(partial_rep || need_drop),
						rpz_passthru,
						original_edns_list);
					if(!partial_rep) {
						rc = 0;
						regional_free_all(worker->scratchpad);
						goto send_reply_rc;
					}
				} else if(!partial_rep) {
					lock_rw_unlock(&e->lock);
					regional_free_all(worker->scratchpad);
					goto send_reply;
				} else {
					/* Note that we've already released the
					 * lock if we're here after prefetch. */
					lock_rw_unlock(&e->lock);
				}
				/* We've found a partial reply ending with an
				 * alias.  Replace the lookup qinfo for the
				 * alias target and lookup the cache again to
				 * (possibly) complete the reply.  As we're
				 * passing the "base" reply, there will be no
				 * more alias chasing. */
				memset(&qinfo_tmp, 0, sizeof(qinfo_tmp));
				get_cname_target(alias_rrset, &qinfo_tmp.qname,
					&qinfo_tmp.qname_len);
				if(!qinfo_tmp.qname) {
					log_err("unexpected: invalid answer alias");
					regional_free_all(worker->scratchpad);
					return 0; /* drop query */
				}
				qinfo_tmp.qtype = qinfo.qtype;
				qinfo_tmp.qclass = qinfo.qclass;
				lookup_qinfo = &qinfo_tmp;
				goto lookup_cache;
			}
			verbose(VERB_ALGO, "answer from the cache failed");
			lock_rw_unlock(&e->lock);
		}

		if(!LDNS_RD_WIRE(sldns_buffer_begin(c->buffer))) {
			if(answer_norec_from_cache(worker, &qinfo,
				*(uint16_t*)(void *)sldns_buffer_begin(c->buffer), 
				sldns_buffer_read_u16_at(c->buffer, 2), repinfo, 
				&edns)) {
				regional_free_all(worker->scratchpad);
				goto send_reply;
			}
			verbose(VERB_ALGO, "answer norec from cache -- "
				"need to validate or not primed");
		}
	}
	sldns_buffer_rewind(c->buffer);
	server_stats_querymiss(&worker->stats, worker);

	if(verbosity >= VERB_CLIENT) {
		if(c->type == comm_udp)
			log_addr(VERB_CLIENT, "udp request from",
				&repinfo->client_addr, repinfo->client_addrlen);
		else	log_addr(VERB_CLIENT, "tcp request from",
				&repinfo->client_addr, repinfo->client_addrlen);
	}

	/* grab a work request structure for this new request */
	mesh_new_client(worker->env.mesh, &qinfo, cinfo,
		sldns_buffer_read_u16_at(c->buffer, 2),
		&edns, repinfo, *(uint16_t*)(void *)sldns_buffer_begin(c->buffer),
		rpz_passthru);
	regional_free_all(worker->scratchpad);
	worker_mem_report(worker, NULL);
	return 0;

send_reply:
	rc = 1;
send_reply_rc:
	if(need_drop) {
		comm_point_drop_reply(repinfo);
		return 0;
	}
	if(is_expired_answer) {
		worker->stats.ans_expired++;
	}
	server_stats_insrcode(&worker->stats, c->buffer);
	if(worker->stats.extended) {
		if(is_secure_answer) worker->stats.ans_secure++;
	}
#ifdef USE_DNSTAP
	/*
	 * sending src (client)/dst (local service) addresses over DNSTAP from send_reply code label (when we serviced local zone for ex.)
	 */
	if(worker->dtenv.log_client_response_messages) {
		log_addr(VERB_ALGO, "from local addr", (void*)repinfo->c->socket->addr->ai_addr, repinfo->c->socket->addr->ai_addrlen);
		log_addr(VERB_ALGO, "response to client", &repinfo->client_addr, repinfo->client_addrlen);
		dt_msg_send_client_response(&worker->dtenv, &repinfo->client_addr, (void*)repinfo->c->socket->addr->ai_addr, c->type, c->buffer);
	}
#endif
	if(worker->env.cfg->log_replies)
	{
		struct timeval tv;
		memset(&tv, 0, sizeof(tv));
		if(qinfo.local_alias && qinfo.local_alias->rrset &&
			qinfo.local_alias->rrset->rk.dname) {
			/* log original qname, before the local alias was
			 * used to resolve that CNAME to something else */
			qinfo.qname = qinfo.local_alias->rrset->rk.dname;
			log_reply_info(NO_VERBOSE, &qinfo,
				&repinfo->client_addr, repinfo->client_addrlen,
				tv, 1, c->buffer);
		} else {
			log_reply_info(NO_VERBOSE, &qinfo,
				&repinfo->client_addr, repinfo->client_addrlen,
				tv, 1, c->buffer);
		}
	}
#ifdef USE_DNSCRYPT
	if(!dnsc_handle_uncurved_request(repinfo)) {
		return 0;
	}
#endif
	return rc;
}

void 
worker_sighandler(int sig, void* arg)
{
	/* note that log, print, syscalls here give race conditions. 
	 * And cause hangups if the log-lock is held by the application. */
	struct worker* worker = (struct worker*)arg;
	switch(sig) {
#ifdef SIGHUP
		case SIGHUP:
			comm_base_exit(worker->base);
			break;
#endif
#ifdef SIGBREAK
		case SIGBREAK:
#endif
		case SIGINT:
			worker->need_to_exit = 1;
			comm_base_exit(worker->base);
			break;
#ifdef SIGQUIT
		case SIGQUIT:
			worker->need_to_exit = 1;
			comm_base_exit(worker->base);
			break;
#endif
		case SIGTERM:
			worker->need_to_exit = 1;
			comm_base_exit(worker->base);
			break;
		default:
			/* unknown signal, ignored */
			break;
	}
}

/** restart statistics timer for worker, if enabled */
static void
worker_restart_timer(struct worker* worker)
{
	if(worker->env.cfg->stat_interval > 0) {
		struct timeval tv;
#ifndef S_SPLINT_S
		tv.tv_sec = worker->env.cfg->stat_interval;
		tv.tv_usec = 0;
#endif
		comm_timer_set(worker->stat_timer, &tv);
	}
}

void worker_stat_timer_cb(void* arg)
{
	struct worker* worker = (struct worker*)arg;
	server_stats_log(&worker->stats, worker, worker->thread_num);
	mesh_stats(worker->env.mesh, "mesh has");
	worker_mem_report(worker, NULL);
	/* SHM is enabled, process data to SHM */
	if (worker->daemon->cfg->shm_enable) {
		shm_main_run(worker);
	}
	if(!worker->daemon->cfg->stat_cumulative) {
		worker_stats_clear(worker);
	}
	/* start next timer */
	worker_restart_timer(worker);
}

void worker_probe_timer_cb(void* arg)
{
	struct worker* worker = (struct worker*)arg;
	struct timeval tv;
#ifndef S_SPLINT_S
	tv.tv_sec = (time_t)autr_probe_timer(&worker->env);
	tv.tv_usec = 0;
#endif
	if(tv.tv_sec != 0)
		comm_timer_set(worker->env.probe_timer, &tv);
}

struct worker* 
worker_create(struct daemon* daemon, int id, int* ports, int n)
{
	unsigned int seed;
	struct worker* worker = (struct worker*)calloc(1, 
		sizeof(struct worker));
	if(!worker) 
		return NULL;
	worker->numports = n;
	worker->ports = (int*)memdup(ports, sizeof(int)*n);
	if(!worker->ports) {
		free(worker);
		return NULL;
	}
	worker->daemon = daemon;
	worker->thread_num = id;
	if(!(worker->cmd = tube_create())) {
		free(worker->ports);
		free(worker);
		return NULL;
	}
	/* create random state here to avoid locking trouble in RAND_bytes */
	if(!(worker->rndstate = ub_initstate(daemon->rand))) {
		log_err("could not init random numbers.");
		tube_delete(worker->cmd);
		free(worker->ports);
		free(worker);
		return NULL;
	}
	explicit_bzero(&seed, sizeof(seed));
	return worker;
}

int
worker_init(struct worker* worker, struct config_file *cfg, 
	struct listen_port* ports, int do_sigs)
{
#ifdef USE_DNSTAP
	struct dt_env* dtenv = &worker->dtenv;
#else
	void* dtenv = NULL;
#endif
#ifdef HAVE_GETTID
	worker->thread_tid = gettid();
#endif
	worker->need_to_exit = 0;
	worker->base = comm_base_create(do_sigs);
	if(!worker->base) {
		log_err("could not create event handling base");
		worker_delete(worker);
		return 0;
	}
	comm_base_set_slow_accept_handlers(worker->base, &worker_stop_accept,
		&worker_start_accept, worker);
	if(do_sigs) {
#ifdef SIGHUP
		ub_thread_sig_unblock(SIGHUP);
#endif
#ifdef SIGBREAK
		ub_thread_sig_unblock(SIGBREAK);
#endif
		ub_thread_sig_unblock(SIGINT);
#ifdef SIGQUIT
		ub_thread_sig_unblock(SIGQUIT);
#endif
		ub_thread_sig_unblock(SIGTERM);
#ifndef LIBEVENT_SIGNAL_PROBLEM
		worker->comsig = comm_signal_create(worker->base, 
			worker_sighandler, worker);
		if(!worker->comsig 
#ifdef SIGHUP
			|| !comm_signal_bind(worker->comsig, SIGHUP)
#endif
#ifdef SIGQUIT
			|| !comm_signal_bind(worker->comsig, SIGQUIT)
#endif
			|| !comm_signal_bind(worker->comsig, SIGTERM)
#ifdef SIGBREAK
			|| !comm_signal_bind(worker->comsig, SIGBREAK)
#endif
			|| !comm_signal_bind(worker->comsig, SIGINT)) {
			log_err("could not create signal handlers");
			worker_delete(worker);
			return 0;
		}
#endif /* LIBEVENT_SIGNAL_PROBLEM */
		if(!daemon_remote_open_accept(worker->daemon->rc, 
			worker->daemon->rc_ports, worker)) {
			worker_delete(worker);
			return 0;
		}
#ifdef UB_ON_WINDOWS
		wsvc_setup_worker(worker);
#endif /* UB_ON_WINDOWS */
	} else { /* !do_sigs */
		worker->comsig = NULL;
	}
#ifdef USE_DNSTAP
	if(cfg->dnstap) {
		log_assert(worker->daemon->dtenv != NULL);
		memcpy(&worker->dtenv, worker->daemon->dtenv, sizeof(struct dt_env));
		if(!dt_init(&worker->dtenv, worker->base))
			fatal_exit("dt_init failed");
	}
#endif
	worker->front = listen_create(worker->base, ports,
		cfg->msg_buffer_size, (int)cfg->incoming_num_tcp,
		cfg->do_tcp_keepalive
			? cfg->tcp_keepalive_timeout
			: cfg->tcp_idle_timeout,
		cfg->harden_large_queries, cfg->http_max_streams,
		cfg->http_endpoint, cfg->http_notls_downstream,
		worker->daemon->tcl, worker->daemon->listen_sslctx,
		dtenv, worker_handle_request, worker);
	if(!worker->front) {
		log_err("could not create listening sockets");
		worker_delete(worker);
		return 0;
	}
	worker->back = outside_network_create(worker->base,
		cfg->msg_buffer_size, (size_t)cfg->outgoing_num_ports, 
		cfg->out_ifs, cfg->num_out_ifs, cfg->do_ip4, cfg->do_ip6, 
		cfg->do_tcp?cfg->outgoing_num_tcp:0, cfg->ip_dscp,
		worker->daemon->env->infra_cache, worker->rndstate,
		cfg->use_caps_bits_for_id, worker->ports, worker->numports,
		cfg->unwanted_threshold, cfg->outgoing_tcp_mss,
		&worker_alloc_cleanup, worker,
		cfg->do_udp || cfg->udp_upstream_without_downstream,
		worker->daemon->connect_sslctx, cfg->delay_close,
		cfg->tls_use_sni, dtenv, cfg->udp_connect,
		cfg->max_reuse_tcp_queries, cfg->tcp_reuse_timeout,
		cfg->tcp_auth_query_timeout);
	if(!worker->back) {
		log_err("could not create outgoing sockets");
		worker_delete(worker);
		return 0;
	}
	iterator_set_ip46_support(&worker->daemon->mods, worker->daemon->env,
		worker->back);
	/* start listening to commands */
	if(!tube_setup_bg_listen(worker->cmd, worker->base,
		&worker_handle_control_cmd, worker)) {
		log_err("could not create control compt.");
		worker_delete(worker);
		return 0;
	}
	worker->stat_timer = comm_timer_create(worker->base, 
		worker_stat_timer_cb, worker);
	if(!worker->stat_timer) {
		log_err("could not create statistics timer");
	}

	/* we use the msg_buffer_size as a good estimate for what the 
	 * user wants for memory usage sizes */
	worker->scratchpad = regional_create_custom(cfg->msg_buffer_size);
	if(!worker->scratchpad) {
		log_err("malloc failure");
		worker_delete(worker);
		return 0;
	}

	server_stats_init(&worker->stats, cfg);
	alloc_init(&worker->alloc, &worker->daemon->superalloc, 
		worker->thread_num);
	alloc_set_id_cleanup(&worker->alloc, &worker_alloc_cleanup, worker);
	worker->env = *worker->daemon->env;
	comm_base_timept(worker->base, &worker->env.now, &worker->env.now_tv);
	worker->env.worker = worker;
	worker->env.worker_base = worker->base;
	worker->env.send_query = &worker_send_query;
	worker->env.alloc = &worker->alloc;
	worker->env.outnet = worker->back;
	worker->env.rnd = worker->rndstate;
	/* If case prefetch is triggered, the corresponding mesh will clear
	 * the scratchpad for the module env in the middle of request handling.
	 * It would be prone to a use-after-free kind of bug, so we avoid
	 * sharing it with worker's own scratchpad at the cost of having
	 * one more pad per worker. */
	worker->env.scratch = regional_create_custom(cfg->msg_buffer_size);
	if(!worker->env.scratch) {
		log_err("malloc failure");
		worker_delete(worker);
		return 0;
	}
	worker->env.mesh = mesh_create(&worker->daemon->mods, &worker->env);
	if(!worker->env.mesh) {
		log_err("malloc failure");
		worker_delete(worker);
		return 0;
	}
	/* Pass on daemon variables that we would need in the mesh area */
	worker->env.mesh->use_response_ip = worker->daemon->use_response_ip;
	worker->env.mesh->use_rpz = worker->daemon->use_rpz;

	worker->env.detach_subs = &mesh_detach_subs;
	worker->env.attach_sub = &mesh_attach_sub;
	worker->env.add_sub = &mesh_add_sub;
	worker->env.kill_sub = &mesh_state_delete;
	worker->env.detect_cycle = &mesh_detect_cycle;
	worker->env.scratch_buffer = sldns_buffer_new(cfg->msg_buffer_size);
	if(!worker->env.scratch_buffer) {
		log_err("malloc failure");
		worker_delete(worker);
		return 0;
	}
	if(!(worker->env.fwds = forwards_create()) ||
		!forwards_apply_cfg(worker->env.fwds, cfg)) {
		log_err("Could not set forward zones");
		worker_delete(worker);
		return 0;
	}
	if(!(worker->env.hints = hints_create()) ||
		!hints_apply_cfg(worker->env.hints, cfg)) {
		log_err("Could not set root or stub hints");
		worker_delete(worker);
		return 0;
	}
	/* one probe timer per process -- if we have 5011 anchors */
	if(autr_get_num_anchors(worker->env.anchors) > 0
#ifndef THREADS_DISABLED
		&& worker->thread_num == 0
#endif
		) {
		struct timeval tv;
		tv.tv_sec = 0;
		tv.tv_usec = 0;
		worker->env.probe_timer = comm_timer_create(worker->base,
			worker_probe_timer_cb, worker);
		if(!worker->env.probe_timer) {
			log_err("could not create 5011-probe timer");
		} else {
			/* let timer fire, then it can reset itself */
			comm_timer_set(worker->env.probe_timer, &tv);
		}
	}
	/* zone transfer tasks, setup once per process, if any */
	if(worker->env.auth_zones
#ifndef THREADS_DISABLED
		&& worker->thread_num == 0
#endif
		) {
		auth_xfer_pickup_initial(worker->env.auth_zones, &worker->env);
		auth_zones_pickup_zonemd_verify(worker->env.auth_zones,
			&worker->env);
	}
#ifdef USE_DNSTAP
	if(worker->daemon->cfg->dnstap
#ifndef THREADS_DISABLED
		&& worker->thread_num == 0
#endif
		) {
		if(!dt_io_thread_start(dtenv->dtio, comm_base_internal(
			worker->base), worker->daemon->num)) {
			log_err("could not start dnstap io thread");
			worker_delete(worker);
			return 0;
		}
	}
#endif /* USE_DNSTAP */
	worker_mem_report(worker, NULL);
	/* if statistics enabled start timer */
	if(worker->env.cfg->stat_interval > 0) {
		verbose(VERB_ALGO, "set statistics interval %d secs", 
			worker->env.cfg->stat_interval);
		worker_restart_timer(worker);
	}
	return 1;
}

void 
worker_work(struct worker* worker)
{
	comm_base_dispatch(worker->base);
}

void 
worker_delete(struct worker* worker)
{
	if(!worker) 
		return;
	if(worker->env.mesh && verbosity >= VERB_OPS) {
		server_stats_log(&worker->stats, worker, worker->thread_num);
		mesh_stats(worker->env.mesh, "mesh has");
		worker_mem_report(worker, NULL);
	}
	outside_network_quit_prepare(worker->back);
	mesh_delete(worker->env.mesh);
	sldns_buffer_free(worker->env.scratch_buffer);
	forwards_delete(worker->env.fwds);
	hints_delete(worker->env.hints);
	listen_delete(worker->front);
	outside_network_delete(worker->back);
	comm_signal_delete(worker->comsig);
	tube_delete(worker->cmd);
	comm_timer_delete(worker->stat_timer);
	comm_timer_delete(worker->env.probe_timer);
	free(worker->ports);
	if(worker->thread_num == 0) {
#ifdef UB_ON_WINDOWS
		wsvc_desetup_worker(worker);
#endif /* UB_ON_WINDOWS */
	}
#ifdef USE_DNSTAP
	if(worker->daemon->cfg->dnstap
#ifndef THREADS_DISABLED
		&& worker->thread_num == 0
#endif
		) {
		dt_io_thread_stop(worker->dtenv.dtio);
	}
	dt_deinit(&worker->dtenv);
#endif /* USE_DNSTAP */
	comm_base_delete(worker->base);
	ub_randfree(worker->rndstate);
	alloc_clear(&worker->alloc);
	regional_destroy(worker->env.scratch);
	regional_destroy(worker->scratchpad);
	free(worker);
}

struct outbound_entry*
worker_send_query(struct query_info* qinfo, uint16_t flags, int dnssec,
	int want_dnssec, int nocaps, int check_ratelimit,
	struct sockaddr_storage* addr, socklen_t addrlen, uint8_t* zone,
	size_t zonelen, int tcp_upstream, int ssl_upstream, char* tls_auth_name,
	struct module_qstate* q, int* was_ratelimited)
{
	struct worker* worker = q->env->worker;
	struct outbound_entry* e = (struct outbound_entry*)regional_alloc(
		q->region, sizeof(*e));
	if(!e) 
		return NULL;
	e->qstate = q;
	e->qsent = outnet_serviced_query(worker->back, qinfo, flags, dnssec,
		want_dnssec, nocaps, check_ratelimit, tcp_upstream,
		ssl_upstream, tls_auth_name, addr, addrlen, zone, zonelen, q,
		worker_handle_service_reply, e, worker->back->udp_buff, q->env,
		was_ratelimited);
	if(!e->qsent) {
		return NULL;
	}
	return e;
}

void 
worker_alloc_cleanup(void* arg)
{
	struct worker* worker = (struct worker*)arg;
	slabhash_clear(&worker->env.rrset_cache->table);
	slabhash_clear(worker->env.msg_cache);
}

void worker_stats_clear(struct worker* worker)
{
	server_stats_init(&worker->stats, worker->env.cfg);
	mesh_stats_clear(worker->env.mesh);
	worker->back->unwanted_replies = 0;
	worker->back->num_tcp_outgoing = 0;
	worker->back->num_udp_outgoing = 0;
}

void worker_start_accept(void* arg)
{
	struct worker* worker = (struct worker*)arg;
	listen_start_accept(worker->front);
	if(worker->thread_num == 0)
		daemon_remote_start_accept(worker->daemon->rc);
}

void worker_stop_accept(void* arg)
{
	struct worker* worker = (struct worker*)arg;
	listen_stop_accept(worker->front);
	if(worker->thread_num == 0)
		daemon_remote_stop_accept(worker->daemon->rc);
}

/* --- fake callbacks for fptr_wlist to work --- */
struct outbound_entry* libworker_send_query(
	struct query_info* ATTR_UNUSED(qinfo),
	uint16_t ATTR_UNUSED(flags), int ATTR_UNUSED(dnssec),
	int ATTR_UNUSED(want_dnssec), int ATTR_UNUSED(nocaps),
	int ATTR_UNUSED(check_ratelimit),
	struct sockaddr_storage* ATTR_UNUSED(addr), socklen_t ATTR_UNUSED(addrlen),
	uint8_t* ATTR_UNUSED(zone), size_t ATTR_UNUSED(zonelen), int ATTR_UNUSED(tcp_upstream),
	int ATTR_UNUSED(ssl_upstream), char* ATTR_UNUSED(tls_auth_name),
	struct module_qstate* ATTR_UNUSED(q), int* ATTR_UNUSED(was_ratelimited))
{
	log_assert(0);
	return 0;
}

int libworker_handle_service_reply(struct comm_point* ATTR_UNUSED(c), 
	void* ATTR_UNUSED(arg), int ATTR_UNUSED(error),
        struct comm_reply* ATTR_UNUSED(reply_info))
{
	log_assert(0);
	return 0;
}

void libworker_handle_control_cmd(struct tube* ATTR_UNUSED(tube),
        uint8_t* ATTR_UNUSED(buffer), size_t ATTR_UNUSED(len),
        int ATTR_UNUSED(error), void* ATTR_UNUSED(arg))
{
	log_assert(0);
}

void libworker_fg_done_cb(void* ATTR_UNUSED(arg), int ATTR_UNUSED(rcode),
	sldns_buffer* ATTR_UNUSED(buf), enum sec_status ATTR_UNUSED(s),
	char* ATTR_UNUSED(why_bogus), int ATTR_UNUSED(was_ratelimited))
{
	log_assert(0);
}

void libworker_bg_done_cb(void* ATTR_UNUSED(arg), int ATTR_UNUSED(rcode),
	sldns_buffer* ATTR_UNUSED(buf), enum sec_status ATTR_UNUSED(s),
	char* ATTR_UNUSED(why_bogus), int ATTR_UNUSED(was_ratelimited))
{
	log_assert(0);
}

void libworker_event_done_cb(void* ATTR_UNUSED(arg), int ATTR_UNUSED(rcode),
	sldns_buffer* ATTR_UNUSED(buf), enum sec_status ATTR_UNUSED(s),
	char* ATTR_UNUSED(why_bogus), int ATTR_UNUSED(was_ratelimited))
{
	log_assert(0);
}

int context_query_cmp(const void* ATTR_UNUSED(a), const void* ATTR_UNUSED(b))
{
	log_assert(0);
	return 0;
}

int order_lock_cmp(const void* ATTR_UNUSED(e1), const void* ATTR_UNUSED(e2))
{
	log_assert(0);
	return 0;
}

int codeline_cmp(const void* ATTR_UNUSED(a), const void* ATTR_UNUSED(b))
{
	log_assert(0);
	return 0;
}

#ifdef USE_DNSTAP
void dtio_tap_callback(int ATTR_UNUSED(fd), short ATTR_UNUSED(ev),
	void* ATTR_UNUSED(arg))
{
	log_assert(0);
}
#endif

#ifdef USE_DNSTAP
void dtio_mainfdcallback(int ATTR_UNUSED(fd), short ATTR_UNUSED(ev),
	void* ATTR_UNUSED(arg))
{
	log_assert(0);
}
#endif<|MERGE_RESOLUTION|>--- conflicted
+++ resolved
@@ -1477,14 +1477,9 @@
 			edns.opt_list_out = NULL;
 			edns.opt_list_inplace_cb_out = NULL;
 			verbose(VERB_ALGO, "query with bad edns version.");
-<<<<<<< HEAD
-			log_addr(VERB_CLIENT,"from",&repinfo->addr, repinfo->addrlen);
+			log_addr( VERB_CLIENT, "from",&repinfo->remote_addr
+			                             , repinfo->remote_addrlen);
 			extended_error_encode(c->buffer, EDNS_RCODE_BADVERS, &qinfo,
-=======
-			log_addr(VERB_CLIENT, "from", &repinfo->client_addr,
-				repinfo->client_addrlen);
-			error_encode(c->buffer, EDNS_RCODE_BADVERS&0xf, &qinfo,
->>>>>>> f531faf1
 				*(uint16_t*)(void *)sldns_buffer_begin(c->buffer),
 				sldns_buffer_read_u16_at(c->buffer, 2), 0, &edns);
 			regional_free_all(worker->scratchpad);
@@ -1523,8 +1518,8 @@
 		/* Cookie requered, but no cookie present on UDP */
 		verbose(VERB_ALGO, "worker request: "
 			"need cookie or stateful transport");
-		log_addr(VERB_ALGO, "from",
-			&repinfo->addr, repinfo->addrlen);
+		log_addr(VERB_ALGO, "from",&repinfo->remote_addr
+		                          , repinfo->remote_addrlen);
 		EDNS_OPT_LIST_APPEND_EDE(&edns.opt_list_out,
 			worker->scratchpad, LDNS_EDE_OTHER,
 			"DNS Cookie needed for UDP replies");
