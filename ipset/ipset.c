--- conflicted
+++ resolved
@@ -225,13 +225,8 @@
 
 static int
 ipset_check_zones_for_rrset(struct module_env *env, struct ipset_env *ie,
-<<<<<<< HEAD
-	struct mnl_socket *mnl, struct ub_packed_rrset_key *rrset,
-	const char *qname, const int qlen, const char *setname, int af)
-=======
-	struct ub_packed_rrset_key *rrset,
+	struct ub_packed_rrset_key *rrset, const char *qname, const int qlen,
 	const char *setname, int af)
->>>>>>> 1d23e0c9
 {
 	static char dname[BUFF_LEN];
 	const char *ds, *qs;
@@ -244,6 +239,9 @@
 	if (dlen == 0) {
 		log_err("bad domain name");
 		return -1;
+	}
+	if (dname[dlen - 1] == '.') {
+		dlen--;
 	}
 
 	for (p = env->cfg->local_zones_ipset; p; p = p->next) {
@@ -254,7 +252,6 @@
 			plen--;
 		}
 
-<<<<<<< HEAD
 		if (dlen == plen || (dlen > plen && dname[dlen - plen - 1] == '.' )) {
 			ds = dname + (dlen - plen);
 		}
@@ -264,50 +261,21 @@
 		if ((ds && strncasecmp(p->str, ds, plen) == 0)
 			|| (qs && strncasecmp(p->str, qs, plen) == 0)) {
 			d = (struct packed_rrset_data*)rrset->entry.data;
-			ipset_add_rrset_data(ie, mnl, d, setname,
-				af, dname);
+			ipset_add_rrset_data(ie, d, setname, af, dname);
 			break;
-=======
-		if (dlen >= plen) {
-			s = dname + (dlen - plen);
-
-			if (strncasecmp(p->str, s, plen) == 0) {
-				d = (struct packed_rrset_data*)rrset->entry.data;
-				ipset_add_rrset_data(ie, d, setname,
-					af, dname);
-				break;
-			}
->>>>>>> 1d23e0c9
 		}
 	}
 	return 0;
 }
 
-<<<<<<< HEAD
 static int ipset_update(struct module_env *env, struct dns_msg *return_msg,
 	struct query_info qinfo, struct ipset_env *ie)
-{
-	struct mnl_socket *mnl;
-=======
-static int ipset_update(struct module_env *env, struct dns_msg *return_msg, struct ipset_env *ie) {
->>>>>>> 1d23e0c9
 	size_t i;
 	const char *setname;
 	struct ub_packed_rrset_key *rrset;
 	int af;
-<<<<<<< HEAD
 	static char qname[BUFF_LEN];
 	int qlen;
-
-	mnl = (struct mnl_socket *)ie->mnl;
-	if (!mnl) {
-		/* retry to create mnl socket */
-		mnl = open_mnl_socket();
-		if (!mnl) {
-			return -1;
-		}
-		ie->mnl = mnl;
-=======
 
 #ifdef HAVE_NET_PFVAR_H
 #else
@@ -318,7 +286,6 @@
 			log_warn("ipset open_filter failed");
 			return -1;
 		}
->>>>>>> 1d23e0c9
 	}
 #endif
 
@@ -335,7 +302,6 @@
 		if(ntohs(rrset->rk.type) == LDNS_RR_TYPE_A &&
 			ie->v4_enabled == 1) {
 			af = AF_INET;
-<<<<<<< HEAD
 			setname = ie->name_v4;
 		} else if(ntohs(rrset->rk.type) == LDNS_RR_TYPE_AAAA &&
 			ie->v6_enabled == 1) {
@@ -344,23 +310,8 @@
 		}
 
 		if (setname) {
-			if(ipset_check_zones_for_rrset(env, ie, mnl, rrset,
-				qname, qlen, setname, af) == -1)
-=======
-			if (ie->v4_enabled == 1) {
-				setname = ie->name_v4;
-			}
-		} else {
-			af = AF_INET6;
-			if (ie->v6_enabled == 1) {
-				setname = ie->name_v6;
-			}
-		}
-
-		if (setname) {
-			if(ipset_check_zones_for_rrset(env, ie, rrset,
-				setname, af) == -1)
->>>>>>> 1d23e0c9
+			if(ipset_check_zones_for_rrset(env, ie, rrset, qname,
+				qlen, setname, af) == -1)
 				return -1;
 		}
 	}
