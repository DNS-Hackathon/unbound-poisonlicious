.TH "unbound.conf" "5" "@date@" "NLnet Labs" "unbound @version@"
.\"
.\" unbound.conf.5 -- unbound.conf manual
.\"
.\" Copyright (c) 2007, NLnet Labs. All rights reserved.
.\"
.\" See LICENSE for the license.
.\"
.\"
.SH "NAME"
.B unbound.conf
\- Unbound configuration file.
.SH "SYNOPSIS"
.B unbound.conf
.SH "DESCRIPTION"
.B unbound.conf
is used to configure
\fIunbound\fR(8).
The file format has attributes and values. Some attributes have attributes
inside them.
The notation is: attribute: value.
.P
Comments start with # and last to the end of line. Empty lines are
ignored as is whitespace at the beginning of a line.
.P
The utility
\fIunbound\-checkconf\fR(8)
can be used to check unbound.conf prior to usage.
.SH "EXAMPLE"
An example config file is shown below. Copy this to /etc/unbound/unbound.conf
and start the server with:
.P
.nf
	$ unbound \-c /etc/unbound/unbound.conf
.fi
.P
Most settings are the defaults. Stop the server with:
.P
.nf
	$ kill `cat /etc/unbound/unbound.pid`
.fi
.P
Below is a minimal config file. The source distribution contains an extensive
example.conf file with all the options.
.P
.nf
# unbound.conf(5) config file for unbound(8).
server:
	directory: "/etc/unbound"
	username: unbound
	# make sure unbound can access entropy from inside the chroot.
	# e.g. on linux the use these commands (on BSD, devfs(8) is used):
	#      mount \-\-bind \-n /dev/urandom /etc/unbound/dev/urandom
	# and  mount \-\-bind \-n /dev/log /etc/unbound/dev/log
	chroot: "/etc/unbound"
	# logfile: "/etc/unbound/unbound.log"  #uncomment to use logfile.
	pidfile: "/etc/unbound/unbound.pid"
	# verbosity: 1		# uncomment and increase to get more logging.
	# listen on all interfaces, answer queries from the local subnet.
	interface: 0.0.0.0
	interface: ::0
	access\-control: 10.0.0.0/8 allow
	access\-control: 2001:DB8::/64 allow
.fi
.SH "FILE FORMAT"
There must be whitespace between keywords.  Attribute keywords end with a
colon ':'.  An attribute is followed by a value, or its containing attributes
in which case it is referred to as a clause.  Clauses can be repeated throughout
the file (or included files) to group attributes under the same clause.
.P
Files can be included using the
.B include:
directive. It can appear anywhere, it accepts a single file name as argument.
Processing continues as if the text from the included file was copied into
the config file at that point.  If also using chroot, using full path names
for the included files works, relative pathnames for the included names work
if the directory where the daemon is started equals its chroot/working
directory or is specified before the include statement with directory: dir.
Wildcards can be used to include multiple files, see \fIglob\fR(7).
.P
For a more structural include option, the
.B include\-toplevel:
directive can be used.  This closes whatever clause is currently active (if any)
and forces the use of clauses in the included files and right after this
directive.
.SS "Server Options"
These options are part of the
.B server:
clause.
.TP
.B verbosity: \fI<number>
The verbosity number, level 0 means no verbosity, only errors.  Level 1
gives operational information.  Level 2 gives detailed operational
information including short information per query.  Level 3 gives query level
information, output per query.  Level 4 gives algorithm level information.
Level 5 logs client identification for cache misses.  Default is level 1.
The verbosity can also be increased from the commandline, see \fIunbound\fR(8).
.TP
.B statistics\-interval: \fI<seconds>
The number of seconds between printing statistics to the log for every thread.
Disable with value 0 or "". Default is disabled.  The histogram statistics
are only printed if replies were sent during the statistics interval,
requestlist statistics are printed for every interval (but can be 0).
This is because the median calculation requires data to be present.
.TP
.B statistics\-cumulative: \fI<yes or no>
If enabled, statistics are cumulative since starting Unbound, without clearing
the statistics counters after logging the statistics. Default is no.
.TP
.B extended\-statistics: \fI<yes or no>
If enabled, extended statistics are printed from \fIunbound\-control\fR(8).
Default is off, because keeping track of more statistics takes time.  The
counters are listed in \fIunbound\-control\fR(8).
.TP
.B statistics\-inhibit\-zero: \fI<yes or no>
If enabled, selected extended statistics with a value of 0 are inhibited from
printing with \fIunbound\-control\fR(8).
These are query types, query classes, query opcodes, answer rcodes
(except NOERROR, FORMERR, SERVFAIL, NXDOMAIN, NOTIMPL, REFUSED) and
RPZ actions.
Default is on.
.TP
.B num\-threads: \fI<number>
The number of threads to create to serve clients. Use 1 for no threading.
.TP
.B port: \fI<port number>
The port number, default 53, on which the server responds to queries.
.TP
.B interface: \fI<ip address or interface name [@port]>
Interface to use to connect to the network. This interface is listened to
for queries from clients, and answers to clients are given from it.
Can be given multiple times to work on several interfaces. If none are
given the default is to listen to localhost.  If an interface name is used
instead of an ip address, the list of ip addresses on that interface are used.
The interfaces are not changed on a reload (kill \-HUP) but only on restart.
A port number can be specified with @port (without spaces between
interface and port number), if not specified the default port (from
\fBport\fR) is used.
.TP
.B ip\-address: \fI<ip address or interface name [@port]>
Same as interface: (for ease of compatibility with nsd.conf).
.TP
.B interface\-automatic: \fI<yes or no>
Listen on all addresses on all (current and future) interfaces, detect the
source interface on UDP queries and copy them to replies.  This is a lot like
ip\-transparent, but this option services all interfaces whilst with
ip\-transparent you can select which (future) interfaces Unbound provides
service on.  This feature is experimental, and needs support in your OS for
particular socket options.  Default value is no.
.TP
.B interface\-automatic\-ports: \fI<string>
List the port numbers that interface-automatic listens on. If empty, the
default port is listened on. The port numbers are separated by spaces in the
string. Default is "".
.IP
This can be used to have interface automatic to deal with the interface,
and listen on the normal port number, by including it in the list, and
also https or dns over tls port numbers by putting them in the list as well.
.TP
.B outgoing\-interface: \fI<ip address or ip6 netblock>
Interface to use to connect to the network. This interface is used to send
queries to authoritative servers and receive their replies. Can be given
multiple times to work on several interfaces. If none are given the
default (all) is used. You can specify the same interfaces in
.B interface:
and
.B outgoing\-interface:
lines, the interfaces are then used for both purposes. Outgoing queries are
sent via a random outgoing interface to counter spoofing.
.IP
If an IPv6 netblock is specified instead of an individual IPv6 address,
outgoing UDP queries will use a randomised source address taken from the
netblock to counter spoofing. Requires the IPv6 netblock to be routed to the
host running Unbound, and requires OS support for unprivileged non-local binds
(currently only supported on Linux). Several netblocks may be specified with
multiple
.B outgoing\-interface:
options, but do not specify both an individual IPv6 address and an IPv6
netblock, or the randomisation will be compromised.  Consider combining with
.B prefer\-ip6: yes
to increase the likelihood of IPv6 nameservers being selected for queries.
On Linux you need these two commands to be able to use the freebind socket
option to receive traffic for the ip6 netblock:
ip \-6 addr add mynetblock/64 dev lo &&
ip \-6 route add local mynetblock/64 dev lo
.TP
.B outgoing\-range: \fI<number>
Number of ports to open. This number of file descriptors can be opened per
thread. Must be at least 1. Default depends on compile options. Larger
numbers need extra resources from the operating system.  For performance a
very large value is best, use libevent to make this possible.
.TP
.B outgoing\-port\-permit: \fI<port number or range>
Permit Unbound to open this port or range of ports for use to send queries.
A larger number of permitted outgoing ports increases resilience against
spoofing attempts. Make sure these ports are not needed by other daemons.
By default only ports above 1024 that have not been assigned by IANA are used.
Give a port number or a range of the form "low\-high", without spaces.
.IP
The \fBoutgoing\-port\-permit\fR and \fBoutgoing\-port\-avoid\fR statements
are processed in the line order of the config file, adding the permitted ports
and subtracting the avoided ports from the set of allowed ports.  The
processing starts with the non IANA allocated ports above 1024 in the set
of allowed ports.
.TP
.B outgoing\-port\-avoid: \fI<port number or range>
Do not permit Unbound to open this port or range of ports for use to send
queries. Use this to make sure Unbound does not grab a port that another
daemon needs. The port is avoided on all outgoing interfaces, both IP4 and IP6.
By default only ports above 1024 that have not been assigned by IANA are used.
Give a port number or a range of the form "low\-high", without spaces.
.TP
.B outgoing\-num\-tcp: \fI<number>
Number of outgoing TCP buffers to allocate per thread. Default is 10. If
set to 0, or if do\-tcp is "no", no TCP queries to authoritative servers
are done.  For larger installations increasing this value is a good idea.
.TP
.B incoming\-num\-tcp: \fI<number>
Number of incoming TCP buffers to allocate per thread. Default is
10. If set to 0, or if do\-tcp is "no", no TCP queries from clients are
accepted. For larger installations increasing this value is a good idea.
.TP
.B edns\-buffer\-size: \fI<number>
Number of bytes size to advertise as the EDNS reassembly buffer size.
This is the value put into datagrams over UDP towards peers.  The actual
buffer size is determined by msg\-buffer\-size (both for TCP and UDP).  Do
not set higher than that value.  Default is 1232 which is the DNS Flag Day 2020
recommendation. Setting to 512 bypasses even the most stringent path MTU
problems, but is seen as extreme, since the amount of TCP fallback generated is
excessive (probably also for this resolver, consider tuning the outgoing tcp
number).
.TP
.B max\-udp\-size: \fI<number>
Maximum UDP response size (not applied to TCP response).  65536 disables the
udp response size maximum, and uses the choice from the client, always.
Suggested values are 512 to 4096. Default is 4096.
.TP
.B stream\-wait\-size: \fI<number>
Number of bytes size maximum to use for waiting stream buffers.  Default is
4 megabytes.  A plain number is in bytes, append 'k', 'm' or 'g' for kilobytes,
megabytes or gigabytes (1024*1024 bytes in a megabyte).  As TCP and TLS streams
queue up multiple results, the amount of memory used for these buffers does
not exceed this number, otherwise the responses are dropped.  This manages
the total memory usage of the server (under heavy use), the number of requests
that can be queued up per connection is also limited, with further requests
waiting in TCP buffers.
.TP
.B msg\-buffer\-size: \fI<number>
Number of bytes size of the message buffers. Default is 65552 bytes, enough
for 64 Kb packets, the maximum DNS message size. No message larger than this
can be sent or received. Can be reduced to use less memory, but some requests
for DNS data, such as for huge resource records, will result in a SERVFAIL
reply to the client.
.TP
.B msg\-cache\-size: \fI<number>
Number of bytes size of the message cache. Default is 4 megabytes.
A plain number is in bytes, append 'k', 'm' or 'g' for kilobytes, megabytes
or gigabytes (1024*1024 bytes in a megabyte).
.TP
.B msg\-cache\-slabs: \fI<number>
Number of slabs in the message cache. Slabs reduce lock contention by threads.
Must be set to a power of 2. Setting (close) to the number of cpus is a
reasonable guess.
.TP
.B num\-queries\-per\-thread: \fI<number>
The number of queries that every thread will service simultaneously.
If more queries arrive that need servicing, and no queries can be jostled out
(see \fIjostle\-timeout\fR), then the queries are dropped. This forces
the client to resend after a timeout; allowing the server time to work on
the existing queries. Default depends on compile options, 512 or 1024.
.TP
.B jostle\-timeout: \fI<msec>
Timeout used when the server is very busy.  Set to a value that usually
results in one roundtrip to the authority servers.  If too many queries
arrive, then 50% of the queries are allowed to run to completion, and
the other 50% are replaced with the new incoming query if they have already
spent more than their allowed time.  This protects against denial of
service by slow queries or high query rates.  Default 200 milliseconds.
The effect is that the qps for long-lasting queries is about
(numqueriesperthread / 2) / (average time for such long queries) qps.
The qps for short queries can be about (numqueriesperthread / 2)
/ (jostletimeout in whole seconds) qps per thread, about (1024/2)*5 = 2560
qps by default.
.TP
.B delay\-close: \fI<msec>
Extra delay for timeouted UDP ports before they are closed, in msec.
Default is 0, and that disables it.  This prevents very delayed answer
packets from the upstream (recursive) servers from bouncing against
closed ports and setting off all sort of close-port counters, with
eg. 1500 msec.  When timeouts happen you need extra sockets, it checks
the ID and remote IP of packets, and unwanted packets are added to the
unwanted packet counter.
.TP
.B udp\-connect: \fI<yes or no>
Perform connect for UDP sockets that mitigates ICMP side channel leakage.
Default is yes.
.TP
.B unknown\-server\-time\-limit: \fI<msec>
The wait time in msec for waiting for an unknown server to reply.
Increase this if you are behind a slow satellite link, to eg. 1128.
That would then avoid re\-querying every initial query because it times out.
Default is 376 msec.
.TP
.B so\-rcvbuf: \fI<number>
If not 0, then set the SO_RCVBUF socket option to get more buffer
space on UDP port 53 incoming queries.  So that short spikes on busy
servers do not drop packets (see counter in netstat \-su).  Default is
0 (use system value).  Otherwise, the number of bytes to ask for, try
"4m" on a busy server.  The OS caps it at a maximum, on linux Unbound
needs root permission to bypass the limit, or the admin can use sysctl
net.core.rmem_max.  On BSD change kern.ipc.maxsockbuf in /etc/sysctl.conf.
On OpenBSD change header and recompile kernel. On Solaris ndd \-set
/dev/udp udp_max_buf 8388608.
.TP
.B so\-sndbuf: \fI<number>
If not 0, then set the SO_SNDBUF socket option to get more buffer space on
UDP port 53 outgoing queries.  This for very busy servers handles spikes
in answer traffic, otherwise 'send: resource temporarily unavailable'
can get logged, the buffer overrun is also visible by netstat \-su.
Default is 0 (use system value).  Specify the number of bytes to ask
for, try "4m" on a very busy server.  The OS caps it at a maximum, on
linux Unbound needs root permission to bypass the limit, or the admin
can use sysctl net.core.wmem_max.  On BSD, Solaris changes are similar
to so\-rcvbuf.
.TP
.B so\-reuseport: \fI<yes or no>
If yes, then open dedicated listening sockets for incoming queries for each
thread and try to set the SO_REUSEPORT socket option on each socket.  May
distribute incoming queries to threads more evenly.  Default is yes.
On Linux it is supported in kernels >= 3.9.  On other systems, FreeBSD, OSX
it may also work.  You can enable it (on any platform and kernel),
it then attempts to open the port and passes the option if it was available
at compile time, if that works it is used, if it fails, it continues
silently (unless verbosity 3) without the option.
At extreme load it could be better to turn it off to distribute the queries
evenly, reported for Linux systems (4.4.x).
.TP
.B ip\-transparent: \fI<yes or no>
If yes, then use IP_TRANSPARENT socket option on sockets where Unbound
is listening for incoming traffic.  Default no.  Allows you to bind to
non\-local interfaces.  For example for non\-existent IP addresses that
are going to exist later on, with host failover configuration.  This is
a lot like interface\-automatic, but that one services all interfaces
and with this option you can select which (future) interfaces Unbound
provides service on.  This option needs Unbound to be started with root
permissions on some systems.  The option uses IP_BINDANY on FreeBSD systems
and SO_BINDANY on OpenBSD systems.
.TP
.B ip\-freebind: \fI<yes or no>
If yes, then use IP_FREEBIND socket option on sockets where Unbound
is listening to incoming traffic.  Default no.  Allows you to bind to
IP addresses that are nonlocal or do not exist, like when the network
interface or IP address is down.  Exists only on Linux, where the similar
ip\-transparent option is also available.
.TP
.B ip-dscp: \fI<number>
The value of the Differentiated Services Codepoint (DSCP) in the
differentiated services field (DS) of the outgoing IP packet headers.
The field replaces the outdated IPv4 Type-Of-Service field and the
IPv6 traffic class field.
.TP
.B rrset\-cache\-size: \fI<number>
Number of bytes size of the RRset cache. Default is 4 megabytes.
A plain number is in bytes, append 'k', 'm' or 'g' for kilobytes, megabytes
or gigabytes (1024*1024 bytes in a megabyte).
.TP
.B rrset\-cache\-slabs: \fI<number>
Number of slabs in the RRset cache. Slabs reduce lock contention by threads.
Must be set to a power of 2.
.TP
.B cache\-max\-ttl: \fI<seconds>
Time to live maximum for RRsets and messages in the cache. Default is
86400 seconds (1 day).  When the TTL expires, the cache item has expired.
Can be set lower to force the resolver to query for data often, and not
trust (very large) TTL values.  Downstream clients also see the lower TTL.
.TP
.B cache\-min\-ttl: \fI<seconds>
Time to live minimum for RRsets and messages in the cache. Default is 0.
If the minimum kicks in, the data is cached for longer than the domain
owner intended, and thus less queries are made to look up the data.
Zero makes sure the data in the cache is as the domain owner intended,
higher values, especially more than an hour or so, can lead to trouble as
the data in the cache does not match up with the actual data any more.
.TP
.B cache\-max\-negative\-ttl: \fI<seconds>
Time to live maximum for negative responses, these have a SOA in the
authority section that is limited in time.  Default is 3600.
This applies to nxdomain and nodata answers.
.TP
.B infra\-host\-ttl: \fI<seconds>
Time to live for entries in the host cache. The host cache contains
roundtrip timing, lameness and EDNS support information. Default is 900.
.TP
.B infra\-cache\-slabs: \fI<number>
Number of slabs in the infrastructure cache. Slabs reduce lock contention
by threads. Must be set to a power of 2.
.TP
.B infra\-cache\-numhosts: \fI<number>
Number of hosts for which information is cached. Default is 10000.
.TP
.B infra\-cache\-min\-rtt: \fI<msec>
Lower limit for dynamic retransmit timeout calculation in infrastructure
cache. Default is 50 milliseconds. Increase this value if using forwarders
needing more time to do recursive name resolution.
.TP
.B infra\-cache\-max\-rtt: \fI<msec>
Upper limit for dynamic retransmit timeout calculation in infrastructure
cache. Default is 2 minutes.
.TP
.B infra\-keep\-probing: \fI<yes or no>
If enabled the server keeps probing hosts that are down, in the one probe
at a time regime.  Default is no.  Hosts that are down, eg. they did
not respond during the one probe at a time period, are marked as down and
it may take \fBinfra\-host\-ttl\fR time to get probed again.
.TP
.B define\-tag: \fI<"list of tags">
Define the tags that can be used with local\-zone and access\-control.
Enclose the list between quotes ("") and put spaces between tags.
.TP
.B do\-ip4: \fI<yes or no>
Enable or disable whether ip4 queries are answered or issued. Default is yes.
.TP
.B do\-ip6: \fI<yes or no>
Enable or disable whether ip6 queries are answered or issued. Default is yes.
If disabled, queries are not answered on IPv6, and queries are not sent on
IPv6 to the internet nameservers.  With this option you can disable the
IPv6 transport for sending DNS traffic, it does not impact the contents of
the DNS traffic, which may have ip4 and ip6 addresses in it.
.TP
.B prefer\-ip4: \fI<yes or no>
If enabled, prefer IPv4 transport for sending DNS queries to internet
nameservers. Default is no.  Useful if the IPv6 netblock the server has,
the entire /64 of that is not owned by one operator and the reputation of
the netblock /64 is an issue, using IPv4 then uses the IPv4 filters that
the upstream servers have.
.TP
.B prefer\-ip6: \fI<yes or no>
If enabled, prefer IPv6 transport for sending DNS queries to internet
nameservers. Default is no.
.TP
.B do\-udp: \fI<yes or no>
Enable or disable whether UDP queries are answered or issued. Default is yes.
.TP
.B do\-tcp: \fI<yes or no>
Enable or disable whether TCP queries are answered or issued. Default is yes.
.TP
.B tcp\-mss: \fI<number>
Maximum segment size (MSS) of TCP socket on which the server responds
to queries. Value lower than common MSS on Ethernet
(1220 for example) will address path MTU problem.
Note that not all platform supports socket option to set MSS (TCP_MAXSEG).
Default is system default MSS determined by interface MTU and
negotiation between server and client.
.TP
.B outgoing\-tcp\-mss: \fI<number>
Maximum segment size (MSS) of TCP socket for outgoing queries
(from Unbound to other servers). Value lower than
common MSS on Ethernet (1220 for example) will address path MTU problem.
Note that not all platform supports socket option to set MSS (TCP_MAXSEG).
Default is system default MSS determined by interface MTU and
negotiation between Unbound and other servers.
.TP
.B tcp-idle-timeout: \fI<msec>\fR
The period Unbound will wait for a query on a TCP connection.
If this timeout expires Unbound closes the connection.
This option defaults to 30000 milliseconds.
When the number of free incoming TCP buffers falls below 50% of the
total number configured, the option value used is progressively
reduced, first to 1% of the configured value, then to 0.2% of the
configured value if the number of free buffers falls below 35% of the
total number configured, and finally to 0 if the number of free buffers
falls below 20% of the total number configured. A minimum timeout of
200 milliseconds is observed regardless of the option value used.
.TP
.B tcp-reuse-timeout: \fI<msec>\fR
The period Unbound will keep TCP persistent connections open to
authority servers. This option defaults to 60000 milliseconds.
.TP
.B max-reuse-tcp-queries: \fI<number>\fR
The maximum number of queries that can be sent on a persistent TCP
connection.
This option defaults to 200 queries.
.TP
.B tcp-auth-query-timeout: \fI<number>\fR
Timeout in milliseconds for TCP queries to auth servers.
This option defaults to 3000 milliseconds.
.TP
.B edns-tcp-keepalive: \fI<yes or no>\fR
Enable or disable EDNS TCP Keepalive. Default is no.
.TP
.B edns-tcp-keepalive-timeout: \fI<msec>\fR
The period Unbound will wait for a query on a TCP connection when
EDNS TCP Keepalive is active. If this timeout expires Unbound closes
the connection. If the client supports the EDNS TCP Keepalive option,
Unbound sends the timeout value to the client to encourage it to
close the connection before the server times out.
This option defaults to 120000 milliseconds.
When the number of free incoming TCP buffers falls below 50% of
the total number configured, the advertised timeout is progressively
reduced to 1% of the configured value, then to 0.2% of the configured
value if the number of free buffers falls below 35% of the total number
configured, and finally to 0 if the number of free buffers falls below
20% of the total number configured.
A minimum actual timeout of 200 milliseconds is observed regardless of the
advertised timeout.
.TP
.B tcp\-upstream: \fI<yes or no>
Enable or disable whether the upstream queries use TCP only for transport.
Default is no.  Useful in tunneling scenarios. If set to no you can specify
TCP transport only for selected forward or stub zones using forward-tcp-upstream
or stub-tcp-upstream respectively.
.TP
.B udp\-upstream\-without\-downstream: \fI<yes or no>
Enable udp upstream even if do-udp is no.  Default is no, and this does not
change anything.  Useful for TLS service providers, that want no udp downstream
but use udp to fetch data upstream.
.TP
.B tls\-upstream: \fI<yes or no>
Enabled or disable whether the upstream queries use TLS only for transport.
Default is no.  Useful in tunneling scenarios.  The TLS contains plain DNS in
TCP wireformat.  The other server must support this (see
\fBtls\-service\-key\fR).
If you enable this, also configure a tls\-cert\-bundle or use tls\-win\-cert or
tls\-system\-cert to load CA certs, otherwise the connections cannot be
authenticated. This option enables TLS for all of them, but if you do not set
this you can configure TLS specifically for some forward zones with
forward\-tls\-upstream.  And also with stub\-tls\-upstream.
.TP
.B ssl\-upstream: \fI<yes or no>
Alternate syntax for \fBtls\-upstream\fR.  If both are present in the config
file the last is used.
.TP
.B tls\-service\-key: \fI<file>
If enabled, the server provides DNS-over-TLS or DNS-over-HTTPS service on the
TCP ports marked implicitly or explicitly for these services with tls\-port or
https\-port. The file must contain the private key for the TLS session, the
public certificate is in the tls\-service\-pem file and it must also be
specified if tls\-service\-key is specified.  The default is "", turned off.
Enabling or disabling this service requires a restart (a reload is not enough),
because the key is read while root permissions are held and before chroot (if any).
The ports enabled implicitly or explicitly via \fBtls\-port:\fR and
\fBhttps\-port:\fR do not provide normal DNS TCP service. Unbound needs to be
compiled with libnghttp2 in order to provide DNS-over-HTTPS.
.TP
.B ssl\-service\-key: \fI<file>
Alternate syntax for \fBtls\-service\-key\fR.
.TP
.B tls\-service\-pem: \fI<file>
The public key certificate pem file for the tls service.  Default is "",
turned off.
.TP
.B ssl\-service\-pem: \fI<file>
Alternate syntax for \fBtls\-service\-pem\fR.
.TP
.B tls\-port: \fI<number>
The port number on which to provide TCP TLS service, default 853, only
interfaces configured with that port number as @number get the TLS service.
.TP
.B ssl\-port: \fI<number>
Alternate syntax for \fBtls\-port\fR.
.TP
.B tls\-cert\-bundle: \fI<file>
If null or "", no file is used.  Set it to the certificate bundle file,
for example "/etc/pki/tls/certs/ca\-bundle.crt".  These certificates are used
for authenticating connections made to outside peers.  For example auth\-zone
urls, and also DNS over TLS connections.  It is read at start up before
permission drop and chroot.
.TP
.B ssl\-cert\-bundle: \fI<file>
Alternate syntax for \fBtls\-cert\-bundle\fR.
.TP
.B tls\-win\-cert: \fI<yes or no>
Add the system certificates to the cert bundle certificates for authentication.
If no cert bundle, it uses only these certificates.  Default is no.
On windows this option uses the certificates from the cert store.  Use
the tls\-cert\-bundle option on other systems. On other systems, this option
enables the system certificates.
.TP
.B tls\-system\-cert: \fI<yes or no>
This the same setting as the tls\-win\-cert setting, under a different name.
Because it is not windows specific.
.TP
.B tls\-additional\-port: \fI<portnr>
List portnumbers as tls\-additional\-port, and when interfaces are defined,
eg. with the @port suffix, as this port number, they provide dns over TLS
service.  Can list multiple, each on a new statement.
.TP
.B tls-session-ticket-keys: \fI<file>
If not "", lists files with 80 bytes of random contents that are used to
perform TLS session resumption for clients using the Unbound server.
These files contain the secret key for the TLS session tickets.
First key use to encrypt and decrypt TLS session tickets.
Other keys use to decrypt only.  With this you can roll over to new keys,
by generating a new first file and allowing decrypt of the old file by
listing it after the first file for some time, after the wait clients are not
using the old key any more and the old key can be removed.
One way to create the file is dd if=/dev/random bs=1 count=80 of=ticket.dat
The first 16 bytes should be different from the old one if you create a second key, that is the name used to identify the key.  Then there is 32 bytes random
data for an AES key and then 32 bytes random data for the HMAC key.
.TP
.B tls\-ciphers: \fI<string with cipher list>
Set the list of ciphers to allow when serving TLS.  Use "" for defaults,
and that is the default.
.TP
.B tls\-ciphersuites: \fI<string with ciphersuites list>
Set the list of ciphersuites to allow when serving TLS.  This is for newer
TLS 1.3 connections.  Use "" for defaults, and that is the default.
.TP
.B pad\-responses: \fI<yes or no>
If enabled, TLS serviced queries that contained an EDNS Padding option will
cause responses padded to the closest multiple of the size specified in
\fBpad\-responses\-block\-size\fR.
Default is yes.
.TP
.B pad\-responses\-block\-size: \fI<number>
The block size with which to pad responses serviced over TLS. Only responses
to padded queries will be padded.
Default is 468.
.TP
.B pad\-queries: \fI<yes or no>
If enabled, all queries sent over TLS upstreams will be padded to the closest
multiple of the size specified in \fBpad\-queries\-block\-size\fR.
Default is yes.
.TP
.B pad\-queries\-block\-size: \fI<number>
The block size with which to pad queries sent over TLS upstreams.
Default is 128.
.TP
.B tls\-use\-sni: \fI<yes or no>
Enable or disable sending the SNI extension on TLS connections.
Default is yes.
Changing the value requires a reload.
.TP
.B https\-port: \fI<number>
The port number on which to provide DNS-over-HTTPS service, default 443, only
interfaces configured with that port number as @number get the HTTPS service.
.TP
.B http\-endpoint: \fI<endpoint string>
The HTTP endpoint to provide DNS-over-HTTPS service on. Default "/dns-query".
.TP
.B http\-max\-streams: \fI<number of streams>
Number used in the SETTINGS_MAX_CONCURRENT_STREAMS parameter in the HTTP/2
SETTINGS frame for DNS-over-HTTPS connections. Default 100.
.TP
.B http\-query\-buffer\-size: \fI<size in bytes>
Maximum number of bytes used for all HTTP/2 query buffers combined. These
buffers contain (partial) DNS queries waiting for request stream completion.
An RST_STREAM frame will be send to streams exceeding this limit. Default is 4
megabytes. A plain number is in bytes, append 'k', 'm' or 'g' for kilobytes,
megabytes or gigabytes (1024*1024 bytes in a megabyte).
.TP
.B http\-response\-buffer\-size: \fI<size in bytes>
Maximum number of bytes used for all HTTP/2 response buffers combined. These
buffers contain DNS responses waiting to be written back to the clients.
An RST_STREAM frame will be send to streams exceeding this limit. Default is 4
megabytes. A plain number is in bytes, append 'k', 'm' or 'g' for kilobytes,
megabytes or gigabytes (1024*1024 bytes in a megabyte).
.TP
.B http\-nodelay: \fI<yes or no>
Set TCP_NODELAY socket option on sockets used to provide DNS-over-HTTPS service.
Ignored if the option is not available. Default is yes.
.TP
.B http\-notls\-downstream: \fI<yes or no>
Disable use of TLS for the downstream DNS-over-HTTP connections.  Useful for
local back end servers.  Default is no.
.TP
.B proxy\-protocol\-port: \fI<portnr>
List port numbers as proxy\-protocol\-port, and when interfaces are defined,
eg. with the @port suffix, as this port number, they support and expect PROXYv2.
In this case the proxy address will only be used for the network communication
and initial ACL (check if the proxy itself is denied/refused by configuration).
The proxied address (if any) will then be used as the true client address and
will be used where applicable for logging, ACL, DNSTAP, RPZ and IP ratelimiting.
PROXYv2 is supported for UDP and TCP/TLS listening interfaces.
There is no support for PROXYv2 on a DoH or DNSCrypt listening interface.
Can list multiple, each on a new statement.
.TP
.B use\-systemd: \fI<yes or no>
Enable or disable systemd socket activation.
Default is no.
.TP
.B do\-daemonize: \fI<yes or no>
Enable or disable whether the Unbound server forks into the background as
a daemon.  Set the value to \fIno\fR when Unbound runs as systemd service.
Default is yes.
.TP
.B tcp\-connection\-limit: \fI<IP netblock> <limit>
Allow up to \fIlimit\fR simultaneous TCP connections from the given netblock.
When at the limit, further connections are accepted but closed immediately.
This option is experimental at this time.
.TP
.B access\-control: \fI<IP netblock> <action>
The netblock is given as an IP4 or IP6 address with /size appended for a
classless network block. The action can be \fIdeny\fR, \fIrefuse\fR,
\fIallow\fR, \fIallow_setrd\fR, \fIallow_snoop\fR, \fIdeny_non_local\fR or
\fIrefuse_non_local\fR.
The most specific netblock match is used, if none match \fIrefuse\fR is used.
The order of the access\-control statements therefore does not matter.
.IP
The action \fIdeny\fR stops queries from hosts from that netblock.
.IP
The action \fIrefuse\fR stops queries too, but sends a DNS rcode REFUSED
error message back.
.IP
The action \fIallow\fR gives access to clients from that netblock.
It gives only access for recursion clients (which is
what almost all clients need).  Nonrecursive queries are refused.
.IP
The \fIallow\fR action does allow nonrecursive queries to access the
local\-data that is configured.  The reason is that this does not involve
the Unbound server recursive lookup algorithm, and static data is served
in the reply.  This supports normal operations where nonrecursive queries
are made for the authoritative data.  For nonrecursive queries any replies
from the dynamic cache are refused.
.IP
The \fIallow_setrd\fR action ignores the recursion desired (RD) bit and
treats all requests as if the recursion desired bit is set.  Note that this
behavior violates RFC 1034 which states that a name server should never perform
recursive service unless asked via the RD bit since this interferes with
trouble shooting of name servers and their databases. This prohibited behavior
may be useful if another DNS server must forward requests for specific
zones to a resolver DNS server, but only supports stub domains and
sends queries to the resolver DNS server with the RD bit cleared.
.IP
The action \fIallow_snoop\fR gives nonrecursive access too.  This give
both recursive and non recursive access.  The name \fIallow_snoop\fR refers
to cache snooping, a technique to use nonrecursive queries to examine
the cache contents (for malicious acts).  However, nonrecursive queries can
also be a valuable debugging tool (when you want to examine the cache
contents). In that case use \fIallow_snoop\fR for your administration host.
.IP
By default only localhost is \fIallow\fRed, the rest is \fIrefuse\fRd.
The default is \fIrefuse\fRd, because that is protocol\-friendly. The DNS
protocol is not designed to handle dropped packets due to policy, and
dropping may result in (possibly excessive) retried queries.
.IP
The deny_non_local and refuse_non_local settings are for hosts that are
only allowed to query for the authoritative local\-data, they are not
allowed full recursion but only the static data.  With deny_non_local,
messages that are disallowed are dropped, with refuse_non_local they
receive error code REFUSED.
.TP
.B access\-control\-tag: \fI<IP netblock> <"list of tags">
Assign tags to access-control elements. Clients using this access control
element use localzones that are tagged with one of these tags. Tags must be
defined in \fIdefine\-tags\fR.  Enclose list of tags in quotes ("") and put
spaces between tags. If access\-control\-tag is configured for a netblock that
does not have an access\-control, an access\-control element with action
\fIallow\fR is configured for this netblock.
.TP
.B access\-control\-tag\-action: \fI<IP netblock> <tag> <action>
Set action for particular tag for given access control element. If you have
multiple tag values, the tag used to lookup the action is the first tag match
between access\-control\-tag and local\-zone\-tag where "first" comes from the
order of the define-tag values.
.TP
.B access\-control\-tag\-data: \fI<IP netblock> <tag> <"resource record string">
Set redirect data for particular tag for given access control element.
.TP
.B access\-control\-view: \fI<IP netblock> <view name>
Set view for given access control element.
.TP
.B interface\-action: \fI<ip address or interface name [@port]> <action>
Similar to \fBaccess\-control:\fR but for interfaces.
.IP
The action is the same as the ones defined under \fBaccess\-control:\fR.
Interfaces are \fIrefuse\fRd by default.
By default only localhost (the IP netblock, not the loopback interface) is
\fIallow\fRed through the default \fBaccess\-control:\fR behavior.
.IP
Note that the interface needs to be already specified with \fBinterface:\fR
and that any \fBaccess-control*:\fR setting overrides all \fBinterface-*:\fR
settings for targeted clients.
.TP
.B interface\-tag: \fI<ip address or interface name [@port]> <"list of tags">
Similar to \fBaccess\-control-tag:\fR but for interfaces.
.IP
Note that the interface needs to be already specified with \fBinterface:\fR
and that any \fBaccess-control*:\fR setting overrides all \fBinterface-*:\fR
settings for targeted clients.
.TP
.B interface\-tag\-action: \fI<ip address or interface name [@port]> <tag> <action>
Similar to \fBaccess\-control-tag-action:\fR but for interfaces.
.IP
Note that the interface needs to be already specified with \fBinterface:\fR
and that any \fBaccess-control*:\fR setting overrides all \fBinterface-*:\fR
settings for targeted clients.
.TP
.B interface\-tag\-data: \fI<ip address or interface name [@port]> <tag> <"resource record string">
Similar to \fBaccess\-control-tag-data:\fR but for interfaces.
.IP
Note that the interface needs to be already specified with \fBinterface:\fR
and that any \fBaccess-control*:\fR setting overrides all \fBinterface-*:\fR
settings for targeted clients.
.TP
.B interface\-view: \fI<ip address or interface name [@port]> <view name>
Similar to \fBaccess\-control-view:\fR but for interfaces.
.IP
Note that the interface needs to be already specified with \fBinterface:\fR
and that any \fBaccess-control*:\fR setting overrides all \fBinterface-*:\fR
settings for targeted clients.
.TP
.B chroot: \fI<directory>
If chroot is enabled, you should pass the configfile (from the
commandline) as a full path from the original root. After the
chroot has been performed the now defunct portion of the config
file path is removed to be able to reread the config after a reload.
.IP
All other file paths (working dir, logfile, roothints, and
key files) can be specified in several ways:
as an absolute path relative to the new root,
as a relative path to the working directory, or
as an absolute path relative to the original root.
In the last case the path is adjusted to remove the unused portion.
.IP
The pidfile can be either a relative path to the working directory, or
an absolute path relative to the original root. It is written just prior
to chroot and dropping permissions. This allows the pidfile to be
/var/run/unbound.pid and the chroot to be /var/unbound, for example. Note that
Unbound is not able to remove the pidfile after termination when it is located
outside of the chroot directory.
.IP
Additionally, Unbound may need to access /dev/urandom (for entropy)
from inside the chroot.
.IP
If given a chroot is done to the given directory. By default chroot is
enabled and the default is "@UNBOUND_CHROOT_DIR@". If you give "" no
chroot is performed.
.TP
.B username: \fI<name>
If given, after binding the port the user privileges are dropped. Default is
"@UNBOUND_USERNAME@". If you give username: "" no user change is performed.
.IP
If this user is not capable of binding the
port, reloads (by signal HUP) will still retain the opened ports.
If you change the port number in the config file, and that new port number
requires privileges, then a reload will fail; a restart is needed.
.TP
.B directory: \fI<directory>
Sets the working directory for the program. Default is "@UNBOUND_RUN_DIR@".
On Windows the string "%EXECUTABLE%" tries to change to the directory
that unbound.exe resides in.
If you give a server: directory: dir before include: file statements
then those includes can be relative to the working directory.
.TP
.B logfile: \fI<filename>
If "" is given, logging goes to stderr, or nowhere once daemonized.
The logfile is appended to, in the following format:
.nf
[seconds since 1970] unbound[pid:tid]: type: message.
.fi
If this option is given, the use\-syslog is option is set to "no".
The logfile is reopened (for append) when the config file is reread, on
SIGHUP.
.TP
.B use\-syslog: \fI<yes or no>
Sets Unbound to send log messages to the syslogd, using
\fIsyslog\fR(3).
The log facility LOG_DAEMON is used, with identity "unbound".
The logfile setting is overridden when use\-syslog is turned on.
The default is to log to syslog.
.TP
.B log\-identity: \fI<string>
If "" is given (default), then the name of the executable, usually "unbound"
is used to report to the log.  Enter a string to override it
with that, which is useful on systems that run more than one instance of
Unbound, with different configurations, so that the logs can be easily
distinguished against.
.TP
.B log\-time\-ascii: \fI<yes or no>
Sets logfile lines to use a timestamp in UTC ascii. Default is no, which
prints the seconds since 1970 in brackets. No effect if using syslog, in
that case syslog formats the timestamp printed into the log files.
.TP
.B log\-queries: \fI<yes or no>
Prints one line per query to the log, with the log timestamp and IP address,
name, type and class.  Default is no.  Note that it takes time to print these
lines which makes the server (significantly) slower.  Odd (nonprintable)
characters in names are printed as '?'.
.TP
.B log\-replies: \fI<yes or no>
Prints one line per reply to the log, with the log timestamp and IP address,
name, type, class, return code, time to resolve, from cache and response size.
Default is no.  Note that it takes time to print these
lines which makes the server (significantly) slower.  Odd (nonprintable)
characters in names are printed as '?'.
.TP
.B log\-tag\-queryreply: \fI<yes or no>
Prints the word 'query' and 'reply' with log\-queries and log\-replies.
This makes filtering logs easier.  The default is off (for backwards
compatibility).
.TP
.B log\-local\-actions: \fI<yes or no>
Print log lines to inform about local zone actions.  These lines are like the
local\-zone type inform prints out, but they are also printed for the other
types of local zones.
.TP
.B log\-servfail: \fI<yes or no>
Print log lines that say why queries return SERVFAIL to clients.
This is separate from the verbosity debug logs, much smaller, and printed
at the error level, not the info level of debug info from verbosity.
.TP
.B pidfile: \fI<filename>
The process id is written to the file. Default is "@UNBOUND_PIDFILE@".
So,
.nf
kill \-HUP `cat @UNBOUND_PIDFILE@`
.fi
triggers a reload,
.nf
kill \-TERM `cat @UNBOUND_PIDFILE@`
.fi
gracefully terminates.
.TP
.B root\-hints: \fI<filename>
Read the root hints from this file. Default is nothing, using builtin hints
for the IN class. The file has the format of zone files, with root
nameserver names and addresses only. The default may become outdated,
when servers change, therefore it is good practice to use a root\-hints file.
.TP
.B hide\-identity: \fI<yes or no>
If enabled id.server and hostname.bind queries are refused.
.TP
.B identity: \fI<string>
Set the identity to report. If set to "", the default, then the hostname
of the server is returned.
.TP
.B hide\-version: \fI<yes or no>
If enabled version.server and version.bind queries are refused.
.TP
.B version: \fI<string>
Set the version to report. If set to "", the default, then the package
version is returned.
.TP
.B hide\-http\-user\-agent: \fI<yes or no>
If enabled the HTTP header User-Agent is not set. Use with caution as some
webserver configurations may reject HTTP requests lacking this header.
If needed, it is better to explicitly set the
.B http\-user\-agent
below.
.TP
.B http\-user\-agent: \fI<string>
Set the HTTP User-Agent header for outgoing HTTP requests. If set to "",
the default, then the package name and version are used.
.TP
.B nsid:\fR <string>
Add the specified nsid to the EDNS section of the answer when queried
with an NSID EDNS enabled packet.  As a sequence of hex characters or
with ascii_ prefix and then an ascii string.
.TP
.B hide\-trustanchor: \fI<yes or no>
If enabled trustanchor.unbound queries are refused.
.TP
.B target\-fetch\-policy: \fI<"list of numbers">
Set the target fetch policy used by Unbound to determine if it should fetch
nameserver target addresses opportunistically. The policy is described per
dependency depth.
.IP
The number of values determines the maximum dependency depth
that Unbound will pursue in answering a query.
A value of \-1 means to fetch all targets opportunistically for that dependency
depth. A value of 0 means to fetch on demand only. A positive value fetches
that many targets opportunistically.
.IP
Enclose the list between quotes ("") and put spaces between numbers.
The default is "3 2 1 0 0". Setting all zeroes, "0 0 0 0 0" gives behaviour
closer to that of BIND 9, while setting "\-1 \-1 \-1 \-1 \-1" gives behaviour
rumoured to be closer to that of BIND 8.
.TP
.B harden\-short\-bufsize: \fI<yes or no>
Very small EDNS buffer sizes from queries are ignored. Default is on, as
described in the standard.
.TP
.B harden\-large\-queries: \fI<yes or no>
Very large queries are ignored. Default is off, since it is legal protocol
wise to send these, and could be necessary for operation if TSIG or EDNS
payload is very large.
.TP
.B harden\-glue: \fI<yes or no>
Will trust glue only if it is within the servers authority. Default is yes.
.TP
.B harden\-dnssec\-stripped: \fI<yes or no>
Require DNSSEC data for trust\-anchored zones, if such data is absent,
the zone becomes bogus. If turned off, and no DNSSEC data is received
(or the DNSKEY data fails to validate), then the zone is made insecure,
this behaves like there is no trust anchor. You could turn this off if
you are sometimes behind an intrusive firewall (of some sort) that
removes DNSSEC data from packets, or a zone changes from signed to
unsigned to badly signed often. If turned off you run the risk of a
downgrade attack that disables security for a zone. Default is yes.
.TP
.B harden\-below\-nxdomain: \fI<yes or no>
From RFC 8020 (with title "NXDOMAIN: There Really Is Nothing Underneath"),
returns nxdomain to queries for a name
below another name that is already known to be nxdomain.  DNSSEC mandates
noerror for empty nonterminals, hence this is possible.  Very old software
might return nxdomain for empty nonterminals (that usually happen for reverse
IP address lookups), and thus may be incompatible with this.  To try to avoid
this only DNSSEC-secure nxdomains are used, because the old software does not
have DNSSEC.  Default is yes.
The nxdomain must be secure, this means nsec3 with optout is insufficient.
.TP
.B harden\-referral\-path: \fI<yes or no>
Harden the referral path by performing additional queries for
infrastructure data.  Validates the replies if trust anchors are configured
and the zones are signed.  This enforces DNSSEC validation on nameserver
NS sets and the nameserver addresses that are encountered on the referral
path to the answer.
Default no, because it burdens the authority servers, and it is
not RFC standard, and could lead to performance problems because of the
extra query load that is generated.  Experimental option.
If you enable it consider adding more numbers after the target\-fetch\-policy
to increase the max depth that is checked to.
.TP
.B harden\-algo\-downgrade: \fI<yes or no>
Harden against algorithm downgrade when multiple algorithms are
advertised in the DS record.  If no, allows the weakest algorithm to
validate the zone.  Default is no.  Zone signers must produce zones
that allow this feature to work, but sometimes they do not, and turning
this option off avoids that validation failure.
.TP
.B use\-caps\-for\-id: \fI<yes or no>
Use 0x20\-encoded random bits in the query to foil spoof attempts.
This perturbs the lowercase and uppercase of query names sent to
authority servers and checks if the reply still has the correct casing.
Disabled by default.
This feature is an experimental implementation of draft dns\-0x20.
.TP
.B caps\-exempt: \fI<domain>
Exempt the domain so that it does not receive caps\-for\-id perturbed
queries.  For domains that do not support 0x20 and also fail with fallback
because they keep sending different answers, like some load balancers.
Can be given multiple times, for different domains.
.TP
.B caps\-whitelist: \fI<yes or no>
Alternate syntax for \fBcaps\-exempt\fR.
.TP
.B qname\-minimisation: \fI<yes or no>
Send minimum amount of information to upstream servers to enhance privacy.
Only send minimum required labels of the QNAME and set QTYPE to A when
possible. Best effort approach; full QNAME and original QTYPE will be sent when
upstream replies with a RCODE other than NOERROR, except when receiving
NXDOMAIN from a DNSSEC signed zone. Default is yes.
.TP
.B qname\-minimisation\-strict: \fI<yes or no>
QNAME minimisation in strict mode. Do not fall-back to sending full QNAME to
potentially broken nameservers. A lot of domains will not be resolvable when
this option in enabled. Only use if you know what you are doing.
This option only has effect when qname-minimisation is enabled. Default is no.
.TP
.B aggressive\-nsec: \fI<yes or no>
Aggressive NSEC uses the DNSSEC NSEC chain to synthesize NXDOMAIN
and other denials, using information from previous NXDOMAINs answers.
Default is yes.  It helps to reduce the query rate towards targets that get
a very high nonexistent name lookup rate.
.TP
.B private\-address: \fI<IP address or subnet>
Give IPv4 of IPv6 addresses or classless subnets. These are addresses
on your private network, and are not allowed to be returned for
public internet names.  Any occurrence of such addresses are removed
from DNS answers. Additionally, the DNSSEC validator may mark the
answers bogus. This protects against so\-called DNS Rebinding, where
a user browser is turned into a network proxy, allowing remote access
through the browser to other parts of your private network.  Some names
can be allowed to contain your private addresses, by default all the
\fBlocal\-data\fR that you configured is allowed to, and you can specify
additional names using \fBprivate\-domain\fR.  No private addresses are
enabled by default.  We consider to enable this for the RFC1918 private
IP address space by default in later releases. That would enable private
addresses for 10.0.0.0/8 172.16.0.0/12 192.168.0.0/16 169.254.0.0/16
fd00::/8 and fe80::/10, since the RFC standards say these addresses
should not be visible on the public internet.  Turning on 127.0.0.0/8
would hinder many spamblocklists as they use that.  Adding ::ffff:0:0/96
stops IPv4-mapped IPv6 addresses from bypassing the filter.
.TP
.B private\-domain: \fI<domain name>
Allow this domain, and all its subdomains to contain private addresses.
Give multiple times to allow multiple domain names to contain private
addresses. Default is none.
.TP
.B unwanted\-reply\-threshold: \fI<number>
If set, a total number of unwanted replies is kept track of in every thread.
When it reaches the threshold, a defensive action is taken and a warning
is printed to the log.  The defensive action is to clear the rrset and
message caches, hopefully flushing away any poison.  A value of 10 million
is suggested.  Default is 0 (turned off).
.TP
.B do\-not\-query\-address: \fI<IP address>
Do not query the given IP address. Can be IP4 or IP6. Append /num to
indicate a classless delegation netblock, for example like
10.2.3.4/24 or 2001::11/64.
.TP
.B do\-not\-query\-localhost: \fI<yes or no>
If yes, localhost is added to the do\-not\-query\-address entries, both
IP6 ::1 and IP4 127.0.0.1/8. If no, then localhost can be used to send
queries to. Default is yes.
.TP
.B prefetch: \fI<yes or no>
If yes, message cache elements are prefetched before they expire to
keep the cache up to date.  Default is no.  Turning it on gives about
10 percent more traffic and load on the machine, but popular items do
not expire from the cache.
.TP
.B prefetch\-key: \fI<yes or no>
If yes, fetch the DNSKEYs earlier in the validation process, when a DS
record is encountered.  This lowers the latency of requests.  It does use
a little more CPU.  Also if the cache is set to 0, it is no use. Default is no.
.TP
.B deny\-any: \fI<yes or no>
If yes, deny queries of type ANY with an empty response.  Default is no.
If disabled, Unbound responds with a short list of resource records if some
can be found in the cache and makes the upstream type ANY query if there
are none.
.TP
.B rrset\-roundrobin: \fI<yes or no>
If yes, Unbound rotates RRSet order in response (the random number is taken
from the query ID, for speed and thread safety).  Default is yes.
.TP
.B minimal-responses: \fI<yes or no>
If yes, Unbound does not insert authority/additional sections into response
messages when those sections are not required.  This reduces response
size significantly, and may avoid TCP fallback for some responses.
This may cause a slight speedup.  The default is yes, even though the DNS
protocol RFCs mandate these sections, and the additional content could
be of use and save roundtrips for clients.  Because they are not used,
and the saved roundtrips are easier saved with prefetch, whilst this is
faster.
.TP
.B disable-dnssec-lame-check: \fI<yes or no>
If true, disables the DNSSEC lameness check in the iterator.  This check
sees if RRSIGs are present in the answer, when dnssec is expected,
and retries another authority if RRSIGs are unexpectedly missing.
The validator will insist in RRSIGs for DNSSEC signed domains regardless
of this setting, if a trust anchor is loaded.
.TP
.B module\-config: \fI<"module names">
Module configuration, a list of module names separated by spaces, surround
the string with quotes (""). The modules can be \fIrespip\fR,
\fIvalidator\fR, or \fIiterator\fR (and possibly more, see below).
Setting this to just "\fIiterator\fR" will result in a non\-validating
server.
Setting this to "\fIvalidator iterator\fR" will turn on DNSSEC validation.
The ordering of the modules is significant, the order decides the
order of processing.
You must also set \fItrust\-anchors\fR for validation to be useful.
Adding \fIrespip\fR to the front will cause RPZ processing to be done on
all queries.
The default is "\fIvalidator iterator\fR".
.IP
When the server is built with
EDNS client subnet support the default is "\fIsubnetcache validator
iterator\fR".
Most modules that need to be listed here have to be listed at the beginning
of the line.  The subnetcachedb module has to be listed just before
the iterator.
The python module can be listed in different places, it then processes the
output of the module it is just before. The dynlib module can be listed pretty
much anywhere, it is only a very thin wrapper that allows dynamic libraries to
run in its place.
.TP
.B trust\-anchor\-file: \fI<filename>
File with trusted keys for validation. Both DS and DNSKEY entries can appear
in the file. The format of the file is the standard DNS Zone file format.
Default is "", or no trust anchor file.
.TP
.B auto\-trust\-anchor\-file: \fI<filename>
File with trust anchor for one zone, which is tracked with RFC5011 probes.
The probes are run several times per month, thus the machine must be online
frequently.  The initial file can be one with contents as described in
\fBtrust\-anchor\-file\fR.  The file is written to when the anchor is updated,
so the Unbound user must have write permission.  Write permission to the file,
but also to the directory it is in (to create a temporary file, which is
necessary to deal with filesystem full events), it must also be inside the
chroot (if that is used).
.TP
.B trust\-anchor: \fI<"Resource Record">
A DS or DNSKEY RR for a key to use for validation. Multiple entries can be
given to specify multiple trusted keys, in addition to the trust\-anchor\-files.
The resource record is entered in the same format as 'dig' or 'drill' prints
them, the same format as in the zone file. Has to be on a single line, with
"" around it. A TTL can be specified for ease of cut and paste, but is ignored.
A class can be specified, but class IN is default.
.TP
.B trusted\-keys\-file: \fI<filename>
File with trusted keys for validation. Specify more than one file
with several entries, one file per entry. Like \fBtrust\-anchor\-file\fR
but has a different file format. Format is BIND\-9 style format,
the trusted\-keys { name flag proto algo "key"; }; clauses are read.
It is possible to use wildcards with this statement, the wildcard is
expanded on start and on reload.
.TP
.B trust\-anchor\-signaling: \fI<yes or no>
Send RFC8145 key tag query after trust anchor priming. Default is yes.
.TP
.B root\-key\-sentinel: \fI<yes or no>
Root key trust anchor sentinel. Default is yes.
.TP
.B domain\-insecure: \fI<domain name>
Sets domain name to be insecure, DNSSEC chain of trust is ignored towards
the domain name.  So a trust anchor above the domain name can not make the
domain secure with a DS record, such a DS record is then ignored.
Can be given multiple times
to specify multiple domains that are treated as if unsigned.  If you set
trust anchors for the domain they override this setting (and the domain
is secured).
.IP
This can be useful if you want to make sure a trust anchor for external
lookups does not affect an (unsigned) internal domain.  A DS record
externally can create validation failures for that internal domain.
.TP
.B val\-override\-date: \fI<rrsig\-style date spec>
Default is "" or "0", which disables this debugging feature. If enabled by
giving a RRSIG style date, that date is used for verifying RRSIG inception
and expiration dates, instead of the current date. Do not set this unless
you are debugging signature inception and expiration. The value \-1 ignores
the date altogether, useful for some special applications.
.TP
.B val\-sig\-skew\-min: \fI<seconds>
Minimum number of seconds of clock skew to apply to validated signatures.
A value of 10% of the signature lifetime (expiration \- inception) is
used, capped by this setting.  Default is 3600 (1 hour) which allows for
daylight savings differences.  Lower this value for more strict checking
of short lived signatures.
.TP
.B val\-sig\-skew\-max: \fI<seconds>
Maximum number of seconds of clock skew to apply to validated signatures.
A value of 10% of the signature lifetime (expiration \- inception)
is used, capped by this setting.  Default is 86400 (24 hours) which
allows for timezone setting problems in stable domains.  Setting both
min and max very low disables the clock skew allowances.  Setting both
min and max very high makes the validator check the signature timestamps
less strictly.
.TP
.B val\-max\-restart: \fI<number>
The maximum number the validator should restart validation with
another authority in case of failed validation. Default is 5.
.TP
.B val\-bogus\-ttl: \fI<number>
The time to live for bogus data. This is data that has failed validation;
due to invalid signatures or other checks. The TTL from that data cannot be
trusted, and this value is used instead. The value is in seconds, default 60.
The time interval prevents repeated revalidation of bogus data.
.TP
.B val\-clean\-additional: \fI<yes or no>
Instruct the validator to remove data from the additional section of secure
messages that are not signed properly. Messages that are insecure, bogus,
indeterminate or unchecked are not affected. Default is yes. Use this setting
to protect the users that rely on this validator for authentication from
potentially bad data in the additional section.
.TP
.B val\-log\-level: \fI<number>
Have the validator print validation failures to the log.  Regardless of
the verbosity setting.  Default is 0, off.  At 1, for every user query
that fails a line is printed to the logs.  This way you can monitor what
happens with validation.  Use a diagnosis tool, such as dig or drill,
to find out why validation is failing for these queries.  At 2, not only
the query that failed is printed but also the reason why Unbound thought
it was wrong and which server sent the faulty data.
.TP
.B val\-permissive\-mode: \fI<yes or no>
Instruct the validator to mark bogus messages as indeterminate. The security
checks are performed, but if the result is bogus (failed security), the
reply is not withheld from the client with SERVFAIL as usual. The client
receives the bogus data. For messages that are found to be secure the AD bit
is set in replies. Also logging is performed as for full validation.
The default value is "no".
.TP
.B ignore\-cd\-flag: \fI<yes or no>
Instruct Unbound to ignore the CD flag from clients and refuse to
return bogus answers to them.  Thus, the CD (Checking Disabled) flag
does not disable checking any more.  This is useful if legacy (w2008)
servers that set the CD flag but cannot validate DNSSEC themselves are
the clients, and then Unbound provides them with DNSSEC protection.
The default value is "no".
.TP
.B serve\-expired: \fI<yes or no>
If enabled, Unbound attempts to serve old responses from cache with a
TTL of \fBserve\-expired\-reply\-ttl\fR in the response without waiting for the
actual resolution to finish.  The actual resolution answer ends up in the cache
later on.  Default is "no".
.TP
.B serve\-expired\-ttl: \fI<seconds>
Limit serving of expired responses to configured seconds after expiration. 0
disables the limit.  This option only applies when \fBserve\-expired\fR is
enabled.  A suggested value per RFC 8767 is between
86400 (1 day) and 259200 (3 days).  The default is 0.
.TP
.B serve\-expired\-ttl\-reset: \fI<yes or no>
Set the TTL of expired records to the \fBserve\-expired\-ttl\fR value after a
failed attempt to retrieve the record from upstream.  This makes sure that the
expired records will be served as long as there are queries for it.  Default is
"no".
.TP
.B serve\-expired\-reply\-ttl: \fI<seconds>
TTL value to use when replying with expired data.  If
\fBserve\-expired\-client\-timeout\fR is also used then it is RECOMMENDED to
use 30 as the value (RFC 8767).  The default is 30.
.TP
.B serve\-expired\-client\-timeout: \fI<msec>
Time in milliseconds before replying to the client with expired data.  This
essentially enables the serve-stale behavior as specified in
RFC 8767 that first tries to resolve before immediately
responding with expired data.  A recommended value per
RFC 8767 is 1800.  Setting this to 0 will disable this
behavior.  Default is 0.
.TP
.B serve\-original\-ttl: \fI<yes or no>
If enabled, Unbound will always return the original TTL as received from
the upstream name server rather than the decrementing TTL as
stored in the cache.  This feature may be useful if Unbound serves as a
front-end to a hidden authoritative name server. Enabling this feature does
not impact cache expiry, it only changes the TTL Unbound embeds in responses to
queries. Note that enabling this feature implicitly disables enforcement of
the configured minimum and maximum TTL, as it is assumed users who enable this
feature do not want Unbound to change the TTL obtained from an upstream server.
Thus, the values set using \fBcache\-min\-ttl\fR and \fBcache\-max\-ttl\fR are
ignored.
Default is "no".
.TP
.B val\-nsec3\-keysize\-iterations: \fI<"list of values">
List of keysize and iteration count values, separated by spaces, surrounded
by quotes. Default is "1024 150 2048 150 4096 150". This determines the
maximum allowed NSEC3 iteration count before a message is simply marked
insecure instead of performing the many hashing iterations. The list must
be in ascending order and have at least one entry. If you set it to
"1024 65535" there is no restriction to NSEC3 iteration values.
This table must be kept short; a very long list could cause slower operation.
.TP
.B zonemd\-permissive\-mode: \fI<yes or no>
If enabled the ZONEMD verification failures are only logged and do not cause
the zone to be blocked and only return servfail.  Useful for testing out
if it works, or if the operator only wants to be notified of a problem without
disrupting service.  Default is no.
.TP
.B add\-holddown: \fI<seconds>
Instruct the \fBauto\-trust\-anchor\-file\fR probe mechanism for RFC5011
autotrust updates to add new trust anchors only after they have been
visible for this time.  Default is 30 days as per the RFC.
.TP
.B del\-holddown: \fI<seconds>
Instruct the \fBauto\-trust\-anchor\-file\fR probe mechanism for RFC5011
autotrust updates to remove revoked trust anchors after they have been
kept in the revoked list for this long.  Default is 30 days as per
the RFC.
.TP
.B keep\-missing: \fI<seconds>
Instruct the \fBauto\-trust\-anchor\-file\fR probe mechanism for RFC5011
autotrust updates to remove missing trust anchors after they have been
unseen for this long.  This cleans up the state file if the target zone
does not perform trust anchor revocation, so this makes the auto probe
mechanism work with zones that perform regular (non\-5011) rollovers.
The default is 366 days.  The value 0 does not remove missing anchors,
as per the RFC.
.TP
.B permit\-small\-holddown: \fI<yes or no>
Debug option that allows the autotrust 5011 rollover timers to assume
very small values.  Default is no.
.TP
.B key\-cache\-size: \fI<number>
Number of bytes size of the key cache. Default is 4 megabytes.
A plain number is in bytes, append 'k', 'm' or 'g' for kilobytes, megabytes
or gigabytes (1024*1024 bytes in a megabyte).
.TP
.B key\-cache\-slabs: \fI<number>
Number of slabs in the key cache. Slabs reduce lock contention by threads.
Must be set to a power of 2. Setting (close) to the number of cpus is a
reasonable guess.
.TP
.B neg\-cache\-size: \fI<number>
Number of bytes size of the aggressive negative cache. Default is 1 megabyte.
A plain number is in bytes, append 'k', 'm' or 'g' for kilobytes, megabytes
or gigabytes (1024*1024 bytes in a megabyte).
.TP
.B unblock\-lan\-zones: \fI<yes or no>
Default is disabled.  If enabled, then for private address space,
the reverse lookups are no longer filtered.  This allows Unbound when
running as dns service on a host where it provides service for that host,
to put out all of the queries for the 'lan' upstream.  When enabled,
only localhost, 127.0.0.1 reverse and ::1 reverse zones are configured
with default local zones.  Disable the option when Unbound is running
as a (DHCP-) DNS network resolver for a group of machines, where such
lookups should be filtered (RFC compliance), this also stops potential
data leakage about the local network to the upstream DNS servers.
.TP
.B insecure\-lan\-zones: \fI<yes or no>
Default is disabled.  If enabled, then reverse lookups in private
address space are not validated.  This is usually required whenever
\fIunblock\-lan\-zones\fR is used.
.TP
.B local\-zone: \fI<zone> <type>
Configure a local zone. The type determines the answer to give if
there is no match from local\-data. The types are deny, refuse, static,
transparent, redirect, nodefault, typetransparent, inform, inform_deny,
inform_redirect, always_transparent, always_refuse, always_nxdomain, always_null, noview,
and are explained below. After that the default settings are listed. Use
local\-data: to enter data into the local zone. Answers for local zones
are authoritative DNS answers. By default the zones are class IN.
.IP
If you need more complicated authoritative data, with referrals, wildcards,
CNAME/DNAME support, or DNSSEC authoritative service, setup a stub\-zone for
it as detailed in the stub zone section below. A stub\-zone can be used to
have unbound send queries to another server, an authoritative server, to
fetch the information. With a forward\-zone, unbound sends queries to a server
that is a recursive server to fetch the information. With an auth\-zone a
zone can be loaded from file and used, it can be used like a local\-zone
for users downstream, or the auth\-zone information can be used to fetch
information from when resolving like it is an upstream server. The
forward\-zone and auth\-zone options are described in their sections below.
If you want to perform filtering of the information that the users can fetch,
the local\-zone and local\-data statements allow for this, but also the
rpz functionality can be used, described in the RPZ section.
.TP 10
\h'5'\fIdeny\fR
Do not send an answer, drop the query.
If there is a match from local data, the query is answered.
.TP 10
\h'5'\fIrefuse\fR
Send an error message reply, with rcode REFUSED.
If there is a match from local data, the query is answered.
.TP 10
\h'5'\fIstatic\fR
If there is a match from local data, the query is answered.
Otherwise, the query is answered with nodata or nxdomain.
For a negative answer a SOA is included in the answer if present
as local\-data for the zone apex domain.
.TP 10
\h'5'\fItransparent\fR
If there is a match from local data, the query is answered.
Otherwise if the query has a different name, the query is resolved normally.
If the query is for a name given in localdata but no such type of data is
given in localdata, then a noerror nodata answer is returned.
If no local\-zone is given local\-data causes a transparent zone
to be created by default.
.TP 10
\h'5'\fItypetransparent\fR
If there is a match from local data, the query is answered.  If the query
is for a different name, or for the same name but for a different type,
the query is resolved normally.  So, similar to transparent but types
that are not listed in local data are resolved normally, so if an A record
is in the local data that does not cause a nodata reply for AAAA queries.
.TP 10
\h'5'\fIredirect\fR
The query is answered from the local data for the zone name.
There may be no local data beneath the zone name.
This answers queries for the zone, and all subdomains of the zone
with the local data for the zone.
It can be used to redirect a domain to return a different address record
to the end user, with
local\-zone: "example.com." redirect and
local\-data: "example.com. A 127.0.0.1"
queries for www.example.com and www.foo.example.com are redirected, so
that users with web browsers cannot access sites with suffix example.com.
.TP 10
\h'5'\fIinform\fR
The query is answered normally, same as transparent.  The client IP
address (@portnumber) is printed to the logfile.  The log message is:
timestamp, unbound-pid, info: zonename inform IP@port queryname type
class.  This option can be used for normal resolution, but machines
looking up infected names are logged, eg. to run antivirus on them.
.TP 10
\h'5'\fIinform_deny\fR
The query is dropped, like 'deny', and logged, like 'inform'.  Ie. find
infected machines without answering the queries.
.TP 10
\h'5'\fIinform_redirect\fR
The query is redirected, like 'redirect', and logged, like 'inform'.
Ie. answer queries with fixed data and also log the machines that ask.
.TP 10
\h'5'\fIalways_transparent\fR
Like transparent, but ignores local data and resolves normally.
.TP 10
\h'5'\fIalways_refuse\fR
Like refuse, but ignores local data and refuses the query.
.TP 10
\h'5'\fIalways_nxdomain\fR
Like static, but ignores local data and returns nxdomain for the query.
.TP 10
\h'5'\fIalways_nodata\fR
Like static, but ignores local data and returns nodata for the query.
.TP 10
\h'5'\fIalways_deny\fR
Like deny, but ignores local data and drops the query.
.TP 10
\h'5'\fIalways_null\fR
Always returns 0.0.0.0 or ::0 for every name in the zone.  Like redirect
with zero data for A and AAAA.  Ignores local data in the zone.  Used for
some block lists.
.TP 10
\h'5'\fInoview\fR
Breaks out of that view and moves towards the global local zones for answer
to the query.  If the view first is no, it'll resolve normally.  If view first
is enabled, it'll break perform that step and check the global answers.
For when the view has view specific overrides but some zone has to be
answered from global local zone contents.
.TP 10
\h'5'\fInodefault\fR
Used to turn off default contents for AS112 zones. The other types
also turn off default contents for the zone. The 'nodefault' option
has no other effect than turning off default contents for the
given zone.  Use \fInodefault\fR if you use exactly that zone, if you want to
use a subzone, use \fItransparent\fR.
.P
The default zones are localhost, reverse 127.0.0.1 and ::1, the home.arpa,
the onion, test, invalid and the AS112 zones. The AS112 zones are reverse
DNS zones for private use and reserved IP addresses for which the servers
on the internet cannot provide correct answers. They are configured by
default to give nxdomain (no reverse information) answers. The defaults
can be turned off by specifying your own local\-zone of that name, or
using the 'nodefault' type. Below is a list of the default zone contents.
.TP 10
\h'5'\fIlocalhost\fR
The IP4 and IP6 localhost information is given. NS and SOA records are provided
for completeness and to satisfy some DNS update tools. Default content:
.nf
local\-zone: "localhost." redirect
local\-data: "localhost. 10800 IN NS localhost."
local\-data: "localhost. 10800 IN
    SOA localhost. nobody.invalid. 1 3600 1200 604800 10800"
local\-data: "localhost. 10800 IN A 127.0.0.1"
local\-data: "localhost. 10800 IN AAAA ::1"
.fi
.TP 10
\h'5'\fIreverse IPv4 loopback\fR
Default content:
.nf
local\-zone: "127.in\-addr.arpa." static
local\-data: "127.in\-addr.arpa. 10800 IN NS localhost."
local\-data: "127.in\-addr.arpa. 10800 IN
    SOA localhost. nobody.invalid. 1 3600 1200 604800 10800"
local\-data: "1.0.0.127.in\-addr.arpa. 10800 IN
    PTR localhost."
.fi
.TP 10
\h'5'\fIreverse IPv6 loopback\fR
Default content:
.nf
local\-zone: "1.0.0.0.0.0.0.0.0.0.0.0.0.0.0.0.0.
    0.0.0.0.0.0.0.0.0.0.0.0.0.0.0.ip6.arpa." static
local\-data: "1.0.0.0.0.0.0.0.0.0.0.0.0.0.0.0.0.
    0.0.0.0.0.0.0.0.0.0.0.0.0.0.0.ip6.arpa. 10800 IN
    NS localhost."
local\-data: "1.0.0.0.0.0.0.0.0.0.0.0.0.0.0.0.0.
    0.0.0.0.0.0.0.0.0.0.0.0.0.0.0.ip6.arpa. 10800 IN
    SOA localhost. nobody.invalid. 1 3600 1200 604800 10800"
local\-data: "1.0.0.0.0.0.0.0.0.0.0.0.0.0.0.0.0.
    0.0.0.0.0.0.0.0.0.0.0.0.0.0.0.ip6.arpa. 10800 IN
    PTR localhost."
.fi
.TP 10
\h'5'\fIhome.arpa (RFC 8375)\fR
Default content:
.nf
local\-zone: "home.arpa." static
local\-data: "home.arpa. 10800 IN NS localhost."
local\-data: "home.arpa. 10800 IN
    SOA localhost. nobody.invalid. 1 3600 1200 604800 10800"
.fi
.TP 10
\h'5'\fIonion (RFC 7686)\fR
Default content:
.nf
local\-zone: "onion." static
local\-data: "onion. 10800 IN NS localhost."
local\-data: "onion. 10800 IN
    SOA localhost. nobody.invalid. 1 3600 1200 604800 10800"
.fi
.TP 10
\h'5'\fItest (RFC 6761)\fR
Default content:
.nf
local\-zone: "test." static
local\-data: "test. 10800 IN NS localhost."
local\-data: "test. 10800 IN
    SOA localhost. nobody.invalid. 1 3600 1200 604800 10800"
.fi
.TP 10
\h'5'\fIinvalid (RFC 6761)\fR
Default content:
.nf
local\-zone: "invalid." static
local\-data: "invalid. 10800 IN NS localhost."
local\-data: "invalid. 10800 IN
    SOA localhost. nobody.invalid. 1 3600 1200 604800 10800"
.fi
.TP 10
\h'5'\fIreverse RFC1918 local use zones\fR
Reverse data for zones 10.in\-addr.arpa, 16.172.in\-addr.arpa to
31.172.in\-addr.arpa, 168.192.in\-addr.arpa.
The \fBlocal\-zone:\fR is set static and as \fBlocal\-data:\fR SOA and NS
records are provided.
.TP 10
\h'5'\fIreverse RFC3330 IP4 this, link\-local, testnet and broadcast\fR
Reverse data for zones 0.in\-addr.arpa, 254.169.in\-addr.arpa,
2.0.192.in\-addr.arpa (TEST NET 1), 100.51.198.in\-addr.arpa (TEST NET 2),
113.0.203.in\-addr.arpa (TEST NET 3), 255.255.255.255.in\-addr.arpa.
And from 64.100.in\-addr.arpa to 127.100.in\-addr.arpa (Shared Address Space).
.TP 10
\h'5'\fIreverse RFC4291 IP6 unspecified\fR
Reverse data for zone
.nf
0.0.0.0.0.0.0.0.0.0.0.0.0.0.0.0.
0.0.0.0.0.0.0.0.0.0.0.0.0.0.0.0.ip6.arpa.
.fi
.TP 10
\h'5'\fIreverse RFC4193 IPv6 Locally Assigned Local Addresses\fR
Reverse data for zone D.F.ip6.arpa.
.TP 10
\h'5'\fIreverse RFC4291 IPv6 Link Local Addresses\fR
Reverse data for zones 8.E.F.ip6.arpa to B.E.F.ip6.arpa.
.TP 10
\h'5'\fIreverse IPv6 Example Prefix\fR
Reverse data for zone 8.B.D.0.1.0.0.2.ip6.arpa. This zone is used for
tutorials and examples. You can remove the block on this zone with:
.nf
  local\-zone: 8.B.D.0.1.0.0.2.ip6.arpa. nodefault
.fi
You can also selectively unblock a part of the zone by making that part
transparent with a local\-zone statement.
This also works with the other default zones.
.\" End of local-zone listing.
.TP 5
.B local\-data: \fI"<resource record string>"
Configure local data, which is served in reply to queries for it.
The query has to match exactly unless you configure the local\-zone as
redirect. If not matched exactly, the local\-zone type determines
further processing. If local\-data is configured that is not a subdomain of
a local\-zone, a transparent local\-zone is configured.
For record types such as TXT, use single quotes, as in
local\-data: 'example. TXT "text"'.
.IP
If you need more complicated authoritative data, with referrals, wildcards,
CNAME/DNAME support, or DNSSEC authoritative service, setup a stub\-zone for
it as detailed in the stub zone section below.
.TP 5
.B local\-data\-ptr: \fI"IPaddr name"
Configure local data shorthand for a PTR record with the reversed IPv4 or
IPv6 address and the host name.  For example "192.0.2.4 www.example.com".
TTL can be inserted like this: "2001:DB8::4 7200 www.example.com"
.TP 5
.B local\-zone\-tag: \fI<zone> <"list of tags">
Assign tags to localzones. Tagged localzones will only be applied when the
used access-control element has a matching tag. Tags must be defined in
\fIdefine\-tags\fR.  Enclose list of tags in quotes ("") and put spaces between
tags.  When there are multiple tags it checks if the intersection of the
list of tags for the query and local\-zone\-tag is non-empty.
.TP 5
.B local\-zone\-override: \fI<zone> <IP netblock> <type>
Override the localzone type for queries from addresses matching netblock.
Use this localzone type, regardless the type configured for the local-zone
(both tagged and untagged) and regardless the type configured using
access\-control\-tag\-action.
.TP 5
.B response\-ip: \fI<IP-netblock> <action>
This requires use of the "respip" module.
.IP
If the IP address in an AAAA or A RR in the answer section of a
response matches the specified IP netblock, the specified action will
apply.
\fI<action>\fR has generally the same semantics as that for
\fIaccess-control-tag-action\fR, but there are some exceptions.
.IP
Actions for \fIresponse-ip\fR are different from those for
\fIlocal-zone\fR in that in case of the former there is no point of
such conditions as "the query matches it but there is no local data".
Because of this difference, the semantics of \fIresponse-ip\fR actions
are modified or simplified as follows: The \fIstatic, refuse,
transparent, typetransparent,\fR and \fInodefault\fR actions are
invalid for \fIresponse-ip\fR.
Using any of these will cause the configuration to be rejected as
faulty. The \fIdeny\fR action is non-conditional, i.e. it always
results in dropping the corresponding query.
The resolution result before applying the deny action is still cached
and can be used for other queries.
.TP 5
.B response-ip-data: \fI<IP-netblock> <"resource record string">
This requires use of the "respip" module.
.IP
This specifies the action data for \fIresponse-ip\fR with action being
to redirect as specified by "\fIresource record string\fR".  "Resource
record string" is similar to that of \fIaccess-control-tag-action\fR,
but it must be of either AAAA, A or CNAME types.
If the IP-netblock is an IPv6/IPv4 prefix, the record
must be AAAA/A respectively, unless it is a CNAME (which can be used
for both versions of IP netblocks).  If it is CNAME there must not be
more than one \fIresponse-ip-data\fR for the same IP-netblock.
Also, CNAME and other types of records must not coexist for the same
IP-netblock, following the normal rules for CNAME records.
The textual domain name for the CNAME does not have to be explicitly
terminated with a dot ("."); the root name is assumed to be the origin
for the name.
.TP 5
.B response-ip-tag: \fI<IP-netblock> <"list of tags">
This requires use of the "respip" module.
.IP
Assign tags to response IP-netblocks.  If the IP address in an AAAA or
A RR in the answer section of a response matches the specified
IP-netblock, the specified tags are assigned to the IP address.
Then, if an \fIaccess-control-tag\fR is defined for the client and it
includes one of the tags for the response IP, the corresponding
\fIaccess-control-tag-action\fR will apply.
Tag matching rule is the same as that for \fIaccess-control-tag\fR and
\fIlocal-zones\fR.
Unlike \fIlocal-zone-tag\fR, \fIresponse-ip-tag\fR can be defined for
an IP-netblock even if no \fIresponse-ip\fR is defined for that
netblock.
If multiple \fIresponse-ip-tag\fR options are specified for the same
IP-netblock in different statements, all but the first will be
ignored.
However, this will not be flagged as a configuration error, but the
result is probably not what was intended.
.IP
Actions specified in an
\fIaccess-control-tag-action\fR that has a matching tag with
\fIresponse-ip-tag\fR can be those that are "invalid" for
\fIresponse-ip\fR listed above, since \fIaccess-control-tag-action\fRs
can be shared with local zones.
For these actions, if they behave differently depending on whether
local data exists or not in case of local zones, the behavior for
\fIresponse-ip-data\fR will generally result in NOERROR/NODATA instead
of NXDOMAIN, since the \fIresponse-ip\fR data are inherently type
specific, and non-existence of data does not indicate anything about
the existence or non-existence of the qname itself.
For example, if the matching tag action is \fIstatic\fR but there is
no data for the corresponding \fIresponse-ip\fR configuration, then
the result will be NOERROR/NODATA.
The only case where NXDOMAIN is returned is when an
\fIalways_nxdomain\fR action applies.
.TP 5
.B ratelimit: \fI<number or 0>
Enable ratelimiting of queries sent to nameserver for performing recursion.
If 0, the default, it is disabled.  This option is experimental at this time.
The ratelimit is in queries per second that are allowed.  More queries are
turned away with an error (servfail).  This stops recursive floods, eg. random
query names, but not spoofed reflection floods.  Cached responses are not
ratelimited by this setting.  The zone of the query is determined by examining
the nameservers for it, the zone name is used to keep track of the rate.
For example, 1000 may be a suitable value to stop the server from being
overloaded with random names, and keeps Unbound from sending traffic to the
nameservers for those zones.  Configured forwarders are excluded from
ratelimiting.
.TP 5
.B ratelimit\-size: \fI<memory size>
Give the size of the data structure in which the current ongoing rates are
kept track in.  Default 4m.  In bytes or use m(mega), k(kilo), g(giga).
The ratelimit structure is small, so this data structure likely does
not need to be large.
.TP 5
.B ratelimit\-slabs: \fI<number>
Give power of 2 number of slabs, this is used to reduce lock contention
in the ratelimit tracking data structure.  Close to the number of cpus is
a fairly good setting.
.TP 5
.B ratelimit\-factor: \fI<number>
Set the amount of queries to rate limit when the limit is exceeded.
If set to 0, all queries are dropped for domains where the limit is
exceeded.  If set to another value, 1 in that number is allowed through
to complete.  Default is 10, allowing 1/10 traffic to flow normally.
This can make ordinary queries complete (if repeatedly queried for),
and enter the cache, whilst also mitigating the traffic flow by the
factor given.
.TP 5
.B ratelimit\-backoff: \fI<yes or no>
If enabled, the ratelimit is treated as a hard failure instead of the default
maximum allowed constant rate.  When the limit is reached, traffic is
ratelimited and demand continues to be kept track of for a 2 second rate
window.  No traffic is allowed, except for ratelimit\-factor, until demand
decreases below the configured ratelimit for a 2 second rate window.  Useful to
set ratelimit to a suspicious rate to aggressively limit unusually high
traffic.  Default is off.
.TP 5
.B ratelimit\-for\-domain: \fI<domain> <number qps or 0>
Override the global ratelimit for an exact match domain name with the listed
number.  You can give this for any number of names.  For example, for
a top\-level\-domain you may want to have a higher limit than other names.
A value of 0 will disable ratelimiting for that domain.
.TP 5
.B ratelimit\-below\-domain: \fI<domain> <number qps or 0>
Override the global ratelimit for a domain name that ends in this name.
You can give this multiple times, it then describes different settings
in different parts of the namespace.  The closest matching suffix is used
to determine the qps limit.  The rate for the exact matching domain name
is not changed, use ratelimit\-for\-domain to set that, you might want
to use different settings for a top\-level\-domain and subdomains.
A value of 0 will disable ratelimiting for domain names that end in this name.
.TP 5
.B ip\-ratelimit: \fI<number or 0>
Enable global ratelimiting of queries accepted per IP address.
If 0, the default, it is disabled.  This option is experimental at this time.
The ratelimit is in queries per second that are allowed.  More queries are
completely dropped and will not receive a reply, SERVFAIL or otherwise.
IP ratelimiting happens before looking in the cache. This may be useful for
mitigating amplification attacks.
.TP 5
.B ip\-ratelimit\-size: \fI<memory size>
Give the size of the data structure in which the current ongoing rates are
kept track in.  Default 4m.  In bytes or use m(mega), k(kilo), g(giga).
The ip ratelimit structure is small, so this data structure likely does
not need to be large.
.TP 5
.B ip\-ratelimit\-slabs: \fI<number>
Give power of 2 number of slabs, this is used to reduce lock contention
in the ip ratelimit tracking data structure.  Close to the number of cpus is
a fairly good setting.
.TP 5
.B ip\-ratelimit\-factor: \fI<number>
Set the amount of queries to rate limit when the limit is exceeded.
If set to 0, all queries are dropped for addresses where the limit is
exceeded.  If set to another value, 1 in that number is allowed through
to complete.  Default is 10, allowing 1/10 traffic to flow normally.
This can make ordinary queries complete (if repeatedly queried for),
and enter the cache, whilst also mitigating the traffic flow by the
factor given.
.TP 5
.B ip\-ratelimit\-backoff: \fI<yes or no>
If enabled, the ratelimit is treated as a hard failure instead of the default
maximum allowed constant rate.  When the limit is reached, traffic is
ratelimited and demand continues to be kept track of for a 2 second rate
window.  No traffic is allowed, except for ip\-ratelimit\-factor, until demand
decreases below the configured ratelimit for a 2 second rate window.  Useful to
set ip\-ratelimit to a suspicious rate to aggressively limit unusually high
traffic.  Default is off.
.TP 5
.B outbound\-msg\-retry: \fI<number>
The number of retries, per upstream nameserver in a delegation, that Unbound
will attempt in case a throwaway response is received.
No response (timeout) contributes to the retry counter.
If a forward/stub zone is used, this is the number of retries per nameserver in
the zone.
Default is 5.
.TP 5
.B max\-sent\-count: \fI<number>
Hard limit on the number of outgoing queries Unbound will make while resolving
a name, making sure large NS sets do not loop.
It resets on query restarts (e.g., CNAME) and referrals.
Default is 32.
.TP 5
.B fast\-server\-permil: \fI<number>
Specify how many times out of 1000 to pick from the set of fastest servers.
0 turns the feature off.  A value of 900 would pick from the fastest
servers 90 percent of the time, and would perform normal exploration of random
servers for the remaining time. When prefetch is enabled (or serve\-expired),
such prefetches are not sped up, because there is no one waiting for it, and it
presents a good moment to perform server exploration. The
\fBfast\-server\-num\fR option can be used to specify the size of the fastest
servers set. The default for fast\-server\-permil is 0.
.TP 5
.B fast\-server\-num: \fI<number>
Set the number of servers that should be used for fast server selection. Only
use the fastest specified number of servers with the fast\-server\-permil
option, that turns this on or off. The default is to use the fastest 3 servers.
.TP 5
.B edns\-client\-string: \fI<IP netblock> <string>
Include an EDNS0 option containing configured ascii string in queries with
destination address matching the configured IP netblock.  This configuration
option can be used multiple times. The most specific match will be used.
.TP 5
.B edns\-client\-string\-opcode: \fI<opcode>
EDNS0 option code for the \fIedns\-client\-string\fR option, from 0 to 65535.
A value from the `Reserved for Local/Experimental` range (65001-65534) should
be used.  Default is 65001.
.TP 5
<<<<<<< HEAD
.B ede: \fI<yes or no>
If enabled, Unbound will respond with Extended DNS Error codes (RFC8914).
These EDEs attach informative error messages to a response for various
errors. Default is "no".

When the \fBval-log-level\fR option is also set to \fB2\fR, responses with
Extended DNS Errors concerning DNSSEC failures that are not served from cache,
will also contain a descriptive text message about the reason for the failure.
.TP
.B ede\-serve\-expired: \fI<yes or no>
If enabled, Unbound will attach an Extended DNS Error (RFC8914) Code 3 - Stale
Answer as EDNS0 option to the expired response. Note that this will not attach
the EDE code without setting the global \fBede\fR option to "yes" as well.
Default is "no".
=======
.B max\-query\-restarts: \fI<number>
Set the maximum number of times a query is allowed to restart upon encountering
a CNAME record. If a query encounters more than the specified number of CNAME
records before resolving, unbound will reply with SERVFAIL. Default is 8.
>>>>>>> d19e12ab
.SS "Remote Control Options"
In the
.B remote\-control:
clause are the declarations for the remote control facility.  If this is
enabled, the \fIunbound\-control\fR(8) utility can be used to send
commands to the running Unbound server.  The server uses these clauses
to setup TLSv1 security for the connection.  The
\fIunbound\-control\fR(8) utility also reads the \fBremote\-control\fR
section for options.  To setup the correct self\-signed certificates use the
\fIunbound\-control\-setup\fR(8) utility.
.TP 5
.B control\-enable: \fI<yes or no>
The option is used to enable remote control, default is "no".
If turned off, the server does not listen for control commands.
.TP 5
.B control\-interface: \fI<ip address or interface name or path>
Give IPv4 or IPv6 addresses or local socket path to listen on for
control commands.
If an interface name is used instead of an ip address, the list of ip addresses
on that interface are used.
By default localhost (127.0.0.1 and ::1) is listened to.
Use 0.0.0.0 and ::0 to listen to all interfaces.
If you change this and permissions have been dropped, you must restart
the server for the change to take effect.
.IP
If you set it to an absolute path, a unix domain socket is used. This socket
does not use the certificates and keys, so those files need not be present.
To restrict access, Unbound sets permissions on the file to the user and
group that is configured, the access bits are set to allow the group members
to access the control socket file.  Put users that need to access the socket
in the that group.  To restrict access further, create a directory to put
the control socket in and restrict access to that directory.
.TP 5
.B control\-port: \fI<port number>
The port number to listen on for IPv4 or IPv6 control interfaces,
default is 8953.
If you change this and permissions have been dropped, you must restart
the server for the change to take effect.
.TP 5
.B control\-use\-cert: \fI<yes or no>
For localhost control-interface you can disable the use of TLS by setting
this option to "no", default is "yes".  For local sockets, TLS is disabled
and the value of this option is ignored.
.TP 5
.B server\-key\-file: \fI<private key file>
Path to the server private key, by default unbound_server.key.
This file is generated by the \fIunbound\-control\-setup\fR utility.
This file is used by the Unbound server, but not by \fIunbound\-control\fR.
.TP 5
.B server\-cert\-file: \fI<certificate file.pem>
Path to the server self signed certificate, by default unbound_server.pem.
This file is generated by the \fIunbound\-control\-setup\fR utility.
This file is used by the Unbound server, and also by \fIunbound\-control\fR.
.TP 5
.B control\-key\-file: \fI<private key file>
Path to the control client private key, by default unbound_control.key.
This file is generated by the \fIunbound\-control\-setup\fR utility.
This file is used by \fIunbound\-control\fR.
.TP 5
.B control\-cert\-file: \fI<certificate file.pem>
Path to the control client certificate, by default unbound_control.pem.
This certificate has to be signed with the server certificate.
This file is generated by the \fIunbound\-control\-setup\fR utility.
This file is used by \fIunbound\-control\fR.
.SS "Stub Zone Options"
.LP
There may be multiple
.B stub\-zone:
clauses. Each with a name: and zero or more hostnames or IP addresses.
For the stub zone this list of nameservers is used. Class IN is assumed.
The servers should be authority servers, not recursors; Unbound performs
the recursive processing itself for stub zones.
.P
The stub zone can be used to configure authoritative data to be used
by the resolver that cannot be accessed using the public internet servers.
This is useful for company\-local data or private zones. Setup an
authoritative server on a different host (or different port). Enter a config
entry for Unbound with
.B stub\-addr:
<ip address of host[@port]>.
The Unbound resolver can then access the data, without referring to the
public internet for it.
.P
This setup allows DNSSEC signed zones to be served by that
authoritative server, in which case a trusted key entry with the public key
can be put in config, so that Unbound can validate the data and set the AD
bit on replies for the private zone (authoritative servers do not set the
AD bit).  This setup makes Unbound capable of answering queries for the
private zone, and can even set the AD bit ('authentic'), but the AA
('authoritative') bit is not set on these replies.
.P
Consider adding \fBserver:\fR statements for \fBdomain\-insecure:\fR and
for \fBlocal\-zone:\fI name nodefault\fR for the zone if it is a locally
served zone.  The insecure clause stops DNSSEC from invalidating the
zone.  The local zone nodefault (or \fItransparent\fR) clause makes the
(reverse\-) zone bypass Unbound's filtering of RFC1918 zones.
.TP
.B name: \fI<domain name>
Name of the stub zone. This is the full domain name of the zone.
.TP
.B stub\-host: \fI<domain name>
Name of stub zone nameserver. Is itself resolved before it is used.
To use a nondefault port for DNS communication append '@' with the port number.
If tls is enabled, then you can append a '#' and a name, then it'll check the
tls authentication certificates with that name.  If you combine the '@'
and '#', the '@' comes first.  If only '#' is used the default port is the
configured tls\-port.
.TP
.B stub\-addr: \fI<IP address>
IP address of stub zone nameserver. Can be IP 4 or IP 6.
To use a nondefault port for DNS communication append '@' with the port number.
If tls is enabled, then you can append a '#' and a name, then it'll check the
tls authentication certificates with that name.  If you combine the '@'
and '#', the '@' comes first.  If only '#' is used the default port is the
configured tls\-port.
.TP
.B stub\-prime: \fI<yes or no>
This option is by default no.  If enabled it performs NS set priming,
which is similar to root hints, where it starts using the list of nameservers
currently published by the zone.  Thus, if the hint list is slightly outdated,
the resolver picks up a correct list online.
.TP
.B stub\-first: \fI<yes or no>
If enabled, a query is attempted without the stub clause if it fails.
The data could not be retrieved and would have caused SERVFAIL because
the servers are unreachable, instead it is tried without this clause.
The default is no.
.TP
.B stub\-tls\-upstream: \fI<yes or no>
Enabled or disable whether the queries to this stub use TLS for transport.
Default is no.
.TP
.B stub\-ssl\-upstream: \fI<yes or no>
Alternate syntax for \fBstub\-tls\-upstream\fR.
.TP
.B stub\-tcp\-upstream: \fI<yes or no>
If it is set to "yes" then upstream queries use TCP only for transport regardless of global flag tcp-upstream.
Default is no.
.TP
.B stub\-no\-cache: \fI<yes or no>
Default is no.  If enabled, data inside the stub is not cached.  This is
useful when you want immediate changes to be visible.
.SS "Forward Zone Options"
.LP
There may be multiple
.B forward\-zone:
clauses. Each with a \fBname:\fR and zero or more hostnames or IP
addresses.  For the forward zone this list of nameservers is used to
forward the queries to. The servers listed as \fBforward\-host:\fR and
\fBforward\-addr:\fR have to handle further recursion for the query.  Thus,
those servers are not authority servers, but are (just like Unbound is)
recursive servers too; Unbound does not perform recursion itself for the
forward zone, it lets the remote server do it.  Class IN is assumed.
CNAMEs are chased by Unbound itself, asking the remote server for every
name in the indirection chain, to protect the local cache from illegal
indirect referenced items.
A forward\-zone entry with name "." and a forward\-addr target will
forward all queries to that other server (unless it can answer from
the cache).
.TP
.B name: \fI<domain name>
Name of the forward zone. This is the full domain name of the zone.
.TP
.B forward\-host: \fI<domain name>
Name of server to forward to. Is itself resolved before it is used.
To use a nondefault port for DNS communication append '@' with the port number.
If tls is enabled, then you can append a '#' and a name, then it'll check the
tls authentication certificates with that name.  If you combine the '@'
and '#', the '@' comes first.  If only '#' is used the default port is the
configured tls\-port.
.TP
.B forward\-addr: \fI<IP address>
IP address of server to forward to. Can be IP 4 or IP 6.
To use a nondefault port for DNS communication append '@' with the port number.
If tls is enabled, then you can append a '#' and a name, then it'll check the
tls authentication certificates with that name.  If you combine the '@'
and '#', the '@' comes first.  If only '#' is used the default port is the
configured tls\-port.
.IP
At high verbosity it logs the TLS certificate, with TLS enabled.
If you leave out the '#' and auth name from the forward\-addr, any
name is accepted.  The cert must also match a CA from the tls\-cert\-bundle.
.TP
.B forward\-first: \fI<yes or no>
If a forwarded query is met with a SERVFAIL error, and this option is
enabled, Unbound will fall back to normal recursive resolution for this
query as if no query forwarding had been specified.  The default is "no".
.TP
.B forward\-tls\-upstream: \fI<yes or no>
Enabled or disable whether the queries to this forwarder use TLS for transport.
Default is no.
If you enable this, also configure a tls\-cert\-bundle or use tls\-win\-cert to
load CA certs, otherwise the connections cannot be authenticated.
.TP
.B forward\-ssl\-upstream: \fI<yes or no>
Alternate syntax for \fBforward\-tls\-upstream\fR.
.TP
.B forward\-tcp\-upstream: \fI<yes or no>
If it is set to "yes" then upstream queries use TCP only for transport regardless of global flag tcp-upstream.
Default is no.
.TP
.B forward\-no\-cache: \fI<yes or no>
Default is no.  If enabled, data inside the forward is not cached.  This is
useful when you want immediate changes to be visible.
.SS "Authority Zone Options"
.LP
Authority zones are configured with \fBauth\-zone:\fR, and each one must
have a \fBname:\fR.  There can be multiple ones, by listing multiple auth\-zone clauses, each with a different name, pertaining to that part of the namespace.
The authority zone with the name closest to the name looked up is used.
Authority zones are processed after \fBlocal\-zones\fR and before
cache (\fBfor\-downstream:\fR \fIyes\fR), and when used in this manner
make Unbound respond like an authority server.  Authority zones are also
processed after cache, just before going to the network to fetch
information for recursion (\fBfor\-upstream:\fR \fIyes\fR), and when used
in this manner provide a local copy of an authority server that speeds up
lookups of that data.
.LP
Authority zones can be read from zonefile.  And can be kept updated via
AXFR and IXFR.  After update the zonefile is rewritten.  The update mechanism
uses the SOA timer values and performs SOA UDP queries to detect zone changes.
.LP
If the update fetch fails, the timers in the SOA record are used to time
another fetch attempt.  Until the SOA expiry timer is reached.  Then the
zone is expired.  When a zone is expired, queries are SERVFAIL, and
any new serial number is accepted from the primary (even if older), and if
fallback is enabled, the fallback activates to fetch from the upstream instead
of the SERVFAIL.
.TP
.B name: \fI<zone name>
Name of the authority zone.
.TP
.B primary: \fI<IP address or host name>
Where to download a copy of the zone from, with AXFR and IXFR.  Multiple
primaries can be specified.  They are all tried if one fails.
To use a nondefault port for DNS communication append '@' with the port number.
You can append a '#' and a name, then AXFR over TLS can be used and the tls authentication certificates will be checked with that name.  If you combine
the '@' and '#', the '@' comes first.
If you point it at another Unbound instance, it would not work because
that does not support AXFR/IXFR for the zone, but if you used \fBurl:\fR to download
the zonefile as a text file from a webserver that would work.
If you specify the hostname, you cannot use the domain from the zonefile,
because it may not have that when retrieving that data, instead use a plain
IP address to avoid a circular dependency on retrieving that IP address.
.TP
.B master: \fI<IP address or host name>
Alternate syntax for \fBprimary\fR.
.TP
.B url: \fI<url to zonefile>
Where to download a zonefile for the zone.  With http or https.  An example
for the url is "http://www.example.com/example.org.zone".  Multiple url
statements can be given, they are tried in turn.  If only urls are given
the SOA refresh timer is used to wait for making new downloads.  If also
primaries are listed, the primaries are first probed with UDP SOA queries to
see if the SOA serial number has changed, reducing the number of downloads.
If none of the urls work, the primaries are tried with IXFR and AXFR.
For https, the \fBtls\-cert\-bundle\fR and the hostname from the url are used
to authenticate the connection.
If you specify a hostname in the URL, you cannot use the domain from the
zonefile, because it may not have that when retrieving that data, instead
use a plain IP address to avoid a circular dependency on retrieving that IP
address.  Avoid dependencies on name lookups by using a notation like
"http://192.0.2.1/unbound-primaries/example.com.zone", with an explicit IP address.
.TP
.B allow\-notify: \fI<IP address or host name or netblockIP/prefix>
With allow\-notify you can specify additional sources of notifies.
When notified, the server attempts to first probe and then zone transfer.
If the notify is from a primary, it first attempts that primary.  Otherwise
other primaries are attempted.  If there are no primaries, but only urls, the
file is downloaded when notified.  The primaries from primary: and url:
statements are allowed notify by default.
.TP
.B fallback\-enabled: \fI<yes or no>
Default no.  If enabled, Unbound falls back to querying the internet as
a resolver for this zone when lookups fail.  For example for DNSSEC
validation failures.
.TP
.B for\-downstream: \fI<yes or no>
Default yes.  If enabled, Unbound serves authority responses to
downstream clients for this zone.  This option makes Unbound behave, for
the queries with names in this zone, like one of the authority servers for
that zone.  Turn it off if you want Unbound to provide recursion for the
zone but have a local copy of zone data.  If for\-downstream is no and
for\-upstream is yes, then Unbound will DNSSEC validate the contents of the
zone before serving the zone contents to clients and store validation
results in the cache.
.TP
.B for\-upstream: \fI<yes or no>
Default yes.  If enabled, Unbound fetches data from this data collection
for answering recursion queries.  Instead of sending queries over the internet
to the authority servers for this zone, it'll fetch the data directly from
the zone data.  Turn it on when you want Unbound to provide recursion for
downstream clients, and use the zone data as a local copy to speed up lookups.
.TP
.B zonemd\-check: \fI<yes or no>
Enable this option to check ZONEMD records in the zone. Default is disabled.
The ZONEMD record is a checksum over the zone data. This includes glue in
the zone and data from the zone file, and excludes comments from the zone file.
When there is a DNSSEC chain of trust, DNSSEC signatures are checked too.
.TP
.B zonemd\-reject\-absence: \fI<yes or no>
Enable this option to reject the absence of the ZONEMD record.  Without it,
when zonemd is not there it is not checked.  It is useful to enable for a
nonDNSSEC signed zone where the operator wants to require the verification
of a ZONEMD, hence a missing ZONEMD is a failure.  The action upon
failure is controlled by the \fBzonemd\-permissive\-mode\fR option, for
log only or also block the zone.  The default is no.
.IP
Without the option absence of a ZONEMD is only a failure when the zone is
DNSSEC signed, and we have a trust anchor, and the DNSSEC verification of
the absence of the ZONEMD fails.  With the option enabled, the absence of
a ZONEMD is always a failure, also for nonDNSSEC signed zones.
.TP
.B zonefile: \fI<filename>
The filename where the zone is stored.  If not given then no zonefile is used.
If the file does not exist or is empty, Unbound will attempt to fetch zone
data (eg. from the primary servers).
.SS "View Options"
.LP
There may be multiple
.B view:
clauses. Each with a \fBname:\fR and zero or more \fBlocal\-zone\fR and
\fBlocal\-data\fR elements. Views can also contain view\-first,
response\-ip, response\-ip\-data and local\-data\-ptr elements.
View can be mapped to requests by specifying the
view name in an \fBaccess\-control\-view\fR element. Options from matching
views will override global options. Global options will be used if no matching
view is found, or when the matching view does not have the option specified.
.TP
.B name: \fI<view name>
Name of the view. Must be unique. This name is used in access\-control\-view
elements.
.TP
.B local\-zone: \fI<zone> <type>
View specific local\-zone elements. Has the same types and behaviour as the
global local\-zone elements. When there is at least one local\-zone specified
and view\-first is no, the default local-zones will be added to this view.
Defaults can be disabled using the nodefault type. When view\-first is yes or
when a view does not have a local\-zone, the global local\-zone will be used
including it's default zones.
.TP
.B local\-data: \fI"<resource record string>"
View specific local\-data elements. Has the same behaviour as the global
local\-data elements.
.TP
.B local\-data\-ptr: \fI"IPaddr name"
View specific local\-data\-ptr elements. Has the same behaviour as the global
local\-data\-ptr elements.
.TP
.B view\-first: \fI<yes or no>
If enabled, it attempts to use the global local\-zone and local\-data if there
is no match in the view specific options.
The default is no.
.SS "Python Module Options"
.LP
The
.B python:
clause gives the settings for the \fIpython\fR(1) script module.  This module
acts like the iterator and validator modules do, on queries and answers.
To enable the script module it has to be compiled into the daemon,
and the word "python" has to be put in the \fBmodule\-config:\fR option
(usually first, or between the validator and iterator). Multiple instances of
the python module are supported by adding the word "python" more than once.
.LP
If the \fBchroot:\fR option is enabled, you should make sure Python's
library directory structure is bind mounted in the new root environment, see
\fImount\fR(8).  Also the \fBpython\-script:\fR path should be specified as an
absolute path relative to the new root, or as a relative path to the working
directory.
.TP
.B python\-script: \fI<python file>\fR
The script file to load. Repeat this option for every python module instance
added to the \fBmodule\-config:\fR option.
.SS "Dynamic Library Module Options"
.LP
The
.B dynlib:
clause gives the settings for the \fIdynlib\fR module.  This module is only
a very small wrapper that allows dynamic modules to be loaded on runtime
instead of being compiled into the application. To enable the dynlib module it
has to be compiled into the daemon, and the word "dynlib" has to be put in the
\fBmodule\-config:\fR option. Multiple instances of dynamic libraries are
supported by adding the word "dynlib" more than once.
.LP
The \fBdynlib\-file:\fR path should be specified as an absolute path relative
to the new path set by \fBchroot:\fR option, or as a relative path to the
working directory.
.TP
.B dynlib\-file: \fI<dynlib file>\fR
The dynamic library file to load. Repeat this option for every dynlib module
instance added to the \fBmodule\-config:\fR option.
.SS "DNS64 Module Options"
.LP
The dns64 module must be configured in the \fBmodule\-config:\fR "dns64
validator iterator" directive and be compiled into the daemon to be
enabled.  These settings go in the \fBserver:\fR section.
.TP
.B dns64\-prefix: \fI<IPv6 prefix>\fR
This sets the DNS64 prefix to use to synthesize AAAA records with.
It must be /96 or shorter.  The default prefix is 64:ff9b::/96.
.TP
.B dns64\-synthall: \fI<yes or no>\fR
Debug option, default no.  If enabled, synthesize all AAAA records
despite the presence of actual AAAA records.
.TP
.B dns64\-ignore\-aaaa: \fI<name>\fR
List domain for which the AAAA records are ignored and the A record is
used by dns64 processing instead.  Can be entered multiple times, list a
new domain for which it applies, one per line.  Applies also to names
underneath the name given.
.SS "DNSCrypt Options"
.LP
The
.B dnscrypt:
clause gives the settings of the dnscrypt channel. While those options are
available, they are only meaningful if Unbound was compiled with
\fB\-\-enable\-dnscrypt\fR.
Currently certificate and secret/public keys cannot be generated by Unbound.
You can use dnscrypt-wrapper to generate those: https://github.com/cofyc/\
dnscrypt-wrapper/blob/master/README.md#usage
.TP
.B dnscrypt\-enable: \fI<yes or no>\fR
Whether or not the \fBdnscrypt\fR config should be enabled. You may define
configuration but not activate it.
The default is no.
.TP
.B dnscrypt\-port: \fI<port number>
On which port should \fBdnscrypt\fR should be activated. Note that you should
have a matching \fBinterface\fR option defined in the \fBserver\fR section for
this port.
.TP
.B dnscrypt\-provider: \fI<provider name>\fR
The provider name to use to distribute certificates. This is of the form:
\fB2.dnscrypt-cert.example.com.\fR. The name \fIMUST\fR end with a dot.
.TP
.B dnscrypt\-secret\-key: \fI<path to secret key file>\fR
Path to the time limited secret key file. This option may be specified multiple
times.
.TP
.B dnscrypt\-provider\-cert: \fI<path to cert file>\fR
Path to the certificate related to the \fBdnscrypt\-secret\-key\fRs.
This option may be specified multiple times.
.TP
.B dnscrypt\-provider\-cert\-rotated: \fI<path to cert file>\fR
Path to a certificate that we should be able to serve existing connection from
but do not want to advertise over \fBdnscrypt\-provider\fR's TXT record certs
distribution.
A typical use case is when rotating certificates, existing clients may still use
the client magic from the old cert in their queries until they fetch and update
the new cert. Likewise, it would allow one to prime the new cert/key without
distributing the new cert yet, this can be useful when using a network of
servers using anycast and on which the configuration may not get updated at the
exact same time. By priming the cert, the servers can handle both old and new
certs traffic while distributing only one.
This option may be specified multiple times.
.TP
.B dnscrypt\-shared\-secret\-cache\-size: \fI<memory size>
Give the size of the data structure in which the shared secret keys are kept
in.  Default 4m.  In bytes or use m(mega), k(kilo), g(giga).
The shared secret cache is used when a same client is making multiple queries
using the same public key. It saves a substantial amount of CPU.
.TP
.B dnscrypt\-shared\-secret\-cache\-slabs: \fI<number>
Give power of 2 number of slabs, this is used to reduce lock contention
in the dnscrypt shared secrets cache.  Close to the number of cpus is
a fairly good setting.
.TP
.B dnscrypt\-nonce\-cache\-size: \fI<memory size>
Give the size of the data structure in which the client nonces are kept in.
Default 4m. In bytes or use m(mega), k(kilo), g(giga).
The nonce cache is used to prevent dnscrypt message replaying. Client nonce
should be unique for any pair of client pk/server sk.
.TP
.B dnscrypt\-nonce\-cache\-slabs: \fI<number>
Give power of 2 number of slabs, this is used to reduce lock contention
in the dnscrypt nonce cache.  Close to the number of cpus is
a fairly good setting.
.SS "EDNS Client Subnet Module Options"
.LP
The ECS module must be configured in the \fBmodule\-config:\fR "subnetcache
validator iterator" directive and be compiled into the daemon to be
enabled.  These settings go in the \fBserver:\fR section.
.LP
If the destination address is allowed in the configuration Unbound will add the
EDNS0 option to the query containing the relevant part of the client's address.
When an answer contains the ECS option the response and the option are placed in
a specialized cache. If the authority indicated no support, the response is
stored in the regular cache.
.LP
Additionally, when a client includes the option in its queries, Unbound will
forward the option when sending the query to addresses that are explicitly
allowed in the configuration using \fBsend\-client\-subnet\fR. The option will
always be forwarded, regardless the allowed addresses, if
\fBclient\-subnet\-always\-forward\fR is set to yes. In this case the lookup in
the regular cache is skipped.
.LP
The maximum size of the ECS cache is controlled by 'msg-cache-size' in the
configuration file. On top of that, for each query only 100 different subnets
are allowed to be stored for each address family. Exceeding that number, older
entries will be purged from cache.
.LP
This module does not interact with the \fBserve\-expired*\fR and
\fBprefetch:\fR options.
.TP
.B send\-client\-subnet: \fI<IP address>\fR
Send client source address to this authority. Append /num to indicate a
classless delegation netblock, for example like 10.2.3.4/24 or 2001::11/64. Can
be given multiple times. Authorities not listed will not receive edns-subnet
information, unless domain in query is specified in \fBclient\-subnet\-zone\fR.
.TP
.B client\-subnet\-zone: \fI<domain>\fR
Send client source address in queries for this domain and its subdomains. Can be
given multiple times. Zones not listed will not receive edns-subnet information,
unless hosted by authority specified in \fBsend\-client\-subnet\fR.
.TP
.B client\-subnet\-always\-forward: \fI<yes or no>\fR
Specify whether the ECS address check (configured using
\fBsend\-client\-subnet\fR) is applied for all queries, even if the triggering
query contains an ECS record, or only for queries for which the ECS record is
generated using the querier address (and therefore did not contain ECS data in
the client query). If enabled, the address check is skipped when the client
query contains an ECS record. And the lookup in the regular cache is skipped.
Default is no.
.TP
.B max\-client\-subnet\-ipv6: \fI<number>\fR
Specifies the maximum prefix length of the client source address we are willing
to expose to third parties for IPv6.  Defaults to 56.
.TP
.B max\-client\-subnet\-ipv4: \fI<number>\fR
Specifies the maximum prefix length of the client source address we are willing
to expose to third parties for IPv4. Defaults to 24.
.TP
.B min\-client\-subnet\-ipv6: \fI<number>\fR
Specifies the minimum prefix length of the IPv6 source mask we are willing to
accept in queries. Shorter source masks result in REFUSED answers. Source mask
of 0 is always accepted. Default is 0.
.TP
.B min\-client\-subnet\-ipv4: \fI<number>\fR
Specifies the minimum prefix length of the IPv4 source mask we are willing to
accept in queries. Shorter source masks result in REFUSED answers. Source mask
of 0 is always accepted. Default is 0.
.TP
.B max\-ecs\-tree\-size\-ipv4: \fI<number>\fR
Specifies the maximum number of subnets ECS answers kept in the ECS radix tree.
This number applies for each qname/qclass/qtype tuple. Defaults to 100.
.TP
.B max\-ecs\-tree\-size\-ipv6: \fI<number>\fR
Specifies the maximum number of subnets ECS answers kept in the ECS radix tree.
This number applies for each qname/qclass/qtype tuple. Defaults to 100.
.SS "Opportunistic IPsec Support Module Options"
.LP
The IPsec module must be configured in the \fBmodule\-config:\fR "ipsecmod
validator iterator" directive and be compiled into Unbound by using
\fB\-\-enable\-ipsecmod\fR to be enabled.
These settings go in the \fBserver:\fR section.
.LP
When Unbound receives an A/AAAA query that is not in the cache and finds a
valid answer, it will withhold returning the answer and instead will generate
an IPSECKEY subquery for the same domain name.  If an answer was found, Unbound
will call an external hook passing the following arguments:
.TP 10
\h'5'\fIQNAME\fR
Domain name of the A/AAAA and IPSECKEY query.  In string format.
.TP 10
\h'5'\fIIPSECKEY TTL\fR
TTL of the IPSECKEY RRset.
.TP 10
\h'5'\fIA/AAAA\fR
String of space separated IP addresses present in the A/AAAA RRset.  The IP
addresses are in string format.
.TP 10
\h'5'\fIIPSECKEY\fR
String of space separated IPSECKEY RDATA present in the IPSECKEY RRset.  The
IPSECKEY RDATA are in DNS presentation format.
.LP
The A/AAAA answer is then cached and returned to the client.  If the external
hook was called the TTL changes to ensure it doesn't surpass
\fBipsecmod-max-ttl\fR.
.LP
The same procedure is also followed when \fBprefetch:\fR is used, but the
A/AAAA answer is given to the client before the hook is called.
\fBipsecmod-max-ttl\fR ensures that the A/AAAA answer given from cache is still
relevant for opportunistic IPsec.
.TP
.B ipsecmod-enabled: \fI<yes or no>\fR
Specifies whether the IPsec module is enabled or not.  The IPsec module still
needs to be defined in the \fBmodule\-config:\fR directive.  This option
facilitates turning on/off the module without restarting/reloading Unbound.
Defaults to yes.
.TP
.B ipsecmod\-hook: \fI<filename>\fR
Specifies the external hook that Unbound will call with \fIsystem\fR(3).  The
file can be specified as an absolute/relative path.  The file needs the proper
permissions to be able to be executed by the same user that runs Unbound.  It
must be present when the IPsec module is defined in the \fBmodule\-config:\fR
directive.
.TP
.B ipsecmod-strict: \fI<yes or no>\fR
If enabled Unbound requires the external hook to return a success value of 0.
Failing to do so Unbound will reply with SERVFAIL.  The A/AAAA answer will also
not be cached.  Defaults to no.
.TP
.B ipsecmod\-max-ttl: \fI<seconds>\fR
Time to live maximum for A/AAAA cached records after calling the external hook.
Defaults to 3600.
.TP
.B ipsecmod-ignore-bogus: \fI<yes or no>\fR
Specifies the behaviour of Unbound when the IPSECKEY answer is bogus.  If set
to yes, the hook will be called and the A/AAAA answer will be returned to the
client.  If set to no, the hook will not be called and the answer to the
A/AAAA query will be SERVFAIL.  Mainly used for testing.  Defaults to no.
.TP
.B ipsecmod\-allow: \fI<domain>\fR
Allow the ipsecmod functionality for the domain so that the module logic will be
executed.  Can be given multiple times, for different domains.  If the option is
not specified, all domains are treated as being allowed (default).
.TP
.B ipsecmod\-whitelist: \fI<yes or no>
Alternate syntax for \fBipsecmod\-allow\fR.
.SS "Cache DB Module Options"
.LP
The Cache DB module must be configured in the \fBmodule\-config:\fR
"validator cachedb iterator" directive and be compiled into the daemon
with \fB\-\-enable\-cachedb\fR.
If this module is enabled and configured, the specified backend database
works as a second level cache:
When Unbound cannot find an answer to a query in its built-in in-memory
cache, it consults the specified backend.
If it finds a valid answer in the backend, Unbound uses it to respond
to the query without performing iterative DNS resolution.
If Unbound cannot even find an answer in the backend, it resolves the
query as usual, and stores the answer in the backend.
.P
This module interacts with the \fBserve\-expired\-*\fR options and will reply
with expired data if Unbound is configured for that.  Currently the use
of \fBserve\-expired\-client\-timeout:\fR and
\fBserve\-expired\-reply\-ttl:\fR is not consistent for data originating from
the external cache as these will result in a reply with 0 TTL without trying to
update the data first, ignoring the configured values.
.P
If Unbound was built with
\fB\-\-with\-libhiredis\fR
on a system that has installed the hiredis C client library of Redis,
then the "redis" backend can be used.
This backend communicates with the specified Redis server over a TCP
connection to store and retrieve cache data.
It can be used as a persistent and/or shared cache backend.
It should be noted that Unbound never removes data stored in the Redis server,
even if some data have expired in terms of DNS TTL or the Redis server has
cached too much data;
if necessary the Redis server must be configured to limit the cache size,
preferably with some kind of least-recently-used eviction policy.
Additionally, the \fBredis\-expire\-records\fR option can be used in order to
set the relative DNS TTL of the message as timeout to the Redis records; keep
in mind that some additional memory is used per key and that the expire
information is stored as absolute Unix timestamps in Redis (computer time must
be stable).
This backend uses synchronous communication with the Redis server
based on the assumption that the communication is stable and sufficiently
fast.
The thread waiting for a response from the Redis server cannot handle
other DNS queries.
Although the backend has the ability to reconnect to the server when
the connection is closed unexpectedly and there is a configurable timeout
in case the server is overly slow or hangs up, these cases are assumed
to be very rare.
If connection close or timeout happens too often, Unbound will be
effectively unusable with this backend.
It's the administrator's responsibility to make the assumption hold.
.P
The
.B cachedb:
clause gives custom settings of the cache DB module.
.TP
.B backend: \fI<backend name>\fR
Specify the backend database name.
The default database is the in-memory backend named "testframe", which,
as the name suggests, is not of any practical use.
Depending on the build-time configuration, "redis" backend may also be
used as described above.
.TP
.B secret-seed: \fI<"secret string">\fR
Specify a seed to calculate a hash value from query information.
This value will be used as the key of the corresponding answer for the
backend database and can be customized if the hash should not be predictable
operationally.
If the backend database is shared by multiple Unbound instances,
all instances must use the same secret seed.
This option defaults to "default".
.P
The following
.B cachedb
options are specific to the redis backend.
.TP
.B redis-server-host: \fI<server address or name>\fR
The IP (either v6 or v4) address or domain name of the Redis server.
In general an IP address should be specified as otherwise Unbound will have to
resolve the name of the server every time it establishes a connection
to the server.
This option defaults to "127.0.0.1".
.TP
.B redis-server-port: \fI<port number>\fR
The TCP port number of the Redis server.
This option defaults to 6379.
.TP
.B redis-timeout: \fI<msec>\fR
The period until when Unbound waits for a response from the Redis sever.
If this timeout expires Unbound closes the connection, treats it as
if the Redis server does not have the requested data, and will try to
re-establish a new connection later.
This option defaults to 100 milliseconds.
.TP
.B redis-expire-records: \fI<yes or no>
If Redis record expiration is enabled.  If yes, Unbound sets timeout for Redis
records so that Redis can evict keys that have expired automatically.  If
Unbound is configured with \fBserve-expired\fR and \fBserve-expired-ttl\fR is 0,
this option is internally reverted to "no".  Redis SETEX support is required
for this option (Redis >= 2.0.0).
This option defaults to no.
.SS DNSTAP Logging Options
DNSTAP support, when compiled in by using \fB\-\-enable\-dnstap\fR, is enabled
in the \fBdnstap:\fR section.
This starts an extra thread (when compiled with threading) that writes
the log information to the destination.  If Unbound is compiled without
threading it does not spawn a thread, but connects per-process to the
destination.
.TP
.B dnstap-enable: \fI<yes or no>
If dnstap is enabled.  Default no.  If yes, it connects to the dnstap server
and if any of the dnstap-log-..-messages options is enabled it sends logs
for those messages to the server.
.TP
.B dnstap-bidirectional: \fI<yes or no>
Use frame streams in bidirectional mode to transfer DNSTAP messages. Default is
yes.
.TP
.B dnstap-socket-path: \fI<file name>
Sets the unix socket file name for connecting to the server that is
listening on that socket.  Default is "@DNSTAP_SOCKET_PATH@".
.TP
.B dnstap-ip: \fI<IPaddress[@port]>
If "", the unix socket is used, if set with an IP address (IPv4 or IPv6)
that address is used to connect to the server.
.TP
.B dnstap-tls: \fI<yes or no>
Set this to use TLS to connect to the server specified in \fBdnstap-ip\fR.
The default is yes.  If set to no, TCP is used to connect to the server.
.TP
.B dnstap-tls-server-name: \fI<name of TLS authentication>
The TLS server name to authenticate the server with.  Used when \fBdnstap-tls\fR is enabled.  If "" it is ignored, default "".
.TP
.B dnstap-tls-cert-bundle: \fI<file name of cert bundle>
The pem file with certs to verify the TLS server certificate. If "" the
server default cert bundle is used, or the windows cert bundle on windows.
Default is "".
.TP
.B dnstap-tls-client-key-file: \fI<file name>
The client key file for TLS client authentication. If "" client
authentication is not used.  Default is "".
.TP
.B dnstap-tls-client-cert-file: \fI<file name>
The client cert file for TLS client authentication.  Default is "".
.TP
.B dnstap-send-identity: \fI<yes or no>
If enabled, the server identity is included in the log messages.
Default is no.
.TP
.B dnstap-send-version: \fI<yes or no>
If enabled, the server version if included in the log messages.
Default is no.
.TP
.B dnstap-identity: \fI<string>
The identity to send with messages, if "" the hostname is used.
Default is "".
.TP
.B dnstap-version: \fI<string>
The version to send with messages, if "" the package version is used.
Default is "".
.TP
.B dnstap-log-resolver-query-messages: \fI<yes or no>
Enable to log resolver query messages.  Default is no.
These are messages from Unbound to upstream servers.
.TP
.B dnstap-log-resolver-response-messages: \fI<yes or no>
Enable to log resolver response messages.  Default is no.
These are replies from upstream servers to Unbound.
.TP
.B dnstap-log-client-query-messages: \fI<yes or no>
Enable to log client query messages.  Default is no.
These are client queries to Unbound.
.TP
.B dnstap-log-client-response-messages: \fI<yes or no>
Enable to log client response messages.  Default is no.
These are responses from Unbound to clients.
.TP
.B dnstap-log-forwarder-query-messages: \fI<yes or no>
Enable to log forwarder query messages.  Default is no.
.TP
.B dnstap-log-forwarder-response-messages: \fI<yes or no>
Enable to log forwarder response messages.  Default is no.
.SS Response Policy Zone Options
.LP
Response Policy Zones are configured with \fBrpz:\fR, and each one must have a
\fBname:\fR. There can be multiple ones, by listing multiple rpz clauses, each
with a different name. RPZ clauses are applied in order of configuration. The
\fBrespip\fR module needs to be added to the \fBmodule-config\fR, e.g.:
\fBmodule-config: "respip validator iterator"\fR.
.P
QNAME, Response IP Address, nsdname, nsip and clientip triggers are supported.
Supported actions are: NXDOMAIN, NODATA, PASSTHRU, DROP, Local Data, tcp\-only
and drop.  RPZ QNAME triggers are applied after \fBlocal\-zones\fR and
before \fBauth\-zones\fR.
.P
The rpz zone is formatted with a SOA start record as usual.  The items in
the zone are entries, that specify what to act on (the trigger) and what to
do (the action).  The trigger to act on is recorded in the name, the action
to do is recorded as the resource record.  The names all end in the zone
name, so you could type the trigger names without a trailing dot in the
zonefile.
.P
An example RPZ record, that answers example.com with NXDOMAIN
.nf
	example.com CNAME .
.fi
.P
The triggers are encoded in the name on the left
.nf
	name                          query name
	netblock.rpz-client-ip        client IP address
	netblock.rpz-ip               response IP address in the answer
	name.rpz-nsdname              nameserver name
	netblock.rpz-nsip             nameserver IP address
.fi
The netblock is written as <netblocklen>.<ip address in reverse>.
For IPv6 use 'zz' for '::'.  Specify individual addresses with scope length
of 32 or 128.  For example, 24.10.100.51.198.rpz-ip is 198.51.100.10/24 and
32.10.zz.db8.2001.rpz-ip is 2001:db8:0:0:0:0:0:10/32.
.P
The actions are specified with the record on the right
.nf
	CNAME .                      nxdomain reply
	CNAME *.                     nodata reply
	CNAME rpz-passthru.          do nothing, allow to continue
	CNAME rpz-drop.              the query is dropped
	CNAME rpz-tcp-only.          answer over TCP
	A 192.0.2.1                  answer with this IP address
.fi
Other records like AAAA, TXT and other CNAMEs (not rpz-..) can also be used to
answer queries with that content.
.P
The RPZ zones can be configured in the config file with these settings in the \fBrpz:\fR block.
.TP
.B name: \fI<zone name>
Name of the authority zone.
.TP
.B primary: \fI<IP address or host name>
Where to download a copy of the zone from, with AXFR and IXFR.  Multiple
primaries can be specified.  They are all tried if one fails.
To use a nondefault port for DNS communication append '@' with the port number.
You can append a '#' and a name, then AXFR over TLS can be used and the tls authentication certificates will be checked with that name.  If you combine
the '@' and '#', the '@' comes first.
If you point it at another Unbound instance, it would not work because
that does not support AXFR/IXFR for the zone, but if you used \fBurl:\fR to download
the zonefile as a text file from a webserver that would work.
If you specify the hostname, you cannot use the domain from the zonefile,
because it may not have that when retrieving that data, instead use a plain
IP address to avoid a circular dependency on retrieving that IP address.
.TP
.B master: \fI<IP address or host name>
Alternate syntax for \fBprimary\fR.
.TP
.B url: \fI<url to zonefile>
Where to download a zonefile for the zone.  With http or https.  An example
for the url is "http://www.example.com/example.org.zone".  Multiple url
statements can be given, they are tried in turn.  If only urls are given
the SOA refresh timer is used to wait for making new downloads.  If also
primaries are listed, the primaries are first probed with UDP SOA queries to
see if the SOA serial number has changed, reducing the number of downloads.
If none of the urls work, the primaries are tried with IXFR and AXFR.
For https, the \fBtls\-cert\-bundle\fR and the hostname from the url are used
to authenticate the connection.
.TP
.B allow\-notify: \fI<IP address or host name or netblockIP/prefix>
With allow\-notify you can specify additional sources of notifies.
When notified, the server attempts to first probe and then zone transfer.
If the notify is from a primary, it first attempts that primary.  Otherwise
other primaries are attempted.  If there are no primaries, but only urls, the
file is downloaded when notified.  The primaries from primary: and url:
statements are allowed notify by default.
.TP
.B zonefile: \fI<filename>
The filename where the zone is stored.  If not given then no zonefile is used.
If the file does not exist or is empty, Unbound will attempt to fetch zone
data (eg. from the primary servers).
.TP
.B rpz\-action\-override: \fI<action>
Always use this RPZ action for matching triggers from this zone. Possible action
are: nxdomain, nodata, passthru, drop, disabled and cname.
.TP
.B rpz\-cname\-override: \fI<domain>
The CNAME target domain to use if the cname action is configured for
\fBrpz\-action\-override\fR.
.TP
.B rpz\-log: \fI<yes or no>
Log all applied RPZ actions for this RPZ zone. Default is no.
.TP
.B rpz\-log\-name: \fI<name>
Specify a string to be part of the log line, for easy referencing.
.TP
.B rpz\-signal\-nxdomain\-ra: \fI<yes or no>
Signal when a query is blocked by the RPZ with NXDOMAIN with an unset RA flag.
This allows certain clients, like dnsmasq, to infer that the domain is
externally blocked. Default is no.
.TP
.B for\-downstream: \fI<yes or no>
If enabled the zone is authoritatively answered for and queries for the RPZ
zone information are answered to downstream clients. This is useful for
monitoring scripts, that can then access the SOA information to check if
the rpz information is up to date. Default is no.
.TP
.B tags: \fI<list of tags>
Limit the policies from this RPZ clause to clients with a matching tag. Tags
need to be defined in \fBdefine\-tag\fR and can be assigned to client addresses
using \fBaccess\-control\-tag\fR. Enclose list of tags in quotes ("") and put
spaces between tags. If no tags are specified the policies from this clause will
be applied for all clients.
.SH "MEMORY CONTROL EXAMPLE"
In the example config settings below memory usage is reduced. Some service
levels are lower, notable very large data and a high TCP load are no longer
supported. Very large data and high TCP loads are exceptional for the DNS.
DNSSEC validation is enabled, just add trust anchors.
If you do not have to worry about programs using more than 3 Mb of memory,
the below example is not for you. Use the defaults to receive full service,
which on BSD\-32bit tops out at 30\-40 Mb after heavy usage.
.P
.nf
# example settings that reduce memory usage
server:
	num\-threads: 1
	outgoing\-num\-tcp: 1	# this limits TCP service, uses less buffers.
	incoming\-num\-tcp: 1
	outgoing\-range: 60	# uses less memory, but less performance.
	msg\-buffer\-size: 8192   # note this limits service, 'no huge stuff'.
	msg\-cache\-size: 100k
	msg\-cache\-slabs: 1
	rrset\-cache\-size: 100k
	rrset\-cache\-slabs: 1
	infra\-cache\-numhosts: 200
	infra\-cache\-slabs: 1
	key\-cache\-size: 100k
	key\-cache\-slabs: 1
	neg\-cache\-size: 10k
	num\-queries\-per\-thread: 30
	target\-fetch\-policy: "2 1 0 0 0 0"
	harden\-large\-queries: "yes"
	harden\-short\-bufsize: "yes"
.fi
.SH "FILES"
.TP
.I @UNBOUND_RUN_DIR@
default Unbound working directory.
.TP
.I @UNBOUND_CHROOT_DIR@
default
\fIchroot\fR(2)
location.
.TP
.I @ub_conf_file@
Unbound configuration file.
.TP
.I @UNBOUND_PIDFILE@
default Unbound pidfile with process ID of the running daemon.
.TP
.I unbound.log
Unbound log file. default is to log to
\fIsyslog\fR(3).
.SH "SEE ALSO"
\fIunbound\fR(8),
\fIunbound\-checkconf\fR(8).
.SH "AUTHORS"
.B Unbound
was written by NLnet Labs. Please see CREDITS file
in the distribution for further details.<|MERGE_RESOLUTION|>--- conflicted
+++ resolved
@@ -1834,6 +1834,13 @@
 It resets on query restarts (e.g., CNAME) and referrals.
 Default is 32.
 .TP 5
+.B max\-query\-restarts: \fI<number>
+Set the maximum number of times a query is allowed to restart upon encountering
+a CNAME record.
+If a query encounters more than the specified number of CNAME
+records before resolving, Unbound will reply with SERVFAIL.
+Default is 11.
+.TP 5
 .B fast\-server\-permil: \fI<number>
 Specify how many times out of 1000 to pick from the set of fastest servers.
 0 turns the feature off.  A value of 900 would pick from the fastest
@@ -1859,7 +1866,6 @@
 A value from the `Reserved for Local/Experimental` range (65001-65534) should
 be used.  Default is 65001.
 .TP 5
-<<<<<<< HEAD
 .B ede: \fI<yes or no>
 If enabled, Unbound will respond with Extended DNS Error codes (RFC8914).
 These EDEs attach informative error messages to a response for various
@@ -1868,18 +1874,12 @@
 When the \fBval-log-level\fR option is also set to \fB2\fR, responses with
 Extended DNS Errors concerning DNSSEC failures that are not served from cache,
 will also contain a descriptive text message about the reason for the failure.
-.TP
+.TP 5
 .B ede\-serve\-expired: \fI<yes or no>
 If enabled, Unbound will attach an Extended DNS Error (RFC8914) Code 3 - Stale
 Answer as EDNS0 option to the expired response. Note that this will not attach
 the EDE code without setting the global \fBede\fR option to "yes" as well.
 Default is "no".
-=======
-.B max\-query\-restarts: \fI<number>
-Set the maximum number of times a query is allowed to restart upon encountering
-a CNAME record. If a query encounters more than the specified number of CNAME
-records before resolving, unbound will reply with SERVFAIL. Default is 8.
->>>>>>> d19e12ab
 .SS "Remote Control Options"
 In the
 .B remote\-control:
