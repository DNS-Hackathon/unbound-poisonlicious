--- conflicted
+++ resolved
@@ -1,4 +1,7 @@
-<<<<<<< HEAD
+21 June 2022: Philip
+	- Fix for loading locally stored zones that have lines with blanks or
+	  blanks and comments.
+
 20 June 2022: George
 	- Remove unused LDNS function check for GOST Engine unloading.
 
@@ -6,11 +9,6 @@
 	- Merge PR #688: Rpz url notify issue.
 	- Note in the unbound.conf text that NOTIFY is allowed from the url:
 	  addresses for auth and rpz zones.
-=======
-21 June 2022: Philip
-	- Fix for loading locally stored zones that have lines with blanks or
-	  blanks and comments.
->>>>>>> 7f67f711
 
 3 June 2022: George
 	- Fix for edns client subnet to respect not looking in its cache when
