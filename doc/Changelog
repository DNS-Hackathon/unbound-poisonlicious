<<<<<<< HEAD
12 August 2019: George
	- Introduce `-V` option to print the version number and build options.
	  Previously reported build options like linked libs and linked modules
	  are now moved from `-h` to `-V` as well for consistency.
	- PACKAGE_BUGREPORT now also includes link to GitHub issues.
=======
14 August 2019: Wouter
	- Generate configlexer with newer flex.
>>>>>>> b5a52f8c

1 August 2019: Wouter
	- For #52 #53, second context does not close logfile override.
	- Fix #52 #53, fix for example fail program.
	- Fix to return after failed auth zone http chunk write.
	- Fix to remove unused test for task_probe existance.
	- Fix to timeval_add for remaining second in microseconds.
	- Check repinfo in worker_handle_request, if null, drop it.

29 July 2019: Wouter
	- Add verbose log message when auth zone file is written, at level 4.
	- Add hex print of trust anchor pointer to trust anchor file temp
	  name to make it unique, for libunbound created multiple contexts.

23 July 2019: Wouter
	- Fix question section mismatch in local zone redirect.

19 July 2019: Wouter
	- Fix #49: Set no renegotiation on the SSL context to stop client
	  session renegotiation.

12 July 2019: Wouter
	- Fix #48: Unbound returns additional records on NODATA response,
	  if minimal-responses is enabled, also the additional for negative
	  responses is removed.

9 July 2019: Ralph
	- Fix in respip addrtree selection. Absence of addr_tree_init_parents()
	  call made it impossible to go up the tree when the matching netmask is
	  too specific.

5 July 2019: Ralph
	- Fix for possible assertion failure when answering respip CNAME from
	  cache.

25 June 2019: Wouter
	- For #45, check that 127.0.0.1 and ::1 are not used in unbound.conf
	  when do-not-query-localhost is turned on, or at default on,
	  unbound-checkconf prints a warning if it is found in forward-addr or
	  stub-addr statements.

24 June 2019: Wouter
	- Fix memleak in unit test, reported from the clang 8.0 static analyzer.

18 June 2019: Wouter
	- PR #28: IPSet module, by Kevin Chou.  Created a module to support
	  the ipset that could add the domain's ip to a list easily.
	  Needs libmnl, and --enable-ipset and config it, doc/README.ipset.md.
	- Fix to omit RRSIGs from addition to the ipset.
	- Fix to make unbound-control with ipset, remove unused variable,
	  use unsigned type because of comparison, and assign null instead
	  of compare with it.  Remade lex and yacc output.
	- make depend
	- Added documentation to the ipset files (for doxygen output).
	- Merge PR #6: Python module: support multiple instances
	- Merge PR #5: Python module: define constant MODULE_RESTART_NEXT
	- Merge PR #4: Python module: assign something useful to the
	  per-query data store 'qdata' 
	- Fix python dict reference and double free in config.

17 June 2019: Wouter
	- Master contains version 1.9.3 in development.
	- Fix #39: In libunbound, leftover logfile is close()d unpredictably.
	- Fix for #24: Fix abort due to scan of auth zone masters using old
	  address from previous scan.

12 June 2019: Wouter
	- Fix another spoolbuf storage code point, in prefetch.
	- 1.9.2rc3 release candidate tag.  Which became the 1.9.2 release
	  on 17 June 2019.

11 June 2019: Wouter
	- Fix that fixes the Fix that spoolbuf is not used to store tcp
	  pipelined response between mesh send and callback end, this fixes
	  error cases that did not use the correct spoolbuf.
	- 1.9.2rc2 release candidate tag.

6 June 2019: Wouter
	- 1.9.2rc1 release candidate tag.

4 June 2019: Wouter
	- iana portlist updated.

29 May 2019: Wouter
	- Fix to guard _OPENBSD_SOURCE from redefinition.

28 May 2019: Wouter
	- Fix to define _OPENBSD_SOURCE to get reallocarray on NetBSD.
	- gitignore config.h.in~.

27 May 2019: Wouter
	- Fix double file close in tcp pipelined response code.

24 May 2019: Wouter
	- Fix that spoolbuf is not used to store tcp pipelined response
	  between mesh send and callback end.

20 May 2019: Wouter
	- Note that so-reuseport at extreme load is better turned off,
	  otherwise queries are not distributed evenly, on Linux 4.4.x.

16 May 2019: Wouter
	- Fix #31: swig 4.0 and python module.

13 May 2019: Wouter
	- Squelch log messages from tcp send about connection reset by peer.
	  They can be enabled with verbosity at higher values for diagnosing
	  network connectivity issues.
	- Attempt to fix malformed tcp response.

9 May 2019: Wouter
	- Revert fix for oss-fuzz, error is in that build script that
	  unconditionally includes .o files detected by configure, also
	  when the machine architecture uses different LIBOBJS files.

8 May 2019: Wouter
	- Attempt to fix build failure in oss-fuzz because of reallocarray.
	  https://bugs.chromium.org/p/oss-fuzz/issues/detail?id=14648.
	  Does not omit compile flags from commandline.

7 May 2019: Wouter
	- Fix edns-subnet locks, in error cases the lock was not unlocked.
	- Fix doxygen output error on readme markdown vignettes.

6 May 2019: Wouter
	- Fix #29: Solaris 11.3 and missing symbols be64toh, htobe64.
	- Fix #30: AddressSanitizer finding in lookup3.c.  This sets the
	  hash function to use a slower but better auditable code that does
	  not read beyond array boundaries.  This makes code better security
	  checkable, and is better for security.  It is fixed to be slower,
	  but not read outside of the array.

2 May 2019: Wouter
	- contrib/fastrpz.patch updated for code changes, and with git diff.
	- Fix .gitignore, add pythonmod and dnstap generated files.
	  And unit test generated files, and generated doc files.

1 May 2019: Wouter
	- Update makedist for git.
	- Nicer travis output for clang analysis.
	- PR #16: XoT support, AXFR over TLS, turn it on with
	  master: <ip>#<authname> in unbound.conf.  This uses TLS to
	  download the AXFR (or IXFR).

25 April 2019: Wouter
	- Fix wrong query name in local zone redirect answers with a CNAME,
	  the copy of the local alias is in unpacked form.

18 April 2019: Ralph
	- Scrub RRs from answer section when reusing NXDOMAIN message for
	  subdomain answers.
	- For harden-below-nxdomain: do not consider a name to be non-exitent
	  when message contains a CNAME record.

18 April 2019: Wouter
	- travis build file.

16 April 2019: Wouter
	- Better braces in if statement in TCP fastopen code.
	- iana portlist updated.

15 April 2019: Wouter
	- Fix tls write event for read state change to re-call SSL_write and
	  not resume the TLS handshake.

11 April 2019: George
	- Update python documentation for init_standard().
	- Typos.

11 April 2019: Wouter
	- Fix that auth zone uses correct network type for sockets for
	  SOA serial probes.  This fixes that probes fail because earlier
	  probe addresses are unreachable.
	- Fix that auth zone fails over to next master for timeout in tcp.
	- Squelch SSL read and write connection reset by peer and broken pipe 
	  messages.  Verbosity 2 and higher enables them.

8 April 2019: Wouter
	- Fix to use event_assign with libevent for thread-safety.
	- verbose information about auth zone lookup process, also lookup
	  start, timeout and fail.
	- Fix #17: Add python module example from Jan Janak, that is a
	  plugin for the Unbound DNS resolver to resolve DNS records in
	  multicast DNS [RFC 6762] via Avahi.  The plugin communicates
	  with Avahi via DBus. The comment section at the beginning of
	  the file contains detailed documentation.
	- Fix to wipe ssl ticket keys from memory with explicit_bzero,
	  if available.

5 April 2019: Wouter
	- Fix to reinit event structure for accepted TCP (and TLS) sockets.

4 April 2019: Wouter
	- Fix spelling error in log output for event method.

3 April 2019: Wouter
	- Move goto label in answer_from_cache to the end of the function
	  where it is more visible.
	- Fix auth-zone NSEC3 response for wildcard nodata answers,
	  include the closest encloser in the answer.

2 April 2019: Wouter
	- Fix auth-zone NSEC3 response for empty nonterminals with exact
	  match nsec3 records.
	- Fix for out of bounds integers, thanks to OSTIF audit.  It is in
	  allocation debug code.
	- Fix for auth zone nsec3 ent fix for wildcard nodata.

25 March 2019: Wouter
	- Fix that tls-session-ticket-keys: "" on its own in unbound.conf
	  disables the tls session ticker key calls into the OpenSSL API.
	- Fix crash if tls-servic-pem not filled in when necessary.

21 March 2019: Wouter
	- Fix #4240: Fix whitespace cleanup in example.conf.

19 March 2019: Wouter
	- add type CAA to libpyunbound (accessing libunbound from python).

18 March 2019: Wouter
	- Add log message, at verbosity 4, that says the query is encrypted
	  with TLS, if that is enabled for the query.
	- Fix #4239: set NOTIMPL when deny-any is enabled, for RFC8482.

7 March 2019: Wouter
	- Fix for #4233: guard use of NDEBUG, so that it can be passed in
	  CFLAGS into configure.

5 March 2019: Wouter
	- Tag release 1.9.1rc1.  Which became 1.9.1 on 12 March 2019.  Trunk
	  has 1.9.2 in development.

1 March 2019: Wouter
	- output forwarder log in ssl_req_order test.

28 February 2019: Wouter
	- Remove memory leak on pythonmod python2 script file init.
	- Remove swig gcc8 python function cast warnings, they are ignored.
	- Print correct module that failed when module-config is wrong.

27 February 2019: Wouter
	- Fix #4229: Unbound man pages lack information, about access-control
	  order and local zone tags, and elements in views.
	- Fix #14: contrib/unbound.init: Fix wrong comparison judgment
	  before copying.
	- Fix for python module on Windows, fix fopen.

25 February 2019: Wouter
	- Fix #4227: pair event del and add for libevent for tcp_req_info.

21 February 2019: Wouter
	- Fix the error for unknown module in module-config is understandable,
	  and explains it was not compiled in and where to see the list.
	- In example.conf explain where to put cachedb module in module-config.
	- In man page and example config explain that most modules have to
	  be listed at the start of module-config.

20 February 2019: Wouter
	- Fix pythonmod include and sockaddr_un ifdefs for compile on
	  Windows, and for libunbound.

18 February 2019: Wouter
	- Print query name with ip_ratelimit exceeded log lines.
	- Spaces instead of tabs in that log message.
	- Print query name and IP address when domain rate limit exceeded.

14 February 2019: Wouter
	- Fix capsforid canonical sort qsort callback.

11 February 2019: Wouter
	- Note default for module-config in man page.
	- Fix recursion lame test for qname minimisation asked queries,
	  that were not present in the set of prepared answers.
	- Fix #13: Remove left-over requirements on OpenSSL >= 1.1.0 for
	  cert name matching, from man page.
	- make depend, with newer gcc, nicer layout.

7 February 2019: Wouter
	- Fix #4206: OpenSSL 1.0.2 hostname verification for FreeBSD 11.2.
	- Fix that qname minimisation does not skip a label when missing
	  nameserver targets need to be fetched.
	- Fix #4225: clients seem to erroneously receive no answer with
	  DNS-over-TLS and qname-minimisation.

4 February 2019: Wouter
	- Fix that log-replies prints the correct name for local-alias
	  names, for names that have a CNAME in local-data configuration.
	  It logs the original query name, not the target of the CNAME.
	- Add local-zone type inform_redirect, which logs like type inform,
	  and redirects like type redirect.
	- Perform canonical sort for 0x20 capsforid compare of replies,
	  this sorts rrsets in the authority and additional section before
	  comparison, so that out of order rrsets do not cause failure.

31 January 2019: Wouter
	- Set ub_ctx_set_tls call signature in ltrace config file for
	  libunbound in contrib/libunbound.so.conf.
	- improve documentation for tls-service-key and forward-first.
	- #10: fixed pkg-config operations, PKG_PROG_PKG_CONFIG moved out of
	  conditional section, fixes systemd builds, from Enrico Scholz.
	- #9: For openssl 1.0.2 use the CRYPTO_THREADID locking callbacks,
	  still supports the set_id_callback previous API.  And for 1.1.0
	  no locking callbacks are needed.
	- #8: Fix OpenSSL without ENGINE support compilation.
	- Wipe TLS session key data from memory on exit.

30 January 2019: Ralph
	- Fix case in which query timeout can result in marking delegation
	  as edns_lame_known.

29 January 2019: Wouter
	- Fix spelling of tls-ciphers in example.conf.in.
	- Fix #4224: auth_xfr_notify.rpl test broken due to typo
	- Fix locking for libunbound context setup with broken port config.

28 January 2019: Wouter
	- ub_ctx_set_tls call for libunbound that enables DoT for the machines
	  set with ub_ctx_set_fwd.  Patch from Florian Obser.
	- Set build system for added call in the libunbound API.
	- List example config for root zone copy locally hosted with auth-zone
	  as suggested from draft-ietf-dnsop-7706-bis-02.  But with updated
	  B root address.
	- set version to 1.9.0 for release.  And this was released with the
	  spelling for tls-ciphers fix as 1.9.0 on Feb 5.  Trunk has 1.9.1 in
	  development.

25 January 2019: Wouter
	- Fix that tcp for auth zone and outgoing does not remove and
	  then gets the ssl read again applied to the deleted commpoint.
	- updated contrib/fastrpz.patch to cleanly diff.
	- no lock when threads disabled in tcp request buffer count.
	- remove compile warnings from libnettle compile.
	- output of newer lex 2.6.1 and bison 3.0.5.

24 January 2019: Wouter
	- Newer aclocal and libtoolize used for generating configure scripts,
	  aclocal 1.16.1 and libtoolize 2.4.6.
	- Fix unit test for python 3.7 new keyword 'async'.
	- clang analysis fixes, assert arc4random buffer in init,
	  no check for already checked delegation pointer in iterator,
	  in testcode check for NULL packet matches, in perf do not copy
	  from NULL start list when growing capacity.  Adjust host and file
	  only when present in test header read to please checker.  In
	  testcode for unknown macro operand give zero result. Initialise the
	  passed argv array in test code.  In test code add EDNS data
	  segment copy only when nonempty.
	- Patch from Florian Obser fixes some compiler warnings:
	  include mini_event.h to have a prototype for mini_ev_cmp
	  include edns.h to have a prototype for apply_edns_options
	  sldns_wire2str_edns_keepalive_print is only called in the wire2str,
	  module declare it static to get rid of compiler warning:
	  no previous prototype for function
	  infra_find_ip_ratedata() is only called in the infra module,
	  declare it static to get rid of compiler warning:
	  no previous prototype for function
	  do not shadow local variable buf in authzone
	  auth_chunks_delete and az_nsec3_findnode are only called in the
	  authzone module, declare them static to get rid of compiler warning:
	  no previous prototype for function...
	  copy_rrset() is only called in the respip module, declare it
	  static to get rid of compiler warning:
	  no previous prototype for function 'copy_rrset'
	  no need for another variable "r"; gets rid of compiler warning:
	  declaration shadows a local variable in libunbound.c
	  no need for another variable "ns"; gets rid of compiler warning:
	  declaration shadows a local variable in iterator.c
	- Moved includes and make depend.

23 January 2019: Wouter
	- Patch from Manabu Sonoda with tls-ciphers and tls-ciphersuites
	  options for unbound.conf.
	- Fixes for the patch, and man page entry.
	- Fix configure to detect SSL_CTX_set_ciphersuites, for better
	  library compatibility when compiling.
	- Patch for TLS session resumption from Manabu Sonoda,
	  enable with tls-session-ticket-keys in unbound.conf.
	- Fixes for patch (includes, declarations, warnings).  Free at end
	  and keep config options in order read from file to keep the first
	  one as the first one.
	- Fix for IXFR fallback to reset counter when IXFR does not timeout.

22 January 2019: Wouter
	- Fix space calculation for tcp req buffer size.
	- Doc for stream-wait-size and unit test.
	- unbound-control stats has mem.streamwait that counts TCP and TLS
	  waiting result buffers.
	- Fix for #4219: secondaries not updated after serial change, unbound
	  falls back to AXFR after IXFR gives several timeout failures.
	- Fix that auth zone after IXFR fallback tries the same master.

21 January 2019: Wouter
	- Fix tcp idle timeout test, for difference in the tcp reply code.
	- Unit test for tcp request reorder and timeouts.
	- Unit tests for ssl out of order processing.
	- Fix that multiple dns fragments can be carried in one TLS frame.
	- Add stream-wait-size: 4m config option to limit the maximum
	  memory used by waiting tcp and tls stream replies.  This avoids
	  a denial of service where these replies use up all of the memory.

17 January 2019: Wouter
	- For caps-for-id fallback, use the whitelist to avoid timeout
	  starting a fallback sequence for it.
	- increase mesh max activation count for capsforid long fetches.

16 January 2019: Ralph
	- Get ready for the DNS flag day: remove EDNS lame procedure, do not
	  re-query without EDNS after timeout.

15 January 2019: Wouter
	- In the out of order processing, reset byte count for (potential)
	  partial read.
	- Review fixes in out of order processing.

14 January 2019: Wouter
	- streamtcp option -a send queries consecutively and prints answers
	  as they arrive.
	- Fix for out of order processing administration quit cleanup.
	- unit test for tcp out of order processing.

11 January 2019: Wouter
	- Initial commit for out-of-order processing for TCP and TLS.

9 January 2019: Wouter
	- Log query name for looping module errors.

8 January 2019: Wouter
	- Fix syntax in comment of local alias processing.
	- Fix NSEC3 record that is returned in wildcard replies from
	  auth-zone zones with NSEC3 and wildcards.

7 January 2019: Wouter
	- On FreeBSD warn if systcl settings do not allow server TCP FASTOPEN,
	  and server tcp fastopen is enabled at compile time.
	- Document interaction between the tls-upstream option in the server
	  section and forward-tls-upstream option in the forward-zone sections.
	- Add contrib/unbound-fuzzme.patch from Jacob Hoffman-Andrews,
	  the patch adds a program used for fuzzing.

12 December 2018: Wouter
	- Fix for crash in dns64 module if response is null.

10 December 2018: Wouter
	- Fix config parser memory leaks.
	- ip-ratelimit-factor of 1 allows all traffic through, instead of the
	  previous blocking everything.
	- Fix for FreeBSD port make with dnscrypt and dnstap enabled.
	- Fix #4206: support openssl 1.0.2 for TLS hostname verification,
	  alongside the 1.1.0 and later support that is already there.
	- Fixup openssl 1.0.2 compile

6 December 2018: Wouter
	- Fix dns64 allocation in wrong region for returned internal queries.

3 December 2018: Wouter
	- Fix icon, no ragged edges and nicer resolutions available, for eg.
	  Win 7 and Windows 10 display.
	- cache-max-ttl also defines upperbound of initial TTL in response.

30 November 2018: Wouter
	- Patch for typo in unbound.conf man page.
	- log-tag-queryreply: yes in unbound.conf tags the log-queries and
	  log-replies in the log file for easier log filter maintenance.

29 November 2018: Wouter
	- iana portlist updated.
	- Fix chroot auth-zone fix to remove chroot prefix.
	- tag for 1.8.2rc1, which became 1.8.2 on 4 dec 2018, with icon
	  updated.  Trunk contains 1.8.3 in development.
	  Which became 1.8.3 on 11 december with only the dns64 fix of 6 dec.
	  Trunk then became 1.8.4 in development.
	- Fix that unbound-checkconf does not complains if the config file
	  is not placed inside the chroot.
	- Refuse to start with no ports.
	- Remove clang analysis warnings.

28 November 2018: Wouter
	- Fix leak in chroot fix for auth-zone.
	- Fix clang analysis for outside directory build test.

27 November 2018: Wouter
	- Fix DNS64 to not store intermediate results in cache, this avoids
	  other threads from picking up the wrong data.  The module restores
	  the previous no_cache_store setting when the the module is finished.
	- Fix #4208: 'stub-no-cache' and 'forward-no-cache' not work.
	- New and better fix for Fix #4193: Fix that prefetch failure does
	  not overwrite valid cache entry with SERVFAIL.
	- auth-zone give SERVFAIL when expired, fallback activates when
	  expired, and this is documented in the man page.
	- stat count SERVFAIL downstream auth-zone queries for expired zones.
	- Put new logos into windows installer.
	- Fix windows compile for new rrset roundrobin fix.
	- Update contrib fastrpz patch for latest release.

26 November 2018: Wouter
	- Fix to not set GLOB_NOSORT so the unbound.conf include: files are
	  sorted and in a predictable order.
	- Fix #4193: Fix that prefetch failure does not overwrite valid cache
	  entry with SERVFAIL.
	- Add unbound-control view_local_datas command, like local_datas.
	- Fix that unbound-control can send file for view_local_datas.

22 November 2018: Wouter
	- With ./configure --with-pyunbound --with-pythonmodule
	  PYTHON_VERSION=3.6 or with 2.7 unbound can compile and unit tests
	  succeed for the python module.
	- pythonmod logs the python error and traceback on failure.
	- ignore debug python module for test in doxygen output.
	- review fixes for python module.
	- Fix #4209: Crash in libunbound when called from getdns.
	- auth zone zonefiles can be in a chroot, the chroot directory
	  components are removed before use.
	- Fix that empty zonefile means the zonefile is not set and not used.
	- make depend.

21 November 2018: Wouter
	- Scrub NS records from NODATA responses as well.

20 November 2018: Wouter
	- Scrub NS records from NXDOMAIN responses to stop fragmentation
	  poisoning of the cache.
	- Add patch from Jan Vcelak for pythonmod,
	  add sockaddr_storage getters, add support for query callbacks,
	  allow raw address access via comm_reply and update API documentation.
	- Removed compile warnings in pythonmod sockaddr routines.

19 November 2018: Wouter
	- Support SO_REUSEPORT_LB in FreeBSD 12 with the so-reuseport: yes
	  option in unbound.conf.

6 November 2018: Ralph
	- Bugfix min-client-subnet-ipv6

25 October 2018: Ralph
	- Add min-client-subnet-ipv6 and min-client-subnet-ipv4 options.

25 October 2018: Wouter
	- Fix #4191: NXDOMAIN vs SERVFAIL during dns64 PTR query.
	- Fix #4190: Please create a "ANY" deny option, adds the option
	  deny-any: yes in unbound.conf.  This responds with an empty message
	  to queries of type ANY.
	- Fix #4141: More randomness to rrset-roundrobin.
	- Fix #4132: Openness/closeness of RANGE intervals in rpl files.
	- Fix #4126: RTT_band too low on VSAT links with 600+ms latency,
	  adds the option unknown-server-time-limit to unbound.conf that
	  can be increased to avoid the problem.
	- remade makefile dependencies.
	- Fix #4152: Logs shows wrong time when using log-time-ascii: yes.

24 October 2018: Ralph
	- Add markdel function to ECS slabhash.
	- Limit ECS scope returned to client to the scope used for caching.
	- Make lint like previous #4154 fix.

22 October 2018: Wouter
	- Fix #4192: unbound-control-setup generates keys not readable by
	  group.
	- check that the dnstap socket file can be opened and exists, print
	  error if not.
	- Fix #4154: make ECS_MAX_TREESIZE configurable, with
	  the max-ecs-tree-size-ipv4 and max-ecs-tree-size-ipv6 options.

22 October 2018: Ralph
	- Change fast-server-num default to 3.

8 October 2018: Ralph
	- Add fast-server-permil and fast-server-num options.
	- Deprecate low-rtt and low-rtt-permil options.

8 October 2018: Wouter
	- Squelch log of failed to tcp initiate after TCP Fastopen failure.

5 October 2018: Wouter
	- Squelch EADDRNOTAVAIL errors when the interface goes away,
	  this omits 'can't assign requested address' errors unless
	  verbosity is set to a high value.
	- Set default for so-reuseport to no for FreeBSD.  It is enabled
	  by default for Linux and DragonFlyBSD.  The setting can 
	  be configured in unbound.conf to override the default.
	- iana port update.

2 October 2018: Wouter
	- updated contrib/fastrpz.patch to apply for this version
	- dnscrypt.c removed sizeof to get array bounds.
	- Fix testlock code to set noreturn on error routine.
	- Remove unused variable from contrib fastrpz/rpz.c and
	  remove unused diagnostic pragmas that themselves generate warnings
	- clang analyze test is used only when assertions are enabled.

1 October 2018: Wouter
	- tag for release 1.8.1rc1.  Became release 1.8.1 on 8 oct, with
	  fastrpz.patch fix included.  Trunk has 1.8.2 in development.

27 September 2018: Wouter
	- Fix #4188: IPv6 forwarders without ipv6 result in SERVFAIL, fixes
	  qname minimisation with a forwarder when connectivity has issues
	  from rejecting responses.

25 September 2018: Wouter
	- Perform TLS SNI indication of the host that is being contacted
	  for DNS over TLS service.  It sets the configured tls auth name.
	  This is useful for hosts that apart from the DNS over TLS services
	  also provide other (web) services.
	- Fix #4149: Add SSL cleanup for tcp timeout.

17 September 2018: Wouter
	- Fix compile on Mac for unbound, provide explicit_bzero when libc
	  does not have it.
	- Fix unbound for openssl in FIPS mode, it uses the digests with
	  the EVP call contexts.
	- Fix that with harden-below-nxdomain and qname minisation enabled
	  some iterator states for nonresponsive domains can get into a
	  state where they waited for an empty list.
	- Stop UDP to TCP failover after timeouts that causes the ping count
	  to be reset by the TCP time measurement (that exists for TLS),
	  because that causes the UDP part to not be measured as timeout.
	- Fix #4156: Fix systemd service manager state change notification.

13 September 2018: Wouter
	- Fix seed for random backup code to use explicit zero when wiped.
	- exit log routine is annotated as noreturn function.
	- free memory leaks in config strlist and str2list insert functions.
	- do not move unused argv variable after getopt.
	- Remove unused if clause in testcode.
	- in testcode, free async ids, initialise array, and check for null
	  pointer during test of the test.  And use exit for return to note
	  irregular program stop.
	- Free memory leak in config strlist append.
	- make sure nsec3 comparison salt is initialized.
	- unit test has clang analysis.
	- remove unused variable assignment from iterator scrub routine.
	- check for null in delegation point during iterator refetch
	  in forward zone.
	- neater pointer cast in libunbound context quit routine.
	- initialize statistics totals for printout.
	- in authzone check that node exists before adding rrset.
	- in unbound-anchor, use readwrite memory BIO.
	- assertion in autotrust that packed rrset is formed correctly.
	- Fix memory leak when message parse fails partway through copy.
	- remove unused udpsize assignment in message encode.
	- nicer bio free code in unbound-anchor.
	- annotate exit functions with noreturn in unbound-control.

11 September 2018: Wouter
	- Fixed unused return value warnings in contrib/fastrpz.patch for
	  asprintf.
	- Fix to squelch respip warning in unit test, it is printed at
	  higher verbosity settings.
	- Fix spelling errors.
	- Fix initialisation in remote.c

10 September 2018: Wouter
	- 1.8.1 in svn trunk. (changes from 4,5,.. sep apply).
	- iana port update.

5 September 2018: Wouter
	- Fix spelling error in header, from getdns commit by Andreas Gelmini.

4 September 2018: Ralph
	- More explicitly mention the type of ratelimit when applying
	  ip-ratelimit.

4 September 2018: Wouter
	- Tag for 1.8.0rc1 release, became 1.8.0 release on 10 Sep 2018.

31 August 2018: Wouter
	- Disable minimal-responses in subnet unit tests.

30 August 2018: Wouter
	- Fix that a local-zone with a local-zone-type that is transparent
	  in a view with view-first, makes queries check for answers from the
	  local-zones defined outside of views.

28 August 2018: Ralph
	- Disable minimal-responses in ipsecmod unit tests.
	- Added serve-expired-ttl and serve-expired-ttl-reset options.

27 August 2018: Wouter
	- Set defaults to yes for a number of options to increase speed and
	  resilience of the server.  The so-reuseport, harden-below-nxdomain,
	  and minimal-responses options are enabled by default.  They used
	  to be disabled by default, waiting to make sure they worked.  They
	  are enabled by default now, and can be disabled explicitly by
	  setting them to "no" in the unbound.conf config file.  The reuseport
	  and minimal options increases speed of the server, and should be
	  otherwise harmless.  The harden-below-nxdomain option works well
	  together with the recently default enabled qname minimisation, this
	  causes more fetches to use information from the cache.
	- next release is called 1.8.0.
	- Fix lintflags for lint on FreeBSD.

22 August 2018: George
	- #4140: Expose repinfo (comm_reply) to the inplace_callbacks. This
	  gives access to reply information for the client's communication
	  point when the callback is called before the mesh state (modules).
	  Changes to C and Python's inplace_callback signatures were also
	  necessary.

21 August 2018: Wouter
	- log-local-actions: yes option for unbound.conf that logs all the
	  local zone actions, a patch from Saksham Manchanda (Secure64).
	- #4146: num.query.subnet and num.query.subnet_cache counters.
	- Fix only misc failure from log-servfail when val-log-level is not
	  enabled.

17 August 2018: Ralph
	- Fix classification for QTYPE=CNAME queries when QNAME minimisation is
 	  enabled.

17 August 2018: Wouter
	- Set libunbound to increase current, because the libunbound change
	  to the event callback function signature.  That needs programs,
	  that use it, to recompile against the new header definition.
	- print servfail info to log as error.
	- added more servfail printout statements, to the iterator.
	- log-servfail: yes prints log lines that say why queries are
	  returning SERVFAIL to clients.

16 August 2018: Wouter
	- Fix warning on compile without threads.
	- Fix contrib/fastrpz.patch.

15 August 2018: Wouter
	- Fix segfault in auth-zone read and reorder of RRSIGs.

14 August 2018: Wouter
	- Fix that printout of error for cycle targets is a verbosity 4
	  printout and does not wrongly print it is a memory error.
	- Upgraded crosscompile script to include libunbound DLL in the
	  zipfile.

10 August 2018: Wouter
	- Fix #4144: dns64 module caches wrong (negative) information.

9 August 2018: Wouter
	- unbound-checkconf checks if modules exist and prints if they are
	  not compiled in the name of the wrong module.
	- document --enable-subnet in doc/README.
	- Patch for stub-no-cache and forward-no-cache options that disable
	  caching for the contents of that stub or forward, for when you
	  want immediate changes visible, from Bjoern A. Zeeb.

7 August 2018: Ralph
	- Make capsforid fallback QNAME minimisation aware.

7 August 2018: Wouter
	- Fix #4142: unbound.service.in: improvements and fixes.
	  Add unit dependency ordering (based on systemd-resolved).
	  Add 'CAP_SYS_RESOURCE' to 'CapabilityBoundingSet' (fixes warnings
	  about missing privileges during startup). Add 'AF_INET6' to
	  'RestrictAddressFamilies' (without it IPV6 can't work). From
	  Guido Shanahan.
	- Patch to implement tcp-connection-limit from Jim Hague (Sinodun).
	  This limits the number of simultaneous TCP client connections
	  from a nominated netblock.
	- make depend, yacc, lex, doc, headers.  And log the limit exceeded
	  message only on high verbosity, so as to not spam the logs when
	  it is busy.

6 August 2018: Wouter
	- Fix for #4136: Fix to unconditionally call destroy in daemon.c.

3 August 2018: George
	- Expose if a query (or a subquery) was ratelimited (not src IP
	  ratelimiting) to libunbound under 'ub_result.was_ratelimited'.
	  This also introduces a change to 'ub_event_callback_type' in
	  libunbound/unbound-event.h.
	- Tidy pylib tests.

3 August 2018: Wouter
	- Revert previous change for #4136: because it introduces build
	  problems.
	- New fix for #4136: This one ignores lex without without
	  yylex_destroy.

1 August 2018: Wouter
	- Fix to remove systemd sockaddr function check, that is not
	  always present.  Make socket activation more lenient.  But not
	  different when socket activation is not used.
	- iana port list update.

31 July 2018: Wouter
	- Patches from Jim Hague (Sinodun) for EDNS KeepAlive.
	- Sort out test runs when the build directory isn't the project
	  root directory.
	- Add config tcp-idle-timeout (default 30s). This applies to
	  client connections only; the timeout on TCP connections upstream
	  is unaffected.
	- Error if EDNS Keepalive received over UDP.
	- Add edns-tcp-keepalive and edns-tcp-keepalive timeout options
	  and implement option in client responses.
	- Correct and expand manual page entries for keepalive and idle timeout.
	- Implement progressive backoff of TCP idle/keepalive timeout.
	- Fix 'make depend' to work when build dir is not project root.
	- Add delay parameter to streamtcp, -d secs.
	  To be used when testing idle timeout.
	- From Wouter: make depend, the dependencies in the patches did not
	  apply cleanly.  Also remade yacc and lex.
	- Fix mesh.c incompatible pointer pass.
	- Please doxygen so it passes.
	- Fix #4139: Fix unbound-host leaks memory on ANY.

30 July 2018: Wouter
	- Fix #4136: insufficiency from mismatch of FLEX capability between
	  released tarball and build host.

27 July 2018: Wouter
	- Fix man page, say that chroot is enabled by default.

26 July 2018: Wouter
	- Fix #4135: 64-bit Windows Installer Creates Entries Under The
	  Wrong Registry Key, reported by Brian White.

23 July 2018: Wouter
	- Fix use-systemd readiness signalling, only when use-systemd is yes
	  and not in signal handler.

20 July 2018: Wouter
	- Fix #4130: print text describing -dd and unbound-checkconf on
	  config file read error at startup, the errors may have been moved
	  away by the startup process.
	- Fix #4131: for solaris, error YY_CURRENT_BUFFER undeclared.

19 July 2018: Wouter
	- Fix #4129 unbound-control error message with wrong cert permissions
	  is too cryptic.

17 July 2018: Wouter
	- Fix #4127 unbound -h does not list -p help.
	- Print error if SSL name verification configured but not available
	  in the ssl library.
	- Fix that ratelimit and ip-ratelimit are applied after reload of
	  changed config file.
	- Resize ratelimit and ip-ratelimit caches if changed on reload.

16 July 2018: Wouter
	- Fix qname minimisation NXDOMAIN validation lookup failures causing
	  error_supers assertion fails.
	- Squelch can't bind socket errors with Permission denied unless
	  verbosity is 4 or higher, for UDP outgoing sockets.

12 July 2018: Wouter
	- Fix to improve systemd socket activation code file descriptor
	  assignment.
	- Fix for 4126 that the #define for UNKNOWN_SERVER_NICENESS can be more
	  easily changed to adjust default rtt assumptions.

10 July 2018: Wouter
	- Note in documentation that the cert name match code needs
	  OpenSSL 1.1.0 or later to be enabled.

6 July 2018: Wouter
	- Fix documentation ambiguity for tls-win-cert in tls-upstream and
	  forward-tls-upstream docs.
	- iana port update.
	- Note RFC8162 support.  SMIMEA record type can be read in by the
	  zone record parser.
	- Fix round robin for failed addresses with prefer-ip6: yes

4 July 2018: Wouter
	- Fix #4112: Fix that unbound-anchor -f /etc/resolv.conf will not pass
	  if DNSSEC is not enabled.  New option -R allows fallback from
	  resolv.conf to direct queries.

3 July 2018: Wouter
	- Better documentation for unblock-lan-zones and insecure-lan-zones
	  config statements.
	- Fix permission denied printed for auth zone probe random port nrs.

2 July 2018: Wouter
	- Fix checking for libhiredis printout in configure output.
	- Fix typo on man page in ip-address description.
	- Update libunbound/python/examples/dnssec_test.py example code to
	  also set the 20326 trust anchor for the root in the example code.

29 June 2018: Wouter
	- dns64-ignore-aaaa: config option to list domain names for which the
	  existing AAAA is ignored and dns64 processing is used on the A
	  record.

28 June 2018: Wouter
	- num.queries.tls counter for queries over TLS.
	- log port number with err_addr logs.

27 June 2018: Wouter
	- #4109: Fix that package config depends on python unconditionally.
	- Patch, do not export python from pkg-config, from Petr Menšík.

26 June 2018: Wouter
	- Partial fix for permission denied on IPv6 address on FreeBSD.
	- Fix that auth-zone master reply with current SOA serial does not
	  stop scan of masters for an updated zone.
	- Fix that auth-zone does not start the wait timer without checking
	  if the wait timer has already been started.

21 June 2018: Wouter
	- #4108: systemd reload hang fix.
	- Fix usage printout for unbound-host, hostname has to be last
	  argument on BSDs and Windows.

19 June 2018: Wouter
	- Fix for unbound-control on Windows and set TCP socket parameters
	  more closely.
	  This fix is part of 1.7.3.
	- Windows example service.conf edited with more windows specific
	  configuration.
	- Fix windows unbound-control no cert bad file descriptor error.
	  This fix is part of 1.7.3.

18 June 2018: Wouter
	- Fix that control-use-cert: no works for 127.0.0.1 to disable certs.
	  This fix is part of 1.7.3rc2.
	- Fix unbound-checkconf for control-use-cert.
	  This fix is part of 1.7.3.

15 June 2018: Wouter
	- tag for 1.7.3rc1.
	- trunk has 1.7.4.
	- unbound-control auth_zone_reload _zone_ option rereads the zonefile.
	- unbound-control auth_zone_transfer _zone_ option starts the probe
	  sequence for a master to transfer the zone from and transfers when
	  a new zone version is available.

14 June 2018: Wouter
	- #4103: Fix that auth-zone does not insist on SOA record first in
	  file for url downloads.
	- Fix that first control-interface determines if TLS is used.  Warn
	  when IP address interfaces are used without TLS.
	- Fix nettle compile.

12 June 2018: Ralph
	- Don't count CNAME response types received during qname minimisation as
	  query restart.

12 June 2018: Wouter
	- #4102 for NSD, but for Unbound.  Named unix pipes do not use
	  certificate and key files, access can be restricted with file and
	  directory permissions.  The option control-use-cert is no longer
	  used, and ignored if found in unbound.conf.
	- Rename tls-additional-ports to tls-additional-port, because every
	  line adds one port.
	- Fix buffer size warning in unit test.
	- remade dependencies in the Makefile.

6 June 2018: Wouter
	- Patch to fix openwrt for mac os build darwin detection in configure.

5 June 2018: Wouter
	- Fix crash if ratelimit taken into use with unbound-control
	  instead of with unbound.conf.

4 June 2018: Wouter
	- Fix deadlock caused by incoming notify for auth-zone.
	- tag for 1.7.2rc1, became 1.7.2 release on 11 June 2018,
	  trunk is 1.7.3 in development from this point.
	- #4100: Fix stub reprime when it becomes useless.

1 June 2018: Wouter
	- Rename additional-tls-port to tls-additional-ports.
	  The older name is accepted for backwards compatibility.

30 May 2018: Wouter
	- Patch from Syzdek: Add ability to ignore RD bit and treat all
	  requests as if the RD bit is set.

29 May 2018: Wouter
	- in compat/arc4random call getentropy_urandom when getentropy fails
	  with ENOSYS.
	- Fix that fallback for windows port.

28 May 2018: Wouter
	- Fix windows tcp and tls spin on events.
	- Add routine from getdns to add windows cert store to the SSL_CTX.
	- tls-win-cert option that adds the system certificate store for
	  authenticating DNS-over-TLS connections.  It can be used instead
	  of the tls-cert-bundle option, or with it to add certificates.

25 May 2018: Wouter
	- For TCP and TLS connections that don't establish, perform address
	  update in infra cache, so future selections can exclude them.
	- Fix that tcp sticky events are removed for closed fd on windows.
	- Fix close events for tcp only.

24 May 2018: Wouter
	- Fix that libunbound can do DNS-over-TLS, when configured.
	- Fix that windows unbound service can use DNS-over-TLS.
	- unbound-host initializes ssl (for potential DNS-over-TLS usage
	  inside libunbound), when ssl upstream or a cert-bundle is configured.

23 May 2018: Wouter
	- Use accept4 to speed up incoming TCP (and TLS) connections,
	  available on Linux, FreeBSD and OpenBSD.

17 May 2018: Ralph
	- Qname minimisation default changed to yes.

15 May 2018: Wouter
	- Fix low-rtt-pct to low-rtt-permil, as it is parts in one thousand.

11 May 2018: Wouter
	- Fix contrib/libunbound.pc for libssl libcrypto references,
	  from https://bugs.freebsd.org/bugzilla/show_bug.cgi?id=226914

7 May 2018: Wouter
	- Fix windows to not have sticky TLS events for TCP.
	- Fix read of DNS over TLS length and data in one read call.
	- Fix mesh state assertion failure due to callback removal.

3 May 2018: Wouter
	- Fix that configure --with-libhiredis also turns on cachedb.
	- Fix gcc 8 buffer warning in testcode.
	- Fix function type cast warning in libunbound context callback type.

2 May 2018: Wouter
	- Fix fail to reject dead peers in forward-zone, with ssl-upstream.

1 May 2018: Wouter
	- Fix that unbound-control reload frees the rrset keys and returns
	  the memory pages to the system.

30 April 2018: Wouter
	- Fix spelling error in man page and note defaults as no instead of
	  off.

26 April 2018: Wouter
	- Fix for crash in daemon_cleanup with dnstap during reload,
	  from Saksham Manchanda.
	- Also that for dnscrypt.
	- tag for 1.7.1rc1 release.  Became 1.7.1 release on 3 May, trunk
	  is from here 1.7.2 in development.

25 April 2018: Ralph
	- Fix memory leak when caching wildcard records for aggressive NSEC use

24 April 2018: Wouter
	- Fix contrib/fastrpz.patch for this release.
	- Fix auth https for libev.

24 April 2018: Ralph
	- Added root-key-sentinel support

23 April 2018: Wouter
	- makedist uses bz2 for expat code, instead of tar.gz.
	- Fix #4092: libunbound: use-caps-for-id lacks colon in
	  config_set_option.
	- auth zone http download stores exact copy of downloaded file,
	  including comments in the file.
	- Fix sldns parse failure for CDS alternate delete syntax empty hex.
	- Attempt for auth zone fix; add of callback in mesh gets from
	  callback does not skip callback of result.
	- Fix cname classification with qname minimisation enabled.
	- list_auth_zones unbound-control command.

20 April 2018: Wouter
	- man page documentation for dns-over-tls forward-addr '#' notation.
	- removed free from failed parse case.
	- Fix #4091: Fix that reload of auth-zone does not merge the zonefile
	  with the previous contents.
	- Delete auth zone when removed from config.

19 April 2018: Wouter
	- Can set tls authentication with forward-addr: IP#tls.auth.name
	  And put the public cert bundle in tls-cert-bundle: "ca-bundle.pem".
	  such as forward-addr: 9.9.9.9@853#dns.quad9.net or
	  1.1.1.1@853#cloudflare-dns.com
	- Fix #658: unbound using TLS in a forwarding configuration does not
	  verify the server's certificate (RFC 8310 support).
	- For addr with #authname and no @port notation, the default is 853.

18 April 2018: Wouter
	- Fix auth-zone retry timer to be on schedule with retry timeout,
	  with backoff.  Also time a refresh at the zone expiry.

17 April 2018: Wouter
	- auth zone notify work.
	- allow-notify: config statement for auth-zones.
	- unit test for allow-notify

16 April 2018: Wouter
	- Fix auth zone target lookup iterator.
	- auth zone notify with prefix
	- auth zone notify work.

13 April 2018: Wouter
	- Fix for max include depth for authzones.
	- Fix memory free on fail for $INCLUDE in authzone.
	- Fix that an internal error to look up the wrong rr type for
	  auth zone gets stopped, before trying to send there.
	- auth zone notify work.

10 April 2018: Ralph
	- num.query.aggressive.NOERROR and num.query.aggressive.NXDOMAIN
	  statistics counters.

10 April 2018: Wouter
	- documentation for low-rtt and low-rtt-pct.
	- auth zone notify work.

9 April 2018: Wouter
	- Fix that flush_zone sets prefetch ttl expired, so that with
	  serve-expired enabled it'll start prefetching those entries.
	- num.query.authzone.up and num.query.authzone.down statistics counters.
	- Fix downstream auth zone, only fallback when auth zone fails to
	  answer and fallback is enabled.
	- Accept both option names with and without colon for get_option
	  and set_option.
	- low-rtt and low-rtt-pct in unbound.conf enable the server selection
	  of fast servers for some percentage of the time.

5 April 2018: Wouter
	- Combine write of tcp length and tcp query for dns over tls.
	- nitpick fixes in example.conf.
	- Fix above stub queries for type NS and useless delegation point.
	- Fix unbound-control over pipe with openssl 1.1.1, the TLSv1.3
	  tls_choose_sigalg routine does not allow the ciphers for the pipe,
	  so use TLSv1.2.
	- ED448 support.

3 April 2018: Wouter
	- Fix #4043: make test fails due to v6 presentation issue in macOS.
	- Fix unable to resolve after new WLAN connection, due to auth-zone
	  failing with a forwarder set.  Now, auth-zone is only used for
	  answers (not referrals) when a forwarder is set.

29 March 2018: Ralph
	- Check "result" in dup_all(), by Florian Obser.

23 March 2018: Ralph
	- Fix unbound-control get_option aggressive-nsec

21 March 2018: Ralph
	- Do not use cached NSEC records to generate negative answers for
	  domains under DNSSEC Negative Trust Anchors.

19 March 2018: Wouter
	- iana port update.

16 March 2018: Wouter
	- corrected a minor typo in the changelog.
	- move htobe64/be64toh portability code to cachedb.c.

15 March 2018: Wouter
	- Add --with-libhiredis, unbound support for a new cachedb backend
	  that uses a Redis server as the storage.  This implementation
	  depends on the hiredis client library (https://redislabs.com/lp/hiredis/).
	  And unbound should be built with both --enable-cachedb and
	  --with-libhiredis[=PATH] (where $PATH/include/hiredis/hiredis.h
	  should exist).  Patch from Jinmei Tatuya (Infoblox).
	- Fix #3817: core dump happens in libunbound delete, when queued
	  servfail hits deleted message queue.
	- Create additional tls service interfaces by opening them on other
	  portnumbers and listing the portnumbers as additional-tls-port: nr.

13 March 2018: Wouter
	- Fix typo in documentation.
	- Fix #3736: Fix 0 TTL domains stuck on SERVFAIL unless manually
	  flushed with serve-expired on.

12 March 2018: Wouter
	- Added documentation for aggressive-nsec: yes.
	- tag 1.7.0rc3.  That became the 1.7.0 release on 15 Mar, trunk
	  now has 1.7.1 in development.
	- Fix #3727: Protocol name is TLS, options have been renamed but
	  documentation is not consistent.
	- Check IXFR start serial.

9 March 2018: Wouter
	- Fix #3598: Fix swig build issue on rhel6 based system.
	  configure --disable-swig-version-check stops the swig version check.

8 March 2018: Wouter
	- tag 1.7.0rc2.

7 March 2018: Wouter
	- Fixed contrib/fastrpz.patch, even though this already applied
	  cleanly for me, now also for others.
	- patch to log creates keytag queries, from A. Schulze.
	- patch suggested by Debian lintian: allow to -> allow one to, from 
	  A. Schulze.
	- Attempt to remove warning about trailing whitespace.

6 March 2018: Wouter
	- Reverted fix for #3512, this may not be the best way forward;
	  although it could be changed at a later time, to stay similar to
	  other implementations.
	- svn trunk contains 1.7.0, this is the number for the next release.
	- Fix for windows compile.
	- tag 1.7.0rc1.

5 March 2018: Wouter
	- Fix to check define of DSA for when openssl is without deprecated.
	- iana port update.
	- Fix #3582: Squelch address already in use log when reuseaddr option
	  causes same port to be used twice for tcp connections.

27 February 2018: Wouter
	- Fixup contrib/fastrpz.patch so that it applies.
	- Fix compile without threads, and remove unused variable.
	- Fix compile with staticexe and python module.
	- Fix nettle compile.

22 February 2018: Ralph
	- Save wildcard RRset from answer with original owner for use in
 	  aggressive NSEC.

21 February 2018: Wouter
	- Fix #3512: unbound incorrectly reports SERVFAIL for CAA query
	  when there is a CNAME loop.
	- Fix validation for CNAME loops.  When it detects a cname loop,
	  by finding the cname, cname in the existing list, it returns
	  the partial result with the validation result up to then.
	- more robust cachedump rrset routine.

19 February 2018: Wouter
	- Fix #3505: Documentation for default local zones references
	  wrong RFC.
	- Fix #3494: local-zone noview can be used to break out of the view
	  to the global local zone contents, for queries for that zone.
	- Fix for more maintainable code in localzone.

16 February 2018: Wouter
	- Fixes for clang static analyzer, the missing ; in
	  edns-subnet/addrtree.c after the assert made clang analyzer
	  produce a failure to analyze it.

13 February 2018: Ralph
	- Aggressive NSEC tests

13 February 2018: Wouter
	- tls-cert-bundle option in unbound.conf enables TLS authentication.
	- iana port update.

12 February 2018: Wouter
	- Unit test for auth zone https url download.

12 February 2018: Ralph
	- Added tests with wildcard expanded NSEC records (CVE-2017-15105 test)
	- Processed aggressive NSEC code review remarks Wouter

8 February 2018: Ralph
	- Aggressive use of NSEC implementation. Use cached NSEC records to
	  generate NXDOMAIN, NODATA and positive wildcard answers.

8 February 2018: Wouter
	- iana port update.
	- auth zone url config.

5 February 2018: Wouter
	- Fix #3451: dnstap not building when you have a separate build dir.
	  And removed protoc warning, set dnstap.proto syntax to proto2.
	- auth-zone provides a way to configure RFC7706 from unbound.conf,
	  eg. with auth-zone: name: "." for-downstream: no for-upstream: yes
	  fallback-enabled: yes and masters or a zonefile with data.

2 February 2018: Wouter
	- Fix unfreed locks in log and arc4random at exit of unbound.
	- unit test with valgrind
	- Fix lock race condition in dns cache dname synthesis.
	- lock subnet new item before insertion to please checklocks,
	  no modification of critical regions outside of lock region.

1 February 2018: Wouter
	- fix unaligned structure making a false positive in checklock
	  unitialised memory.

29 January 2018: Ralph
	- Use NSEC with longest ce to prove wildcard absence.
	- Only use *.ce to prove wildcard absence, no longer names.

25 January 2018: Wouter
	- ltrace.conf file for libunbound in contrib.

23 January 2018: Wouter
	- Fix that unbound-checkconf -f flag works with auto-trust-anchor-file
	  for startup scripts to get the full pathname(s) of anchor file(s).
	- Print fatal errors about remote control setup before log init,
	  so that it is printed to console.

22 January 2018: Wouter
	- Accept tls-upstream in unbound.conf, the ssl-upstream keyword is
	  also recognized and means the same.  Also for tls-port,
	  tls-service-key, tls-service-pem, stub-tls-upstream and
	  forward-tls-upstream.
	- Fix #3397: Fix that cachedb could return a partial CNAME chain.
	- Fix #3397: Fix that when the cache contains an unsigned DNAME in
	  the middle of a cname chain, a result without the DNAME could
	  be returned.

19 January 2018: Wouter
	- tag 1.6.8 for release with CVE fix.
	- trunk has 1.6.9 with fix and previous commits.
	- patch for CVE-2017-15105: vulnerability in the processing of
	  wildcard synthesized NSEC records.
	- iana port update.
	- make depend: code dependencies updated in Makefile.

4 January 2018: Ralph
	- Copy query and correctly set flags on REFUSED answers when cache
	  snooping is not allowed.

3 January 2018: Ralph
	- Fix queries being leaked above stub when refetching glue.

2 January 2017: Wouter
	- Fix that DS queries with referral replies are answered straight
	  away, without a repeat query picking the DS from cache.
	  The correct reply should have been an answer, the reply is fixed
	  by the scrubber to have the answer in the answer section.
	- Remove clang optimizer disable,
	  Fix that expiration date checks don't fail with clang -O2.

15 December 2017: Wouter
	- Fix timestamp failure because of clang optimizer failure, by
	  disabling -O2 when the compiler --version is clang.
	- iana port update.
	- Also disable -flto for clang, to make incep-expi signature check
	  work.

12 December 2017: Ralph
	- Fix qname-minimisation documentation (A QTYPE, not NS)

12 December 2017: Wouter
	- authzone work, transfer connect.

7 December 2017: Ralph
	- Check whether --with-libunbound-only is set when using --with-nettle
	  or --with-nss.

4 December 2017: Wouter 
	- Fix link failure on OmniOS.

1 December 2017: Wouter 
	- auth zone work.

30 November 2017: Wouter 
	- Fix #3299 - forward CNAME daisy chain is not working

14 November 2017: Wouter 
	- Fix #2882: Unbound behaviour changes (wrong) when domain-insecure is
	  set for stub zone.  It no longer searches for DNSSEC information.
	- auth xfer work on probe timer and lookup.

13 November 2017: Wouter 
	- Fix #2801: Install libunbound.pc.
	- Fix qname minimisation to send AAAA queries at zonecut like type A.
	- reverted AAAA change.

7 November 2017: Wouter 
	- Fix #2492: Documentation libunbound.

3 November 2017: Wouter 
	- Fix #2362: TLS1.3/openssl-1.1.1 not working.
	- Fix #2034 - Autoconf and -flto.
	- Fix #2141 - for libsodium detect lack of entropy in chroot, print
	  a message and exit.

2 November 2017: Wouter 
	- Fix #1913: ub_ctx_config is under circumstances thread-safe.
	- make ip-transparent option work on OpenBSD.

31 October 2017: Wouter 
	- Document that errno is left informative on libunbound config read
	  fail.
	- lexer output.
	- iana port update.

25 October 2017: Ralph
	- Fixed libunbound manual typo.
	- Fix #1949: [dnscrypt] make provider name mismatch more obvious.
	- Fix #2031: Double included headers

24 October 2017: Ralph
	- Update B root ipv4 address.

19 October 2017: Wouter 
	- authzone work, probe timer setup.

18 October 2017: Wouter 
	- lint for recent authzone commit.

17 October 2017: Wouter 
	- Fix #1749: With harden-referral-path: performance drops, due to
	  circular dependency in NS and DS lookups.
	- [dnscrypt] prevent dnscrypt-secret-key, dnscrypt-provider-cert
	  duplicates
	- [dnscrypt] introduce dnscrypt-provider-cert-rotated option,
	  from Manu Bretelle.
	This option allows handling multiple cert/key pairs while only
	distributing some of them.
	In order to reliably match a client magic with a given key without
	strong assumption as to how those were generated, we need both key and
	cert. Likewise, in order to know which ES version should be used.
	On the other hand, when rotating a cert, it can be desirable to only
	serve the new cert but still be able to handle clients that are still
	using the old certs's public key.
	The `dnscrypt-provider-cert-rotated` allow to instruct unbound to not
	publish the cert as part of the DNS's provider_name's TXT answer.
	- Better documentation for cache-max-negative-ttl.
	- Work on local root zone code.

10 October 2017: Wouter 
	- tag 1.6.7
	- trunk has version 1.6.8.

6 October 2017: Wouter 
	- Fix spelling in unbound-control man page.

5 October 2017: Wouter 
	- Fix trust-anchor-signaling works in libunbound.
	- Fix some more crpls in testdata for different signaling default.
	- tag 1.6.7rc1

5 October 2017: Ralph 
	- Set trust-anchor-signaling default to yes
	- Use RCODE from A query on DNS64 synthesized answer.

2 October 2017: Wouter
	- Fix param unused warning for windows exportsymbol compile.

25 September 2017: Ralph
	- Fix #1450: Generate again patch contrib/aaaa-filter-iterator.patch
	   (by Danilo G. Baio).

21 September 2017: Ralph
	- Log name of looping module

19 September 2017: Wouter
	- use a cachedb answer even if it's "expired" when serve-expired is yes
	  (patch from Jinmei Tatuya).
	- trigger refetching of the answer in that case (this will bypass
	  cachedb lookup)
	- allow storing a 0-TTL answer from cachedb in the in-memory message
	  cache when serve-expired is yes
	- Fix DNSCACHE_STORE_ZEROTTL to be bigger than 0xffff.

18 September 2017: Ralph
	- Fix #1400: allowing use of global cache on ECS-forwarding unless
	  always-forward.

18 September 2017: Wouter
	- tag 1.6.6 (is 1.6.6rc2)
	- Fix that looping modules always stop the query, and don't pass
	  control.
	- Fix #1435: Please allow UDP to be disabled separately upstream and
	  downstream.
	- Fix #1440: [dnscrypt] client nonce cache.

15 September 2017: Wouter
	- Fix unbound-host to report error for DNSSEC state of failed lookups.
	- Spelling fixes, from Josh Soref.

13 September 2017: Wouter
	- tag 1.6.6rc2, became 1.6.6 on 18 sep.  trunk 1.6.7 in development.

12 September 2017: Wouter
	- Add dns64 for client-subnet in unbound-checkconf.

4 September 2017: Ralph
	- Fix #1412: QNAME minimisation strict mode not honored
	- Fix #1434: Fix windows openssl 1.1.0 linking.

4 September 2017: Wouter
	- tag 1.6.6rc1
	- makedist fix for windows binaries, with openssl 1.1.0 windres fix,
	  and expat 2.2.4 install target fix.

1 September 2017: Wouter
	- Recommend 1472 buffer size in unbound.conf

31 August 2017: Wouter
	- Fix #1424: cachedb:testframe is not thread safe.
	- For #1417: escape ; in dnscrypt tests.
	- but reverted that, tests fails with that escape.
	- Fix #1417: [dnscrypt] shared secret cache counters, and works when
	  dnscrypt is not enabled.  And cache size configuration option.
	- make depend
	- Fix #1418: [ip ratelimit] initialize slabhash using
	  ip-ratelimit-slabs.

30 August 2017: Wouter
	- updated contrib/fastrpz.patch to apply with configparser changes.
	- Fix 1416: qname-minimisation breaks TLSA lookups with CNAMEs.

29 August 2017: Wouter
	- Fix #1414: fix segfault on parse failure and log_replies.
	- zero qinfo in handle_request, this zeroes local_alias and also the
	  qname member.
	- new keys and certs for dnscrypt tests.
	- fixup WKS test on buildhost without servicebyname.

28 August 2017: Wouter
	- Fix #1415: patch to free dnscrypt environment on reload.
	- iana portlist update
	- Fix #1415: [dnscrypt] shared secret cache, patch from
	  Manu Bretelle.
	- Small fixes for the shared secret cache patch.
	- Fix WKS records on kvm autobuild host, with default protobyname
	  entries for udp and tcp.

23 August 2017: Wouter
	- Fix #1407: Add ECS options check to unbound-checkconf.
	- make depend
	- Fix to reclaim tcp handler when it is closed due to dnscrypt buffer
	  allocation failure.

22 August 2017: Wouter
	- Fix install of trust anchor when two anchors are present, makes both
	  valid. Checks hash of DS but not signature of new key. This fixes
	  the root.key file if created when unbound is installed between
	  sep11 and oct11 2017.
	- tag 1.6.5 with pointrelease 1.6.5 (1.6.4 plus 5011 fix).
	- trunk version 1.6.6 in development.
	- Fix issue on macOX 10.10 where TCP fast open is detected but not
	  implemented causing TCP to fail. The fix allows fallback to regular
	  TCP in this case and is also more robust for cases where connectx()
	  fails for some reason.
	- Fix #1402: squelch invalid argument error for fd_set_block on windows.

10 August 2017: Wouter
	- Patch to show DNSCrypt status in help output, from Carsten
	  Strotmann.

8 August 2017: Wouter
	- Fix #1398: make cachedb secret configurable.
	- Remove spaces from Makefile.

7 August 2017: Wouter
	- Fix #1397: Recursive DS lookups for AS112 zones names should recurse.

3 August 2017: Ralph
	- Remove unused iter_env member (ip6arpa_dname)
	- Do not reset rrset.bogus stats when called using stats_noreset.
	- Added stats for queries that have been ratelimited by domain
	  recursion.
	- Do not add rrset_bogus and query ratelimiting stats per thread, these
	  module stats are global.

3 August 2017: Wouter
	- Fix #1394: mix of serve-expired and response-ip could cause a crash.

24 July 2017: Wouter
	- upgrade aclocal(pkg.m4 0.29.1), config.guess(2016-10-02),
	  config.sub(2016-09-05).
	- annotate case statement fallthrough for gcc 7.1.1.
	- flex output from flex 2.6.1.
	- snprintf of thread number does not warn about truncated string.
	- squelch TCP fast open error on FreeBSD when kernel has it disabled,
	  unless verbosity is high.
	- remove warning from windows compile.
	- Fix compile with libnettle
	- Fix DSA configure switch (--disable dsa) for libnettle and libnss.
	- Fix #1365: Add Ed25519 support using libnettle.
	- iana portlist update

17 July 2017: Wouter
	- Fix #1350: make cachedb backend configurable (from JINMEI Tatuya).
	- Fix #1349: allow suppression of pidfiles (from Daniel Kahn Gillmor).
	  With the -p option unbound does not create a pidfile.

11 July 2017: Wouter
	- Fix #1344: RFC6761-reserved domains: test. and invalid.
	- Redirect all localhost names to localhost address for RFC6761.

6 July 2017: Wouter
	- Fix tests to use .tdir (from Manu Bretelle) instead of .tpkg.
	- Fix svn hooks for tdir (selected if testcode/mini_tdir.sh exists)..

4 July 2017: Wouter
	- Fix 1332: Bump verbosity of failed chown'ing of the control socket.

3 July 2017: Wouter
	- Fix for unbound-checkconf, check ipsecmod-hook if ipsecmod is turned
	  on.
	- Fix #1331: libunbound segfault in threaded mode when context is
	  deleted.
	- Fix pythonmod link line option flag.
	- Fix openssl 1.1.0 load of ssl error strings from ssl init.

29 June 2017: Wouter
	- Fix python example0 return module wait instead of error for pass.
	- iana portlist update
	- enhancement for hardened-tls for DNS over TLS.  Removed duplicated
	  security settings.

27 June 2017: Wouter
	- Tag 1.6.4 is created with the 1.6.4rc2 contents.
	- Trunk contains 1.6.5, with changes from 26, 27 june.
	- Remove signed unsigned warning from authzone.
	- Fix that infra cache host hash does not change after reconfig.

26 June 2017: Wouter
	- (for 1.6.5)
	  Better fixup of dnscrypt_cert_chacha test for different escapes.
	- First fix for zero b64 and hex text zone format in sldns.
	- unbound-control dump_infra prints port number for address if not 53.

23 June 2017: Wouter
	- (for 1.6.5): fixup of dnscrypt_cert_chacha test (from Manu Bretelle).

22 June 2017: Wouter
	- Tag 1.6.4rc2

22 June 2017: Ralph
	- Added fastrpz patch to contrib

21 June 2017: Wouter
	- Fix #1316: heap read buffer overflow in parse_edns_options.

20 June 2017: Wouter
	- Fix warning in pythonmod under clang compiler.
	- Tag 1.6.4rc1
	- Fix lintian typo.

16 June 2017: Ralph
	- Fix #1277: disable domain ratelimit by setting value to 0.

16 June 2017: Wouter
	- Fix #1301: memory leak in respip and tests.
	- Free callback in edns-subnetmod on exit and restart.
	- Fix memory leak in sldns_buffer_new_frm_data.
	- Fix memory leak in dnscrypt config read.
	- Fix dnscrypt chacha cert support ifdefs.
	- Fix dnscrypt chacha cert unit test escapes in grep.
	- Remove asynclook tests that cause test and purifier problems.
	- Fix to unlock view in view test.

15 June 2017: Wouter
	- Fix stub zone queries leaking to the internet for
	  harden-referral-path ns checks.
	- Fix query for refetch_glue of stub leaking to internet.

13 June 2017: Wouter
	- Fix #1279: Memory leak on reload when python module is enabled.
	- Fix #1280: Unbound fails assert when response from authoritative
	  contains malformed qname.  When 0x20 caps-for-id is enabled, when
	  assertions are not enabled the malformed qname is handled correctly.
	- 1.6.3 tag created, with only #1280 fix, trunk is 1.6.4 development.
	- More fixes in depth for buffer checks in 0x20 qname checks.

12 June 2017: Wouter
	- Fix #1278: Incomplete wildcard proof.

8 June 2017: Ralph
	- Added domain name based ECS whitelist.

8 June 2017: Wouter
	- Detect chacha for dnscrypt at configure time.
	- dnscrypt unit tests with chacha.

7 June 2017: Wouter
	- Fix that unbound-control can set val_clean_additional and val_permissive_mode.
	- Add dnscrypt XChaCha20 tests.

6 June 2017: Wouter
	- Add an explicit type cast for TCP FASTOPEN fix.
	- renumbering B-Root's IPv6 address to 2001:500:200::b.
	- Fix #1275: cached data in cachedb is never used.
	- Fix #1276: [dnscrypt] add XChaCha20-Poly1305 cipher.

1 June 2017: Ralph
	- Fix #1274: automatically trim chroot path from dnscrypt key/cert paths
	  (from Manu Bretelle).

1 June 2017: Wouter
	- Fix fastopen EPIPE fallthrough to perform connect.

31 May 2017: Ralph
	- Also use global local-zones when there is a matching view that does
	  not have any local-zone specified.

31 May 2017: Wouter
	- Fix #1273: cachedb.c doesn't compile with -Wextra.
	- If MSG_FASTOPEN gives EPIPE fallthrough to try normal tcp write.

30 May 2017: Ralph
	- Fix #1269: inconsistent use of built-in local zones with views.
	- Add defaults for new local-zone trees added to views using
	  unbound-control.

30 May 2017: Wouter
	- Support for openssl EVP_DigestVerify.
	- Support for the ED25519 algorithm with openssl (from openssl 1.1.1).

29 May 2017: Wouter
	- Fix assertion for low buffer size and big edns payload when worker
	  overrides udpsize.

26 May 2017: Ralph
	- Added redirect-bogus.patch to contrib directory.

26 May 2017: Wouter
	- Fix #1270: unitauth.c doesn't compile with higher warning level
	  and optimization
	- exec_prefix is by default equal to prefix.
	- printout localzone for duplicate local-zone warnings.

24 May 2017: Wouter
	- authzone cname chain, no rrset duplicates, wildcard doesn't change
	  rrsets added for cname chain.

23 May 2017: Wouter
	- first services/authzone check in, it compiles and reads and writes
	  zonefiles.
	- iana portlist update

22 May 2017: Wouter
	- Fix #1268: SIGSEGV after log_reopen.

18 May 2017: Wouter
	- Fix #1265 to use /bin/kill.
	- Fix #1267: Libunbound validator/val_secalgo.c uses obsolete APIs,
	  and compatibility with BoringSSL.

17 May 2017: Wouter
	- Fix #1265: contrib/unbound.service contains hardcoded path.

17 May 2017: George
	- Use qstate's region for IPSECKEY rrset (ipsecmod).

16 May 2017: George
	- Implemented opportunistic IPsec support module (ipsecmod).
	- Some whitespace fixup.

16 May 2017: Wouter
	- updated dependencies in the makefile.
	- document trust-anchor-signaling in example config file.
	- updated configure, dependencies and flex output.
	- better module memory lookup, fix of unbound-control shm names for
	  module memory printout of statistics.
	- Fix type AVC sldns rrdef.

12 May 2017: Wouter
	- Adjust servfail by iterator to not store in cache when serve-expired
	  is enabled, to avoid overwriting useful information there.
	- Fix queries for nameservers under a stub leaking to the internet.

9 May 2017: Ralph
	- Add 'c' to getopt() in testbound.
	- iana portlist update

8 May 2017: Wouter
	- Fix tcp-mss failure printout text.
	- Set SO_REUSEADDR on outgoing tcp connections to fix the bind before
	  connect limited tcp connections.  With the option tcp connections
	  can share the same source port (for different destinations).

2 May 2017: Ralph
	- Added mesh_add_sub to add detached mesh entries.
	- Use mesh_add_sub for key tag signaling query.

2 May 2017: Wouter
	- Added test for leak of stub information.
	- Fix sldns wire2str printout of RR type CAA tags.
	- Fix sldns int16_data parse.
	- Fix sldns parse and printout of TSIG RRs.
	- sldns SMIMEA and AVC definitions, same as getdns definitions.

1 May 2017: Wouter
	- Fix #1259: "--disable-ecdsa" argument overwritten 
	  by "#ifdef SHA256_DIGEST_LENGTH@daemon/remote.c".
	- iana portlist update
	- Fix #1258: Windows 10 X64 unbound 1.6.2 service will not start.
	  and fix that 64bit getting installed in C:\Program Files (x86).

26 April 2017: Ralph
	- Implemented trust anchor signaling using key tag query.

26 April 2017: Wouter
	- Based on #1257: check parse limit before t increment in sldns RR
	  string parse routine.

24 April 2017: Wouter
	- unbound-checkconf -o allows query of dnstap config variables.
	  Also unbound-control get_option.  Also for dnscrypt.
	- trunk contains 1.6.3 version number (changes from 1.6.2 back from
	  when the 1.6.2rc1 tag has been created).

21 April 2017: Ralph
	- Fix #1254: clarify ratelimit-{for,below}-domain (from Manu Bretelle).
	- iana portlist update
	
18 April 2017: Ralph
	- Fix #1252: more indentation inconsistencies.
	- Fix #1253: unused variable in edns-subnet/addrtree.c:getbit().

13 April 2017: Ralph
	- Added ECS unit test (from Manu Bretelle).
	- ECS documentation fix (from Manu Bretelle).

13 April 2017: Wouter
	- Fix #1250: inconsistent indentation in services/listen_dnsport.c.
	- tag for 1.6.2rc1
	- (for 1.6.3:) unbound.h exports the shm stats structures.  They use
	  type long long and no ifdefs, and ub_ before the typenames.

12 April 2017: Wouter
	- subnet mem value is available in shm, also when not enabled,
	  to make the struct easier to memmap by other applications,
	  independent of the configuration of unbound.

12 April 2017: Ralph
	- Fix #1247: unbound does not shorten source prefix length when
	  forwarding ECS.
	- Properly check for allocation failure in local_data_find_tag_datas.
	- Fix #1249: unbound doesn't return FORMERR to bogus ECS.
	- Set SHM ECS memory usage to 0 when module not loaded.

11 April 2017: Ralph
	- Display ECS module memory usage.

10 April 2017: Wouter
	- harden-algo-downgrade: no also makes unbound more lenient about
	  digest algorithms in DS records.

10 April 2017: Ralph
	- Remove ECS option after REFUSED answer.
	- Fix small memory leak in edns_opt_copy_alloc.
	- Respip dereference after NULL check.
	- Zero initialize addrtree allocation.
	- Use correct identifier for SHM destroy.

7 April 2017: George
	- Fix pythonmod for cb changes.
	- Some whitespace fixup.

7 April 2017: Ralph
	- Unlock view in respip unit test

6 April 2017: Ralph
	- Generalise inplace callback (de)registration
	- (de)register inplace callbacks for module id
	- No unbound-control set_option for ECS options
	- Deprecated client-subnet-opcode config option
	- Introduced client-subnet-always-forward config option
	- Changed max-client-subnet-ipv6 default to 56 (as in RFC)
	- Removed extern ECS config options
	- module_restart_next now calls clear on all following modules
	- Also create ECS module qstate on module_event_pass event
	- remove malloc from inplace_cb_register

6 April 2017: Wouter
	- Small fixup for documentation.
	- iana portlist update
	- Fix respip for braces when locks arent used.
	- Fix pythonmod for cb changes.

4 April 2017: Wouter
	- Fix #1244: document that use of chroot requires trust anchor file to
	  be under chroot.
	- iana portlist update

3 April 2017: Ralph
	- Do not add current time twice to TTL before ECS cache store.
	- Do not touch rrset cache after ECS cache message generation.
	- Use LDNS_EDNS_CLIENT_SUBNET as default ECS opcode.

3 April 2017: Wouter
	- Fix #1217: Add metrics to unbound-control interface showing
	  crypted, cert request, plaintext and malformed queries (from
	  Manu Bretelle).
	- iana portlist update

27 March 2017: Wouter
	- Remove (now unused) event2 include from dnscrypt code.

24 March 2017: George
	- Fix to prevent non-referal query from being cached as referal when the
	  no_cache_store flag was set.

23 March 2017: Wouter
	- Fix #1239: configure fails to find python distutils if python
	  prints warning.

22 March 2017: Wouter
	- Fix #1238: segmentation fault when adding through the remote
	  interface a per-view local zone to a view with no previous
	  (configured) local zones.
	- Fix #1229: Systemd service sandboxing, options in wrong sections.

21 March 2017: Ralph
	- Merge EDNS Client subnet implementation from feature branch into main
	  branch, using new EDNS processing framework. 

21 March 2017: Wouter
	- Fix doxygen for dnscrypt files.

20 March 2017: Wouter
	- #1217. DNSCrypt support, with --enable-dnscrypt, libsodium and then
	  enabled in the config file from Manu Bretelle.
	- make depend, autoconf, remove warnings about statement before var.
	- lru_demote and lruhash_insert_or_retrieve functions for getdns.
	- fixup for lruhash (whitespace and header file comment).
	- dnscrypt tests.

17 March 2017: Wouter
	- Patch for view functionality for local-data-ptr from Björn Ketelaars.
	- Fix #1237 - Wrong resolving in chain, for norec queries that get
	  SERVFAIL returned.

16 March 2017: Wouter
	- Fix that SHM is not inited if not enabled.
	- Add trustanchor.unbound CH TXT that gets a response with a number
	  of TXT RRs with a string like "example.com. 2345 1234" with
	  the trust anchors and their keytags.
	- Fix that looped DNAMEs do not cause unbound to spend effort.
	- trustanchor tags are sorted.  reusable routine to fetch taglist.

13 March 2017: Wouter
	- testbound understands Deckard MATCH rcode question answer commands.
	- Fix #1235: Fix too long DNAME expansion produces SERVFAIL instead
	  of YXDOMAIN + query loop, reported by Petr Spacek.

10 March 2017: Wouter
	- Fix #1234: shortening DNAME loop produces duplicate DNAME records
	  in ANSWER section.

9 March 2017: Wouter
	- --disable-sha1 disables SHA1 support in RRSIG, so from DNSKEY and
	  DS records.  NSEC3 is not disabled.
	- fake-sha1 test option; print warning if used.  To make unit tests.
	- unbound-control list local zone and data commands listed in the
	  help output.

8 March 2017: Wouter
	- make depend for build dependencies.
	- swig version 2.0.1 required.
	- fix enum conversion warnings

7 March 2017: Wouter
	- Fix #1230: swig version 2.0.0 is required for pythonmod, with
	  1.3.40 it crashes when running repeatly unbound-control reload.
	- Response actions based on IP address from Jinmei Tatuya (Infoblox).

6 March 2017: Wouter
	- Fix #1229: Systemd service sandboxing in contrib/unbound.service.
	- iana portlist update

28 February 2017: Ralph
	- Fix testpkts.c, check if DO bit is set, not only if there is an OPT
	  record.

28 February 2017: Wouter
	- For #1227: if we have sha256, set the cipher list to have no
	  known vulns.

27 February 2017: Wouter
	- Fix #1227: Fix that Unbound control allows weak ciphersuits.
	- Fix #1226: provide official 32bit binary for windows.

24 February 2017: Wouter
	- include sys/time.h for new shm code on NetBSD.

23 February 2017: Wouter
	- Fix doc/CNAME-basedRedirectionDesignNotes.pdf zone static to
	  redirect.
	- Patch from Luiz Fernando Softov for Stats Shared Memory.
	- unbound-control stats_shm command prints stats using shared memory,
	  which uses less cpu.
	- make depend, autoconf, doxygen and lint fixed up.

22 February 2017: Wouter
	- Fix #1224: Fix that defaults should not fall back to "Program Files
	  (x86) if Unbound is 64bit by default on windows.

21 February 2017: Wouter
	- iana portlist update

16 February 2017: Wouter
	- sldns updated for vfixed and buffer resize indication from getdns.

15 February 2017: Wouter
	- sldns has ED25519 and ED448 algorithm number and name for display.

14 February 2017: Wouter
	- tag 1.6.1rc3. -- which became 1.6.1 on 21feb, trunk has 1.6.2

13 February 2017: Wouter
	- Fix autoconf of systemd check for lack of pkg-config.

10 February 2017: Wouter
	- Fix pythonmod for typedef changes.
	- Fix dnstap for warning of set but not used.
	- tag 1.6.1rc2.

9 February 2017: Wouter
	- tag 1.6.1rc1.

8 February 2017: Wouter
	- Fix for type name change and fix warning on windows compile.

7 February 2017: Wouter
	- Include root trust anchor id 20326 in unbound-anchor.

6 February 2017: Wouter
	- Fix compile on solaris of the fix to use $host detect.

4 February 2017: Wouter
	- fix root_anchor test for updated icannbundle.pem lower certificates.

26 January 2017: Wouter
	- Fix 1211: Fix can't enable interface-automatic if no IPv6 with
	  more helpful error message.

20 January 2017: Wouter
	- Increase MAX_MODULE to 16.

19 January 2017: Wouter
	- Fix to Rename ub_callback_t to ub_callback_type, because POSIX
	  reserves _t typedefs.
	- Fix to rename internally used types from _t to _type, because _t
	  type names are reserved by POSIX.
	- iana portlist update

12 January 2017: Wouter
	- Fix to also block meta types 128 through to 248 with formerr. 
	- Fix #1206: Some view-related commands are missing from 'unbound-control -h'

9 January 2017: Wouter
	- Fix #1202: Fix code comment that packed_rrset_data is not always
	  'packed'.

6 January 2017: Wouter
	- Fix #1201: Fix missing unlock in answer_from_cache error condition.

5 January 2017: Wouter
	- Fix to return formerr for queries for meta-types, to avoid
	  packet amplification if this meta-type is sent on to upstream.
	- Fix #1184: Log DNS replies. This includes the same logging
	  information that DNS queries and response code and response size,
	  patch from Larissa Feng.
	- Fix #1187: Source IP rate limiting, patch from Larissa Feng.

3 January 2017: Wouter
	- configure --enable-systemd and lets unbound use systemd sockets if
	  you enable use-systemd: yes in unbound.conf.
	  Also there are contrib/unbound.socket and contrib/unbound.service:
	  systemd files for unbound, install them in /usr/lib/systemd/system.
	  Contributed by Sami Kerola and Pavel Odintsov.
	- Fix reload chdir failure when also chrooted to that directory.

2 January 2017: Wouter
	- Fix #1194: Cross build fails when $host isn't `uname` for getentropy.

23 December 2016: Ralph
	- Fix #1190: Do not echo back EDNS options in local-zone error response.
	- iana portlist update

21 December 2016: Ralph
	- Fix #1188: Unresolved symbol 'fake_dsa' in libunbound.so when built
	  with Nettle

19 December 2016: Ralph
	- Fix #1191: remove comment about view deletion.

15 December 2016: Wouter
	- iana portlist update
	- 64bit is default for windows builds.
	- Fix inet_ntop and inet_pton warnings in windows compile.

14 December 2016: Wouter
	- Fix #1178: attempt to fix setup error at end, pop result values
	  at end of install.

13 December 2016: Wouter
	- Fix #1182: Fix Resource leak (socket), at startup.
	- Fix unbound-control and ipv6 only.

9 December 2016: Wouter
	- Fix #1176: stack size too small for Alpine Linux.

8 December 2016: Wouter
	- Fix downcast warnings from visual studio in sldns code.
	- tag 1.6.0rc1 which became 1.6.0 on 15 dec, and trunk is 1.6.1.

7 December 2016: Ralph
	- Add DSA support for OpenSSL 1.1.0
	- Fix remote control without cert for LibreSSL

6 December 2016: George
	- Added generic EDNS code for registering known EDNS option codes,
	  bypassing the cache response stage and uniquifying mesh states. Four EDNS
	  option lists were added to module_qstate (module_qstate.edns_opts_*) to
	  store EDNS options from/to front/back side.
	- Added two flags to module_qstate (no_cache_lookup, no_cache_store) that
	  control the modules' cache interactions.
	- Added code for registering inplace callback functions. The registered
	  functions can be called just before replying with local data or Chaos,
	  replying from cache, replying with SERVFAIL, replying with a resolved
	  query, sending a query to a nameserver. The functions can inspect the
	  available data and maybe change response/query related data (i.e. append
	  EDNS options).
	- Updated Python module for the above.
	- Updated Python documentation.

5 December 2016: Ralph
	- Fix #1173: differ local-zone type deny from unset
	  tag_actions element.

5 December 2016: Wouter
	- Fix #1170: document that 'inform' local-zone uses local-data.

1 December 2016: Ralph
	- hyphen as minus fix, by Andreas Schulze

30 November 2016: Ralph
	- Added local-zones and local-data bulk addition and removal
	  functionality in unbound-control (local_zones, local_zones_remove,
	  local_datas and local_datas_remove).
	- iana portlist update

29 November 2016: Wouter
	- version 1.6.0 is in the development branch.
	- braces in view.c around lock statements.

28 November 2016: Wouter
	- new install-sh.

25 November 2016: Wouter
	- Fix that with openssl 1.1 control-use-cert: no uses less cpu, by
	  using no encryption over the unix socket.

22 Novenber 2016: Ralph
	- Make access-control-tag-data RDATA absolute. This makes the RDATA
	  origin consistent between local-data and access-control-tag-data.
	- Fix NSEC ENT wildcard check. Matching wildcard does not have to be a
	  subdomain of the NSEC owner.
	- QNAME minimisation uses QTYPE=A, therefore always check cache for
	  this type in harden-below-nxdomain functionality.
	- Added unit test for QNAME minimisation + harden below nxdomain
	  synergy.

22 November 2016: Wouter
	- iana portlist update.
	- Fix unit tests for DS hash processing for fake-dsa test option.
	- patch from Dag-Erling Smorgrav that removes code that relies
	  on sbrk().

21 November 2016: Wouter
	- Fix #1158: reference RFC 8020 "NXDOMAIN: There Really Is Nothing
	  Underneath" for the harden-below-nxdomain option.

10 November 2016: Ralph
	- Fix #1155: test status code of unbound-control in 04-checkconf,
	  not the status code from the tee command.

4 November 2016: Ralph
	- Added stub-ssl-upstream and forward-ssl-upstream options.

4 November 2016: Wouter
	- configure detects ssl security level API function in the autoconf
	  manner.  Every function on its own, so that other libraries (eg.
	  LibreSSL) can develop their API without hindrance.
	- Fix #1154: segfault when reading config with duplicate zones.
	- Note that for harden-below-nxdomain the nxdomain must be secure,
	  this means nsec3 with optout is insufficient.

3 November 2016: Ralph
	- Set OpenSSL security level to 0 when using aNULL ciphers.

3 November 2016: Wouter
	- .gitattributes line for githubs code language display.
	- log-identity: config option to set sys log identity, patch from
	  "Robin H. Johnson" <robbat2@gentoo.org>

2 November 2016: Wouter
	- iana portlist update.

31 October 2016: Wouter
	- Fix failure to build on arm64 with no sbrk.
	- iana portlist update.

28 October 2016: Wouter
	- Patch for server.num.zero_ttl stats for count of expired replies,
	  from Pavel Odintsov.

26 October 2016: Wouter
	- Fix unit tests for openssl 1.1, with no DSA, by faking DSA, enabled
	  with the undocumented switch 'fake-dsa'.  It logs a warning.

25 October 2016: Wouter
	- Fix #1134: unbound-control set_option -- val-override-date: -1 works
	  immediately to ignore datetime, or back to 0 to enable it again.
	  The -- is to ignore the '-1' as an option flag.

24 October 2016: Wouter
	- serve-expired config option: serve expired responses with TTL 0.
	- g.root-servers.net has AAAA address.

21 October 2016: Wouter
	- Ported tests for local_cname unit test to testbound framework.

20 October 2016: Wouter
	- suppress compile warning in lex files.
	- init lzt variable, for older gcc compiler warnings.
	- fix --enable-dsa to work, instead of copying ecdsa enable.
	- Fix DNSSEC validation of query type ANY with DNAME answers.
	- Fixup query_info local_alias init.

19 October 2016: Wouter
	- Fix #1130: whitespace in example.conf.in more consistent.

18 October 2016: Wouter
	- Patch that resolves CNAMEs entered in local-data conf statements that
	  point to data on the internet, from Jinmei Tatuya (Infoblox).
	- Removed patch comments from acllist.c and msgencode.c
	- Added documentation doc/CNAME-basedRedirectionDesignNotes.pdf,
	  from Jinmei Tatuya (Infoblox).
	- Fix #1125: unbound could reuse an answer packet incorrectly for
	  clients with different EDNS parameters, from Jinmei Tatuya.
	- Fix #1118: libunbound.pc sets strange Libs, Libs.private values.
	- Added Requires line to libunbound.pc
	- Please doxygen by modifying mesh.h

17 October 2016: Wouter
	- Re-fix #839 from view commit overwrite.
	- Fixup const void cast warning.

12 October 2016: Ralph
	- Free view config elements.

11 October 2016: Ralph
	- Added qname-minimisation-strict config option.
	- iana portlist update.
	- fix memoryleak logfile when in debug mode.

5 October 2016: Ralph
	- Added views functionality.
	- Fix #1117: spelling errors, from Robert Edmonds.

30 September 2016: Wouter
	- Fix Nits for 1.5.10 reported by Dag-Erling Smorgrav.

29 September 2016: Wouter
	- Fix #838: 1.5.10 cannot be built on Solaris, undefined PATH_MAX.
	- Fix #839: Memory grows unexpectedly with large RPZ files.
	- Fix #840: infinite loop in unbound_munin_ plugin on unowned lockfile.
	- Fix #841: big local-zone's make it consume large amounts of memory.

27 September 2016: Wouter
	- tag for 1.5.10 release
	- trunk contains 1.5.11 in development.
	- Fix dnstap relaying "random" messages instead of resolver/forwarder
	  responses, from Nikolay Edigaryev.
	- Fix #836: unbound could echo back EDNS options in an error response.

20 September 2016: Wouter
	- iana portlist update.
	- Fix #835: fix --disable-dsa with nettle verify.
	- tag for 1.5.10rc1 release.

15 September 2016: Wouter
	- Fix 883: error for duplicate local zone entry.
	- Test for openssl init_crypto and init_ssl functions.

15 September 2016: Ralph
	- fix potential memory leak in daemon/remote.c and nullpointer
	  dereference in validator/autotrust.
	- iana portlist update.

13 September 2016: Wouter
	- Silenced flex-generated sign-unsigned warning print with gcc
	  diagnostic pragma.
	- Fix for new splint on FreeBSD.  Fix cast for sockaddr_un.sun_len.

9 September 2016: Wouter
	- Fix #831: workaround for spurious fread_chk warning against petal.c

5 September 2016: Ralph
	- Take configured minimum TTL into consideration when reducing TTL
	  to original TTL from RRSIG.

5 September 2016: Wouter
	- Fix #829: doc of sldns_wire2str_rdata_buf() return value has an
	  off-by-one typo, from Jinmei Tatuya (Infoblox).
	- Fix incomplete prototypes reported by Dag-Erling Smørgrav.
	- Fix #828: missing type in access-control-tag-action redirect results
	  in NXDOMAIN.

2 September 2016: Wouter
	- Fix compile with openssl 1.1.0 with api=1.1.0.

1 September 2016: Wouter
	- RFC 7958 is now out, updated docs for unbound-anchor.
	- Fix for compile without warnings with openssl 1.1.0.
	- Fix #826: Fix refuse_non_local could result in a broken response.
	- iana portlist update.

29 August 2016: Wouter
	- Fix #777: OpenSSL 1.1.0 compatibility, patch from Sebastian A.
	  Siewior.
	- Add default root hints for IPv6 E.ROOT-SERVERS.NET, 2001:500:a8::e.

25 August 2016: Ralph
	- Clarify local-zone-override entry in unbound.conf.5 
	
25 August 2016: Wouter
	- 64bit build option for makedist windows compile, -w64.

24 August 2016: Ralph
	- Fix #820: set sldns_str2wire_rr_buf() dual meaning len parameter
	  in each iteration in find_tag_datas().
	- unbound.conf.5 entries for define-tag, access-control-tag,
	  access-control-tag-action, access-control-tag-data, local-zone-tag,
	  and local-zone-override.
	  
23 August 2016: Wouter
	- Fix #804: unbound stops responding after outage.  Fixes queries
	  that attempt to wait for an empty list of subqueries.
	- Fix #804: lower num_target_queries for iterator also for failed
	  lookups.

8 August 2016: Wouter
	- Note that OPENPGPKEY type is RFC 7929.

4 August 2016: Wouter
	- Fix #807: workaround for possible some "unused" function parameters
	  in test code, from Jinmei Tatuya.

3 August 2016: Wouter
	- use sendmsg instead of sendto for TFO.

28 July 2016: Wouter
	- Fix #806: wrong comment removed.

26 July 2016: Wouter
	- nicer ratelimit-below-domain explanation.

22 July 2016: Wouter
	- Fix #801: missing error condition handling in
	  daemon_create_workers().
	- Fix #802: workaround for function parameters that are "unused"
	  without log_assert.
	- Fix #803: confusing (and incorrect) code comment in daemon_cleanup().

20 July 2016: Wouter
	- Fix typo in unbound.conf.

18 July 2016: Wouter
	- Fix #798: Client-side TCP fast open fails (Linux).

14 July 2016: Wouter
	- TCP Fast open patch from Sara Dickinson.
	- Fixed unbound.doxygen for 1.8.11.

7 July 2016: Wouter
	- access-control-tag-data implemented. verbose(4) prints tag debug.

5 July 2016: Wouter
	- Fix dynamic link of anchor-update.exe on windows.
	- Fix detect of mingw for MXE package build.
	- Fixes for 64bit windows compile.
	- Fix #788 for nettle 3.0: Failed to build with Nettle >= 3.0 and
	  --with-libunbound-only --with-nettle.

4 July 2016: Wouter
	- For #787: prefer-ip6 option for unbound.conf prefers to send
	  upstream queries to ipv6 servers.
	- Fix #787: outgoing-interface netblock/64 ipv6 option to use linux
	  freebind to use 64bits of entropy for every query with random local
	  part.

30 June 2016: Wouter
	- Document always_transparent, always_refuse, always_nxdomain types.

29 June 2016: Wouter
	- Fix static compile on windows missing gdi32.

28 June 2016: Wouter
	- Create a pkg-config file for libunbound in contrib.

27 June 2016: Wouter
	- Fix #784: Build configure assumess that having getpwnam means there
	  is endpwent function available.
	- Updated repository with newer flex and bison output.

24 June 2016: Ralph
	- Possibility to specify local-zone type for an acl/tag pair
	- Possibility to specify (override) local-zone type for a source address
	  block
16 June 2016: Ralph
	- Decrease dp attempts at each QNAME minimisation iteration

16 June 2016: Wouter
	- Fix tcp timeouts in tv.usec.

15 June 2016: Wouter
	- TCP_TIMEOUT is specified in milliseconds.
	- If more than half of tcp connections are in use, a shorter timeout
	  is used (200 msec, vs 2 minutes) to pressure tcp for new connects.

14 June 2016: Ralph
	- QNAME minimisation unit test for dropped QTYPE=A queries.

14 June 2016: Wouter
	- Fix 775: unbound-host and unbound-anchor crash on windows, ignore
	  null delete for wsaevent.
	- Fix spelling in freebind option man page text.
	- Fix windows link of ssl with crypt32.
	- Fix 779: Union casting is non-portable.
	- Fix 780: MAP_ANON not defined in HP-UX 11.31.
	- Fix 781: prealloc() is an HP-UX system library call.

13 June 2016: Ralph
	- Use QTYPE=A for QNAME minimisation.
	- Keep track of number of time-outs when performing QNAME minimisation.
	  Stop minimising when number of time-outs for a QNAME/QTYPE pair is
	  more than three.

13 June 2016: Wouter
	- Fix #778: unbound 1.5.9: -h segfault (null deref).
	- Fix directory: fix for unbound-checkconf, it restores cwd.

10 June 2016: Wouter
	- And delete service.conf.shipped on uninstall.
	- In unbound.conf directory: dir immediately changes to that directory,
	  so that include: file below that is relative to that directory.
	  With chroot, make the directory an absolute path inside chroot.
	- keep debug symbols in windows build.
	- do not delete service.conf on windows uninstall.
	- document directory immediate fix and allow EXECUTABLE syntax in it
	  on windows.

9 June 2016: Wouter
	- Trunk is called 1.5.10 (with previous fixes already in there to 2
	  june).
	- Revert fix for NetworkService account on windows due to breakage
	  it causes.
	- Fix that windows install will not overwrite existing service.conf
	  file (and ignore gui config choices if it exists).

7 June 2016: Ralph
	- Lookup localzones by taglist from acl.
	- Possibility to lookup local_zone, regardless the taglist.
	- Added local_zone/taglist/acl unit test.

7 June 2016: Wouter
	- Fix #773: Non-standard Python location build failure with pyunbound.
	- Improve threadsafety for openssl 0.9.8 ecdsa dnssec signatures.

6 June 2016: Wouter
	- Better help text from -h (from Ray Griffith).
	- access-control-tag config directive.
	- local-zone-override config directive.
	- access-control-tag-action and access-control-tag-data config
	  directives.
	- free acl-tags, acltag-action and acltag-data config lists during
	  initialisation to free up memory for more entries.

3 June 2016: Wouter
	- Fix to not ignore return value of chown() in daemon startup.

2 June 2016: Wouter
	- Fix libubound for edns optlist feature.
	- Fix distinction between free and CRYPTO_free in dsa and ecdsa alloc.
	- Fix #752: retry resource temporarily unavailable on control pipe.
	- un-document localzone tags.
	- tag for release 1.5.9rc1.
	  And this also became release 1.5.9.
	- Fix (for 1.5.10): Fix unbound-anchor.exe file location defaults to
	  Program Files with (x86) appended.
	- re-documented localzone tags in example.conf.

31 May 2016: Wouter
	- Fix windows service to be created run with limited rights, as a
	  network service account, from Mario Turschmann.
	- compat strsep implementation.
	- generic edns option parse and store code.
	- and also generic edns options for upstream messages (and replies).
	  after parse use edns_opt_find(edns.opt_list, LDNS_EDNS_NSID),
	  to insert use edns_opt_append(edns, region, code, len, bindata) on
	  the opt_list passed to send_query, or in edns_opt_inplace_reply.

30 May 2016: Wouter
	- Fix time in case answer comes from cache in ub_resolve_event().
	- Attempted fix for #765: _unboundmodule missing for python3.

27 May 2016: Wouter
	- Fix #770: Small subgroup attack on DH used in unix pipe on localhost
	  if unbound control uses a unix local named pipe.
	- Document write permission to directory of trust anchor needed.
	- Fix #768:  Unbound Service Sometimes Can Not Shutdown
	  Completely, WER Report Shown Up.  Close handle before closing WSA.

26 May 2016: Wouter
	- Updated patch from Charles Walker.

24 May 2016: Wouter
	- disable-dnssec-lame-check config option from Charles Walker.
	- remove memory leak from lame-check patch.
	- iana portlist update.

23 May 2016: Wouter
	- Fix #767:  Reference to an expired Internet-Draft in
	  harden-below-nxdomain documentation.

20 May 2016: Ralph
	- No QNAME minimisation fall-back for NXDOMAIN answers from DNSSEC 
	  signed zones.
	- iana portlist update.

19 May 2016: Wouter
	- Fix #766: dns64 should synthesize results on timeout/errors.

18 May 2016: Wouter
	- Fix #761: DNSSEC LAME false positive resolving nic.club.

17 May 2016: Wouter
	- trunk updated with output of flex 2.6.0.

6 May 2016: Wouter
	- Fix memory leak in out-of-memory conditions of local zone add.

29 April 2016: Wouter
	- Fix sldns with static checking fixes copied from getdns.

28 April 2016: Wouter
	- Fix #759: 0x20 capsforid no longer checks type PTR, for
	  compatibility with cisco dns guard.  This lowers false positives.

18 April 2016: Wouter
	- Fix some malformed responses to edns queries get fallback to nonedns.

15 April 2016: Wouter
	- cachedb module event handling design.

14 April 2016: Wouter
	- cachedb module framework (empty).
	- iana portlist update.

12 April 2016: Wouter
	- Fix #753: document dump_requestlist is for first thread.

24 March 2016: Wouter
	- Document permit-small-holddown for 5011 debug.
	- Fix #749: unbound-checkconf gets SIGSEGV when use against a
	  malformatted conf file.

23 March 2016: Wouter
	- OpenSSL 1.1.0 portability, --disable-dsa configure option.

21 March 2016: Wouter
	- Fix compile of getentropy_linux for SLES11 servicepack 4.
	- Fix dnstap-log-resolver-response-messages, from Nikolay Edigaryev.
	- Fix test for openssl to use HMAC_Update for 1.1.0.
	- acx_nlnetlabs.m4 to v33, with HMAC_Update.
	- acx_nlnetlabs.m4 to v34, with -ldl -pthread test for libcrypto.
	- ERR_remove_state deprecated since openssl 1.0.0.
	- OPENSSL_config is deprecated, removing.

18 March 2016: Ralph
	- Validate QNAME minimised NXDOMAIN responses.
	- If QNAME minimisation is enabled, do cache lookup for QTYPE NS in
	  harden-below-nxdomain.

17 March 2016: Ralph
	- Limit number of QNAME minimisation iterations.

17 March 2016: Wouter
	- Fix #746: Fix unbound sets CD bit on all forwards.
	  If no trust anchors, it'll not set CD bit when forwarding to another
	  server.  If a trust anchor, no CD bit on the first attempt to a
	  forwarder, but CD bit thereafter on repeated attempts to get DNSSEC.
	- iana portlist update.

16 March 2016: Wouter
	- Fix ip-transparent for ipv6 on FreeBSD, thanks to Nick Hibma.
	- Fix ip-transparent for tcp on freebsd.

15 March 2016: Wouter
	- ip_freebind: yesno option in unbound.conf sets IP_FREEBIND for
	  binding to an IP address while the interface or address is down.

14 March 2016: Wouter
	- Fix warnings in ifdef corner case, older or unknown libevent.
	- Fix compile for ub_event code with older libev.

11 March 2016: Wouter
	- Remove warning about unused parameter in event_pluggable.c.
	- Fix libev usage of dispatch return value.
	- No side effects in tolower() call, in case it is a macro.
	- For test put free in pluggable api in parenthesis.

10 March 2016: Wouter
	- Fixup backend2str for libev.

09 March 2016: Willem
	- User defined pluggable event API for libunbound
	- Fixup of compile fix for pluggable event API from P.Y. Adi
	  Prasaja.

09 March 2016: Wouter
	- Updated configure and ltmain.sh.
	- Updated L root IPv6 address.

07 March 2016: Wouter
	- Fix #747: assert in outnet_serviced_query_stop.
	- iana ports fetched via https.
	- iana portlist update.

03 March 2016: Wouter
	- configure tests for the weak attribute support by the compiler.

02 March 2016: Wouter
	- 1.5.8 release tag
	- trunk contains 1.5.9 in development.
	- iana portlist update.
	- Fix #745: unbound.py - idn2dname throws UnicodeError when idnname
	  contains trailing dot.

24 February 2016: Wouter
	- Fix OpenBSD asynclook lock free that gets used later (fix test code).
	- Fix that NSEC3 negative cache is used when there is no salt.

23 February 2016: Wouter
	- ub_ctx_set_stub() function for libunbound to config stub zones.
	- sorted ubsyms.def file with exported libunbound functions.

19 February 2016: Wouter
	- Print understandable debug log when unusable DS record is seen.
	- load gost algorithm if digest is seen before key algorithm.
	- iana portlist update.

17 February 2016: Wouter
	- Fix that "make install" fails due to "text file busy" error.

16 February 2016: Wouter
	- Set IPPROTO_IP6 for ipv6 sockets otherwise invalid argument error.

15 February 2016: Wouter
	- ip-transparent option for FreeBSD with IP_BINDANY socket option.
	- wait for sendto to drain socket buffers when they are full.

9 February 2016: Wouter
	- Test for type OPENPGPKEY.
	- insecure-lan-zones: yesno config option, patch from Dag-Erling
	  Smørgrav.

8 February 2016: Wouter
	- Fix patch typo in prevuous commit for 734 from Adi Prasaja.
	- RR Type CSYNC support RFC 7477, in debug printout and config input.
	- RR Type OPENPGPKEY support (draft-ietf-dane-openpgpkey-07).

29 January 2016: Wouter
	- Neater cmdline_verbose increment patch from Edgar Pettijohn.

27 January 2016: Wouter
	- Made netbsd sendmsg test nonfatal, in case of false positives.
	- Fix #741: log message for dnstap socket connection is more clear.

26 January 2016: Wouter
	- Fix #734: chown the pidfile if it resides inside the chroot.
	- Use arc4random instead of random in tests (because it is
	  available, possibly as compat, anyway).
	- Fix cmsg alignment for argument to sendmsg on NetBSD.
	- Fix that unbound complains about unimplemented IP_PKTINFO for
	  sendmsg on NetBSD (for interface-automatic).

25 January 2016: Wouter
	- Fix #738: Swig should not be invoked with CPPFLAGS.

19 January 2016: Wouter
	- Squelch 'cannot assign requested address' log messages unless
	  verbosity is high, it was spammed after network down.

14 January 2016: Wouter
	- Fix to simplify empty string checking from Michael McConville.
	- iana portlist update.

12 January 2016: Wouter
	- Fix #734: Do not log an error when the PID file cannot be chown'ed.
	  Patch from Simon Deziel.

11 January 2016: Wouter
	- Fix test if -pthreads unused to use better grep for portability.

06 January 2016: Wouter
	- Fix mingw crosscompile for recent mingw.
	- Update aclocal, autoconf output with new versions (1.15, 2.4.6).

05 January 2016: Wouter
	- #731: tcp-mss, outgoing-tcp-mss options for unbound.conf, patch
	  from Daisuke Higashi.
	- Support RFC7686: handle ".onion" Special-Use Domain. It is blocked
	  by default, and can be unblocked with "nodefault" localzone config.

04 January 2016: Wouter
	- Define DEFAULT_SOURCE together with BSD_SOURCE when that is defined,
	  for Linux glibc 2.20.
	- Fixup contrib/aaaa-filter-iterator.patch for moved contents in the
	  source code, so it applies cleanly again.  Removed unused variable
	  warnings.

15 December 2015: Ralph
	- Fix #729: omit use of escape sequences in echo since they are not 
	  portable (unbound-control-setup).

11 December 2015: Wouter
	- remove NULL-checks before free, patch from Michael McConville.
	- updated ax_pthread.m4 to version 21 with clang support, this
	  removes a warning from compilation.
	- OSX portability, detect if sbrk is deprecated.
	- OSX clang, stop -pthread unused during link stage warnings.
	- OSX clang new flto check.

10 December 2015: Wouter
	- 1.5.7 release
	- trunk has 1.5.8 in development.

8 December 2015: Wouter
	- Fixup 724 for unbound-control.

7 December 2015: Ralph
	- Do not minimise forwarded requests.

4 December 2015: Wouter
	- Removed unneeded whitespace from example.conf.

3 December 2015: Ralph
	- (after rc1 tag)
	- Committed fix to qname minimisation and unit test case for it.
	
3 December 2015: Wouter
	- iana portlist update.
	- 1.5.7rc1 prerelease tag.

2 December 2015: Wouter
	- Fixup 724: Fix PCA prompt for unbound-service-install.exe.
	  re-enable stdout printout.
	- For 724: Add Changelog to windows binary dist.

1 December 2015: Ralph
	- Qname minimisation review fixes

1 December 2015: Wouter
	- Fixup 724 fix for fname_after_chroot() calls.
	- Remove stdout printout for unbound-service-install.exe
	- .gitignore for git users.

30 November 2015: Ralph
	- Implemented qname minimisation

30 November 2015: Wouter
	- Fix for #724: conf syntax to read files from run dir (on Windows).

25 November 2015: Wouter
	- Fix for #720, fix unbound-control-setup windows batch file.

24 November 2015: Wouter
	- Fix #720: add windows scripts to zip bundle.
	- iana portlist update.

20 November 2015: Wouter
	- Added assert on rrset cache correctness.
	- Fix that malformed EDNS query gets a response without malformed EDNS.

18 November 2015: Wouter
	- newer acx_nlnetlabs.m4.
	- spelling fixes from Igor Sobrado Delgado.

17 November 2015: Wouter
	- Fix #594. libunbound: optionally use libnettle for crypto.
	  Contributed by Luca Bruno.  Added --with-nettle for use with
	  --with-libunbound-only.
	- refactor nsec3 hash implementation to be more library-portable.
	- iana portlist update.
	- Fixup DER encoded DSA signatures for libnettle.

16 November 2015: Wouter
	- Fix for lenient accept of reverse order DNAME and CNAME.

6 November 2015: Wouter
	- Change example.conf: ftp.internic.net to https://www.internic.net

5 November 2015: Wouter
	- ACX_SSL_CHECKS no longer adds -ldl needlessly.

3 November 2015: Wouter
	- Fix #718: Fix unbound-control-setup with support for env
	  without HEREDOC bash support.

29 October 2015: Wouter
	- patch from Doug Hogan for SSL_OP_NO_SSLvx options.
	- Fix #716: nodata proof with empty non-terminals and wildcards.

28 October 2015: Wouter
	- Fix checklock testcode for linux threads on exit.

27 October 2015: Wouter
	- isblank() compat implementation.
	- detect libexpat without xml_StopParser function.
	- portability fixes.
	- portability, replace snprintf if return value broken.

23 October 2015: Wouter
	- Fix #714: Document config to block private-address for IPv4
	  mapped IPv6 addresses.

22 October 2015: Wouter
	- Fix #712: unbound-anchor appears to not fsync root.key.

20 October 2015: Wouter
	- 1.5.6 release.
	- trunk tracks development of 1.5.7.

15 October 2015: Wouter
	- Fix segfault in the dns64 module in the formaterror error path.
	- Fix sldns_wire2str_rdata_scan for malformed RRs.
	- tag for 1.5.6rc1 release.

14 October 2015: Wouter
	- ANY responses include DNAME records if present, as per Evan Hunt's
	  remark in dnsop.
	- Fix manpage to suggest using SIGTERM to terminate the server.

9 October 2015: Wouter
	- Default for ssl-port is port 853, the temporary port assignment
	  for secure domain name system traffic.
	  If you used to rely on the older default of port 443, you have
	  to put a clause in unbound.conf for that.  The new value is likely
	  going to be the standardised port number for this traffic.
	- iana portlist update.

6 October 2015: Wouter
	- 1.5.5 release.
	- trunk tracks the development of 1.5.6.

28 September 2015: Wouter
	- MAX_TARGET_COUNT increased to 64, to fix up sporadic resolution
	  failures.
	- tag for 1.5.5rc1 release.
	- makedist.sh: pgp sig echo commands.

25 September 2015: Wouter
	- Fix unbound-control flush that does not succeed in removing data.

22 September 2015: Wouter
	- Fix config globbed include chroot treatment, this fixes reload of
	  globs (patch from Dag-Erling Smørgrav).
	- iana portlist update.
	- Fix #702: New IPs for for h.root-servers.net.
	- Remove confusion comment from canonical_compare() function.
	- Fix #705: ub_ctx_set_fwd() return value mishandled on windows.
	- testbound selftest also works in non-debug mode.
	- Fix minor error in unbound.conf.5.in
	- Fix unbound.conf(5) access-control description for precedence
	  and default.

31 August 2015: Wouter
	- changed windows setup compression to be more transparent.

28 August 2015: Wouter
	- Fix #697: Get PY_MAJOR_VERSION failure at configure for python
	  2.4 to 2.6.
	- Feature #699: --enable-pie option to that builds PIE binary.
	- Feature #700: --enable-relro-now option that enables full read-only
	  relocation.

24 August 2015: Wouter
	- Fix deadlock for local data add and zone add when unbound-control
	  list_local_data printout is interrupted.
	- iana portlist update.
	- Change default of harden-algo-downgrade to off.  This is lenient
	  for algorithm rollover.

13 August 2015: Wouter
	- 5011 implementation does not insist on all algorithms, when
	  harden-algo-downgrade is turned off.
	- Reap the child process that libunbound spawns.

11 August 2015: Wouter
	- Fix #694: configure script does not detect LibreSSL 2.2.2

4 August 2015: Wouter
	- Document that local-zone nodefault matches exactly and transparent
	  can be used to release a subzone.

3 August 2015: Wouter
	- Document in the manual more text about configuring locally served
	  zones.
	- Fix 5011 anchor update timer after reload.
	- Fix mktime in unbound-anchor not using UTC.

30 July 2015: Wouter
	- please afl-gcc (llvm) for uninitialised variable warning.
	- Added permit-small-holddown config to debug fast 5011 rollover.

24 July 2015: Wouter
	- Fix #690: Reload fails when so-reuseport is yes after changing
	  num-threads.
	- iana portlist update.

21 July 2015: Wouter
	- Fix configure to detect SSL_CTX_set_ecdh_auto.
	- iana portlist update.

20 July 2015: Wouter
	- Enable ECDHE for servers.  Where available, use
	  SSL_CTX_set_ecdh_auto() for TLS-wrapped server configurations to
	  enable ECDHE.  Otherwise, manually offer curve p256.
	  Client connections should automatically use ECDHE when available.
	  (thanks Daniel Kahn Gillmor)

18 July 2015: Willem
	- Allow certificate chain files to allow for intermediate certificates.
	  (thanks Daniel Kahn Gillmor)

13 July 2015: Wouter
	- makedist produces sha1 and sha256 files for created binaries too.

9 July 2015: Wouter
	- 1.5.4 release tag
	- trunk has 1.5.5 in development.
	- Fix #681: Setting forwarders with unbound-control forward
	  implicitly turns on forward-first.

29 June 2015: Wouter
	- iana portlist update.
	- Fix alloc with log for allocation size checks.

26 June 2015: Wouter
	- Fix #677 Fix DNAME responses from cache that failed internal chain
	  test.
	- iana portlist update.

22 June 2015: Wouter
	- Fix #677 Fix CNAME corresponding to a DNAME was checked incorrectly
	  and was therefore always synthesized (thanks to Valentin Dietrich).

4 June 2015: Wouter
	- RFC 7553 RR type URI support, is now enabled by default.

2 June 2015: Wouter
	- Fix #674: Do not free pointers given by getenv.

29 May 2015: Wouter
	- Fix that unparseable error responses are ratelimited.
	- SOA negative TTL is capped at minimumttl in its rdata section.
	- cache-max-negative-ttl config option, default 3600.

26 May 2015: Wouter
	- Document that ratelimit works with unbound-control set_option.

21 May 2015: Wouter
	- iana portlist update.
	- documentation proposes ratelimit of 1000 (closer to what upstream
	  servers expect from us).

20 May 2015: Wouter
	- DLV is going to be decommissioned.  Advice to stop using it, and
	  put text in the example configuration and man page to that effect.

10 May 2015: Wouter
	- Change syntax of particular validator error to be easier for
	  machine parse, swap rrset and ip adres info so it looks like:
	  validation failure <www.example.nl. TXT IN>: signature crypto
	  failed from 2001:DB8:7:bba4::53 for <*.example.nl. NSEC IN>

1 May 2015: Wouter
	- caps-whitelist in unbound.conf allows whitelist of loadbalancers
	  that cannot work with caps-for-id or its fallback.

30 April 2015: Wouter
	- Unit test for type ANY synthesis.

22 April 2015: Wouter
	- Removed contrib/unbound_unixsock.diff, because it has been
	  integrated, use control-interface: /path in unbound.conf.
	- iana portlist update.

17 April 2015: Wouter
	- Synthesize ANY responses from cache.  Does not search exhaustively,
	  but MX,A,AAAA,SOA,NS also CNAME.
	- Fix leaked dns64prefix configuration string.

16 April 2015: Wouter
	- Add local-zone type inform_deny, that logs query and drops answer.
	- Ratelimit does not apply to prefetched queries, and ratelimit-factor
	  is default 10.  Repeated normal queries get resolved and with
	  prefetch stay in the cache.
	- Fix bug#664: libunbound python3 related fixes (from Tomas Hozza)
	  Use print_function also for Python2.
	  libunbound examples: produce sorted output.
	  libunbound-Python: libldns is not used anymore.
	  Fix issue with Python 3 mapping of FILE* using file_py3.i from ldns.

10 April 2015: Wouter
	- unbound-control ratelimit_list lists high rate domains.
	- ratelimit feature, ratelimit: 100, or some sensible qps, can be
	  used to turn it on.  It ratelimits recursion effort per zone.
	  For particular names you can configure exceptions in unbound.conf.
	- Fix that get_option for cache-sizes does not print double newline.
	- Fix#663: ssl handshake fails when using unix socket because dh size
	  is too small.

8 April 2015: Wouter
	- Fix crash in dnstap: Do not try to log TCP responses after timeout.

7 April 2015: Wouter
	- Libunbound skips dos-line-endings from etc/hosts.
	- Unbound exits with a fatal error when the auto-trust-anchor-file
	  fails to be writable.  This is seconds after startup.  You can
	  load a readonly auto-trust-anchor-file with trust-anchor-file.
	  The file has to be writable to notice the trust anchor change,
	  without it, a trust anchor change will be unnoticed and the system
	  will then become inoperable.
	- unbound-control list_insecure command shows the negative trust
	  anchors currently configured, patch from Jelte Jansen.

2 April 2015: Wouter
	- Fix #660: Fix interface-automatic broken in the presence of
	  asymmetric routing.

26 March 2015: Wouter
	- remote.c probedelay line is easier to read.
	- rename ldns subdirectory to sldns to avoid name collision.

25 March 2015: Wouter
	- Fix #657:  libunbound(3) recommends deprecated
	  CRYPTO_set_id_callback.
	- If unknown trust anchor algorithm, and libressl is used, error
	  message encourages upgrade of the libressl package.

23 March 2015: Wouter
	- Fix segfault on user not found at startup (from Maciej Soltysiak).

20 March 2015: Wouter
	- Fixed to add integer overflow checks on allocation (defense in depth).

19 March 2015: Wouter
	- Add ip-transparent config option for bind to non-local addresses.

17 March 2015: Wouter
	- Use reallocarray for integer overflow protection, patch submitted
	  by Loganaden Velvindron.

16 March 2015: Wouter
	- Fixup compile on cygwin, more portable openssl thread id.

12 March 2015: Wouter
	- Updated default keylength in unbound-control-setup to 3k.

10 March 2015: Wouter
	- Fix lintian warning in unbound-checkconf man page (from Andreas
	  Schulze).
	- print svnroot when building windows dist.
	- iana portlist update.
	- Fix warning on sign compare in getentropy_linux.

9 March 2015: Wouter
	- Fix #644: harden-algo-downgrade option, if turned off, fixes the
	  reported excessive validation failure when multiple algorithms
	  are present.  It allows the weakest algorithm to validate the zone.
	- iana portlist update.

5 March 2015: Wouter
	- contrib/unbound_smf22.tar.gz: Solaris SMF installation/removal
	  scripts.  Contributed by Yuri Voinov.
	- Document that incoming-num-tcp increase is good for large servers.
	- stats reports tcp usage, of incoming-num-tcp buffers.

4 March 2015: Wouter
	- Patch from Brad Smith that syncs compat/getentropy_linux with
	  OpenBSD's version (2015-03-04).
	- 0x20 fallback improved: servfail responses do not count as missing
	  comparisons (except if all responses are errors),
	  inability to find nameservers does not fail equality comparisons,
	  many nameservers does not try to compare more than max-sent-count,
	  parse failures start 0x20 fallback procedure.
	- store caps_response with best response in case downgrade response
	  happens to be the last one.
	- Document windows 8 tests.

3 March 2015: Wouter
	- tag 1.5.3rc1
	[ This became 1.5.3 on 10 March, trunk is 1.5.4 in development ]

2 March 2015: Wouter
	- iana portlist update.

20 February 2015: Wouter
	- Use the getrandom syscall introduced in Linux 3.17 (from Heiner
	  Kallweit).
	- Fix #645 Portability to Solaris 10, use AF_LOCAL.
	- Fix #646 Portability to Solaris, -lrt for getentropy_solaris.
	- Fix #647 crash in 1.5.2 because pwd.db no longer accessible after
	  reload.

19 February 2015: Wouter
	- 1.5.2 release tag.
	- svn trunk contains 1.5.3 under development.

13 February 2015: Wouter
	- Fix #643: doc/example.conf.in: unnecessary whitespace.

12 February 2015: Wouter
	- tag 1.5.2rc1

11 February 2015: Wouter
	- iana portlist update.

10 February 2015: Wouter
	- Fix scrubber with harden-glue turned off to reject NS (and other
	  not-address) records.

9 February 2015: Wouter
	- Fix validation failure in case upstream forwarder (ISC BIND) does
	  not have the same trust anchors and decides to insert unsigned NS
	  record in authority section.

2 February 2015: Wouter
	- infra-cache-min-rtt patch from Florian Riehm, for expected long
	  uplink roundtrip times.

30 January 2015: Wouter
	- Fix 0x20 capsforid fallback to omit gratuitous NS and additional
	  section changes.
	- Portability fix for Solaris ('sun' is not usable for a variable).

29 January 2015: Wouter
	- Fix pyunbound byte string representation for python3.

26 January 2015: Wouter
	- Fix unintended use of gcc extension for incomplete enum types,
	  compile with pedantic c99 compliance (from Daniel Dickman).

23 January 2015: Wouter
	- windows port fixes, no AF_LOCAL, no chown, no chmod(grp).

16 January 2015: Wouter
	- unit test for local unix connection.  Documentation and log_addr
	  does not inspect port for AF_LOCAL.
	- unbound-checkconf -f prints chroot with pidfile path.

13 January 2015: Wouter
	- iana portlist update.

12 January 2015: Wouter
	- Cast sun_len sizeof to socklen_t.
	- Fix pyunbound ord call, portable for python 2 and 3.

7 January 2015: Wouter
	- Fix warnings in pythonmod changes.

6 January 2015: Wouter
	- iana portlist update.
	- patch for remote control over local sockets, from Dag-Erling
	  Smorgrav, Ilya Bakulin.  Use control-interface: /path/sock and
	  control-use-cert: no.
	- Fixup that patch and uid lookup (only for daemon).
	- coded the default of control-use-cert, to yes.

5 January 2015: Wouter
	- getauxval test for ppc64 linux compatibility.
	- make strip works for unbound-host and unbound-anchor.
	- patch from Stephane Lapie that adds to the python API, that
	  exposes struct delegpt, and adds the find_delegation function.
	- print query name when max target count is exceeded.
	- patch from Stuart Henderson that fixes DESTDIR in
	  unbound-control-setup for installs where config is not in
	  the prefix location.
	- Fix #634: fix fail to start on Linux LTS 3.14.X, ignores missing
	  IP_MTU_DISCOVER OMIT option (fix from Remi Gacogne).
	- Updated contrib warmup.cmd/sh to support two modes - load
	  from pre-defined list of domains or (with filename as argument)
	  load from user-specified list of domains, and updated contrib
	  unbound_cache.sh/cmd to support loading/save/reload cache to/from
	  default path or (with secondary argument) arbitrary path/filename,
	  from Yuri Voinov.
	- Patch from Philip Paeps to contrib/unbound_munin_ that uses
	  type ABSOLUTE.  Allows munin.conf: [idleserver.example.net]
	  unbound_munin_hits.graph_period minute

9 December 2014: Wouter
	- svn trunk has 1.5.2 in development.
	- config.guess and config.sub update from libtoolize.
	- local-zone: example.com inform makes unbound log a message with
	  client IP for queries in that zone.  Eg. for finding infected hosts.

8 December 2014: Wouter
	- Fix CVE-2014-8602: denial of service by making resolver chase
	  endless series of delegations.

1 December 2014: Wouter
	- Fix bug#632: unbound fails to build on AArch64, protects
	  getentropy compat code from calling sysctl if it is has been removed.

29 November 2014: Wouter
	- Add include to getentropy_linux.c, hopefully fixing debian build.

28 November 2014: Wouter
	- Fix makefile for build from noexec source tree.

26 November 2014: Wouter
	- Fix libunbound undefined symbol errors for main.
	  Referencing main does not seem to be possible for libunbound.

24 November 2014: Wouter
	- Fix log at high verbosity and memory allocation failure.
	- iana portlist update.

21 November 2014: Wouter
	- Fix crash on multiple thread random usage on systems without
	  arc4random.

20 November 2014: Wouter
	- fix compat/getentropy_win.c check if CryptGenRandom works and no
	  immediate exit on windows.

19 November 2014: Wouter
	- Fix cdflag dns64 processing.

18 November 2014: Wouter
	- Fix that CD flag disables DNS64 processing, returning the DNSSEC
	  signed AAAA denial.
	- iana portlist update.

17 November 2014: Wouter
	- Fix #627: SSL_CTX_load_verify_locations return code not properly
	  checked.

14 November 2014: Wouter
	- parser with bison 2.7

13 November 2014: Wouter
	- Patch from Stephane Lapie for ASAHI Net that implements aaaa-filter,
	added to contrib/aaaa-filter-iterator.patch.

12 November 2014: Wouter
	- trunk has 1.5.1 in development.
	- Patch from Robert Edmonds to build pyunbound python module
	  differently.  No versioninfo, with -shared and without $(LIBS).
	- Patch from Robert Edmonds fixes hyphens in unbound-anchor man page.
	- Removed 'increased limit open files' log message that is written
	  to console.  It is only written on verbosity 4 and higher.
	  This keeps system bootup console cleaner.
	- Patch from James Raftery, always print stats for rcodes 0..5.

11 November 2014: Wouter
	- iana portlist update.
	- Fix bug where forward or stub addresses with same address but
	  different port number were not tried.
	- version number in svn trunk is 1.5.0
	- tag 1.5.0rc1
	- review fix from Ralph.

7 November 2014: Wouter
	- dnstap fixes by Robert Edmonds:
		dnstap/dnstap.m4: cosmetic fixes
		dnstap/: Remove compiled protoc-c output files
		dnstap/dnstap.m4: Error out if required libraries are not found
		dnstap: Fix ProtobufCBufferSimple usage that is incorrect as of
			protobuf-c 1.0.0
		dnstap/: Adapt to API changes in latest libfstrm (>= 0.2.0)

4 November 2014: Wouter
	- Add ub_ctx_add_ta_autr function to add a RFC5011 automatically
	  tracked trust anchor to libunbound.
	- Redefine internal minievent symbols to unique symbols that helps
	  linking on platforms where the linker leaks names across modules.

27 October 2014: Wouter
	- Disabled use of SSLv3 in remote-control and ssl-upstream.
	- iana portlist update.

16 October 2014: Wouter
	- Documented dns64 configuration in unbound.conf man page.

13 October 2014: Wouter
	- Fix #617: in ldns in unbound, lowercase WKS services.
	- Fix ctype invocation casts.

10 October 2014: Wouter
	- Fix unbound-checkconf check for module config with dns64 module.
	- Fix unbound capsforid fallback, it ignores TTLs in comparison.

6 October 2014: Wouter
	- Fix #614: man page variable substitution bug.
6 October 2014: Willem
	- Whitespaces after $ORIGIN are not part of the origin dname (ldns).
	- $TTL's value starts at position 5 (ldns).

1 October 2014: Wouter
	- fix #613: Allow tab ws in var length last rdfs (in ldns str2wire).

29 September 2014: Wouter
	- Fix #612: create service with service.conf in present directory and
	  auto load it.
	- Fix for mingw compile openssl ranlib.

25 September 2014: Wouter
	- updated configure and aclocal with newer autoconf 1.13.

22 September 2014: Wouter
	- Fix swig and python examples for Python 3.x.
	- Fix for mingw compile with openssl-1.0.1i.

19 September 2014: Wouter
	- improve python configuration detection to build on Fedora 22.

18 September 2014: Wouter
	- patches to also build with Python 3.x (from Pavel Simerda).

16 September 2014: Wouter
	- Fix tcp timer waiting list removal code.
	- iana portlist update.
	- Updated the TCP_BACLOG from 5 to 256, so that the tcp accept queue
	  is longer and more tcp connections can be handled.

15 September 2014: Wouter
	- Fix unit test for CDS typecode.

5 September 2014: Wouter
	- type CDS and CDNSKEY types in sldns.

25 August 2014: Wouter
	- Fixup checklock code for log lock and its mutual initialization
	  dependency.
	- iana portlist update.
	- Removed necessity for pkg-config from the dnstap.m4, new are
	  the --with-libfstrm and --with-protobuf-c configure options.

19 August 2014: Wouter
	- Update unbound manpage with more explanation (from Florian Obser).

18 August 2014: Wouter
	- Fix #603: unbound-checkconf -o <option> should skip verification
	  checks.
	- iana portlist update.
	- Fixup doc/unbound.doxygen to remove obsolete 1.8.7 settings.

5 August 2014: Wouter
	- dnstap support, with a patch from Farsight Security, written by
	  Robert Edmonds. The --enable-dnstap needs libfstrm and protobuf-c.
	  It is BSD licensed (see dnstap/dnstap.c).
	  Building with --enable-dnstap needs pkg-config with this patch.
	- Noted dnstap in doc/README and doc/CREDITS.
	- Changes to the dnstap patch.
	  - lint fixes.
	  - dnstap/dnstap_config.h should not have been added to the repo,
	    because is it generated.

1 August 2014: Wouter
	- Patch add msg, rrset, infra and key cache sizes to stats command
	  from Maciej Soltysiak.
	- iana portlist update.

31 July 2014: Wouter
	- DNS64 from Viagenie (BSD Licensed), written by Simon Perrault.
	  Initial commit of the patch from the FreeBSD base (with its fixes).
	  This adds a module (for module-config in unbound.conf) dns64 that
	  performs DNS64 processing, see README.DNS64.
	- Changes from DNS64:
	  strcpy changed to memmove.
	  arraybound check fixed from prefix_net/8/4 to prefix_net/8+4.
	  allocation of result consistently in the correct region.
	  time_t is now used for ttl in unbound (since the patch's version).
	- testdata/dns64_lookup.rpl for unit test for dns64 functionality.

29 July 2014: Wouter
	- Patch from Dag-Erling Smorgrav that implements feature, unbound -dd
	  does not fork in the background and also logs to stderr.

21 July 2014: Wouter
	- Fix endian.h include for OpenBSD.

16 July 2014: Wouter
	- And Fix#596: Bail out of unbound-control dump_infra when ssl
	  write fails.

15 July 2014: Wouter
	- Fix #596: Bail out of unbound-control list_local_zones when ssl
	  write fails.
	- iana portlist update.

13 July 2014: Wouter
	- Configure tests if main can be linked to from getentropy compat.

12 July 2014: Wouter
	- Fix getentropy compat code, function refs were not portable.
	- Fix to check openssl version number only for OpenSSL.
	- LibreSSL provides compat items, check for that in configure.
	- Fix bug in fix for log locks that caused deadlock in signal handler.
	- update compat/getentropy and arc4random to the most recent ones from OpenBSD.

11 July 2014: Matthijs
	- fake-rfc2553 patch (thanks Benjamin Baier).

11 July 2014: Wouter
	- arc4random in compat/ and getentropy, explicit_bzero, chacha for
	  dependencies, from OpenBSD.  arc4_lock and sha512 in compat.
	  This makes arc4random available on all platforms, except when
	  compiled with LIBNSS (it uses libNSS crypto random).
	- fix strptime implicit declaration error on OpenBSD.
	- arc4random, getentropy and explicit_bzero compat for Windows.

4 July 2014: Wouter
	- Fix #593: segfault or crash upon rotating logfile.

3 July 2014: Wouter
	- DLV tests added.
	- signit tool fixup for compile with libldns library.
	- iana portlist updated.

27 June 2014: Wouter
	- so-reuseport is available on BSDs(such as FreeBSD 10) and OS/X.

26 June 2014: Wouter
	- unbound-control status reports if so-reuseport was successful.
	- iana portlist updated.

24 June 2014: Wouter
	- Fix caps-for-id fallback, and added fallback attempt when servers
	  drop 0x20 perturbed queries.
	- Fixup testsetup for VM tests (run testcode/run_vm.sh).

17 June 2014: Wouter
	- iana portlist updated.

3 June 2014: Wouter
	- Add AAAA for B root server to default root hints.

2 June 2014: Wouter
	- Remove unused define from iterator.h

30 May 2014: Wouter
	- Fixup sldns_enum_edns_option typedef definition.

28 May 2014: Wouter
	- Code cleanup patch from Dag-Erling Smorgrav, with compiler issue
	  fixes from FreeBSD's copy of Unbound, he notes:
	  Generate unbound-control-setup.sh at build time so it respects
	  prefix and sysconfdir from the configure script.  Also fix the
	  umask to match the comment, and the comment to match the umask.
	  Add const and static where needed.  Use unions instead of
	  playing pointer poker.  Move declarations that are needed in
	  multiple source files into a shared header.  Move sldns_bgetc()
	  from parse.c to buffer.c where it belongs.  Introduce a new
	  header file, worker.h, which declares the callbacks that
	  all workers must define.  Remove those declarations from
	  libworker.h.	Include the correct headers in the correct places.
	  Fix a few dummy callbacks that don't match their prototype.
	  Fix some casts.  Hide the sbrk madness behind #ifdef HAVE_SBRK.
	  Remove a useless printf which breaks reproducible builds.
	  Get rid of CONFIGURE_{TARGET,DATE,BUILD_WITH} now that they're
	  no longer used.  Add unbound-control-setup.sh to the list of
	  generated files.  The prototype for libworker_event_done_cb()
	  needs to be moved from libunbound/libworker.h to
	  libunbound/worker.h.
	- Fixup out-of-directory compile with unbound-control-setup.sh.in.
	- make depend.

23 May 2014: Wouter
	- unbound-host -D enabled dnssec and reads root trust anchor from
	  the default root key file that was compiled in.

20 May 2014: Wouter
	- Feature, unblock-lan-zones: yesno that you can use to make unbound
	  perform 10.0.0.0/8 and other reverse lookups normally, for use if
	  unbound is running service for localhost on localhost.

16 May 2014: Wouter
	- Updated create_unbound_ad_servers and unbound_cache scripts from
	  Yuri Voinov in the source/contrib directory. Added
	  warmup.cmd (and .sh): warm up the DNS cache with your MRU domains.

9 May 2014: Wouter
	- Implement draft-ietf-dnsop-rfc6598-rfc6303-01.
	- iana portlist updated.

8 May 2014: Wouter
	- Contrib windows scripts from Yuri Voinov added to src/contrib:
	  create_unbound_ad_servers.cmd: enters anti-ad server lists.
	  unbound_cache.cmd: saves and loads the cache.
	- Added unbound-control-setup.cmd from Yuri Voinov to the windows
	  unbound distribution set.  It requires openssl installed in %PATH%.

6 May 2014: Wouter
	- Change MAX_SENT_COUNT from 16 to 32 to resolve some cases easier.

5 May 2014: Wouter
	- More #567: remove : from output of stub and forward lists, this is
	  easier to parse.

29 April 2014: Wouter
	- iana portlist updated.
	- Add unbound-control flush_negative that flushed nxdomains, nodata,
	  and errors from the cache.  For dnssec-trigger and NetworkManager,
	  fixes cases where network changes have localdata that was already
	  negatively cached from the previous network.

23 April 2014: Wouter
	- Patch from Jeremie Courreges-Anglas to use arc4random_uniform
	  if available on the OS, it gets entropy from the OS.

15 April 2014: Wouter
	- Fix compile with libevent2 on FreeBSD.

11 April 2014: Wouter
	- Fix #502: explain that do-ip6 disable does not stop AAAA lookups,
	  but it stops the use of the ipv6 transport layer for DNS traffic.
	- iana portlist updated.

10 April 2014: Wouter
	- iana portlist updated.
	- Patch from Hannes Frederic Sowa for Linux 3.15 fragmentation
	  option for DNS fragmentation defense.
	- Document that dump_requestlist only prints queries from thread 0.
	- unbound-control stats prints num.query.tcpout with number of TCP
	  outgoing queries made in the previous statistics interval.
	- Fix #567: unbound lists if forward zone is secure or insecure with
	  +i annotation in output of list_forwards, also for list_stubs
	  (for NetworkManager integration.)
	- Fix #554: use unsigned long to print 64bit statistics counters on
	  64bit systems.
	- Fix #558: failed prefetch lookup does not remove cached response
	  but delays next prefetch (in lieu of caching a SERVFAIL).
	- Fix #545: improved logging, the ip address of the error is printed
	  on the same log-line as the error.

8 April 2014: Wouter
	- Fix #574: make test fails on Ubuntu 14.04.  Disabled remote-control
	  in testbound scripts.
	- iana portlist updated.

7 April 2014: Wouter
	- C.ROOT-SERVERS.NET has an IPv6 address, and we updated the root
	  hints (patch from Anand Buddhdev).
	- Fix #572: Fix unit test failure for systems with different
	  /etc/services.

28 March 2014: Wouter
	- Fix #569: do_tcp is do-tcp in unbound.conf man page.

25 March 2014: Wouter
	- Patch from Stuart Henderson to build unbound-host man from .1.in.

24 March 2014: Wouter
	- Fix print filename of encompassing config file on read failure.

12 March 2014: Wouter
	- tag 1.4.22
	- trunk has 1.4.23 in development.

10 March 2014: Wouter
	- Fix bug#561: contrib/cacti plugin did not report SERVFAIL rcodes
	  because of spelling.  Patch from Chris Coates.

27 February 2014: Wouter
	- tag 1.4.22rc1

21 February 2014: Wouter
	- iana portlist updated.

20 February 2014: Matthijs
	- Be lenient when a NSEC NameError response with RCODE=NXDOMAIN is
	  received. This is okay according 4035, but not after revising
	  existence in 4592.  NSEC empty non-terminals exist and thus the
	  RCODE should have been NOERROR. If this occurs, and the RRsets
	  are secure, we set the RCODE to NOERROR and the security status
	  of the response is also considered secure.

14 February 2014: Wouter
	- Works on Minix (3.2.1).

11 February 2014: Wouter
	- Fix parse of #553(NSD) string in sldns, quotes without spaces.

7 February 2014: Wouter
	- iana portlist updated.
	- add body to ifstatement if locks disabled.
	- add TXT string"string" test case to unit test.
	- Fix #551: License change "Regents" to "Copyright holder", matching
	  the BSD license on opensource.org.

6 February 2014: Wouter
	- sldns has type HIP.
	- code documentation on the module interface.

5 February 2014: Wouter
	- Fix sldns parse tests on osx.

3 February 2014: Wouter
	- Detect libevent2 install automatically by configure.
	- Fixup link with lib/event2 subdir.
	- Fix parse in sldns of quoted parenthesized text strings.

31 January 2014: Wouter
	- unit test for ldns wire to str and back with zones, root, nlnetlabs
	  and types.sidnlabs.
	- Fix for hex to string in unknown, atma and nsap.
	- fixup nss compile (no ldns in it).
	- fixup warning in unitldns
	- fixup WKS and rdata type service to print unsigned because strings
	  are not portable; they cannot be read (for sure) on other computers.
	- fixup type EUI48 and EUI64, type APL and type IPSECKEY in string
	  parse sldns.

30 January 2014: Wouter
	- delay-close does not act if there are udp-wait queries, so that
	  it does not make a socketdrain DoS easier.

28 January 2014: Wouter
	- iana portlist updated.
	- iana portlist test updated so it does not touch the source
	  if there are no changes.
	- delay-close: msec option that delays closing ports for which
	  the UDP reply has timed out.  Keeps the port open, only accepts
	  the correct reply.  This correct reply is not used, but the port
	  is open so that no port-denied ICMPs are generated.

27 January 2014: Wouter
	- reuseport is attempted, then fallback to without on failure.

24 January 2014: Wouter
	- Change unbound-event.h to use void* buffer, length idiom.
	- iana portlist updated.
	- unbound-event.h is installed if you configure --enable-event-api.
	- speed up unbound (reports say it could be up to 10%), by reducing
	  lock contention on localzones.lock.  It is changed to an rwlock.
	- so-reuseport: yesno option to distribute queries evenly over
	  threads on Linux (Thanks Robert Edmonds).
	- made lint clean.

21 January 2014: Wouter
	- Fix #547: no trustanchor written if filesystem full, fclose checked.

17 January 2014: Wouter
	- Fix isprint() portability in sldns, uses unsigned int.
	- iana portlist updated.

16 January 2014: Wouter
	- fix #544: Fixed +i causes segfault when running with module conf
	  "iterator".
	- Windows port, adjust %lld to %I64d, and warning in win_event.c.

14 January 2014: Wouter
	- iana portlist updated.

5 Dec 2013: Wouter
	- Fix bug in cachedump that uses sldns.
	- update pythonmod for ldns_ to sldns_ name change.

3 Dec 2013: Wouter
	- Fix sldns to use sldns_ prefix for all ldns_ variables.
	- Fix windows compile to compile with sldns.

30 Nov 2013: Wouter
	- Fix sldns to make globals use sldns_ prefix.  This fixes
	  linking with libldns that uses global variables ldns_ .

13 Nov 2013: Wouter
	- Fix bug#537: compile python plugin without ldns library.

12 Nov 2013: Wouter
	- Fix bug#536: acl_deny_non_local and refuse_non_local added.

5 Nov 2013: Wouter
	- Patch from Neel Goyal to fix async id assignment if callback
	  is called by libunbound in the mesh attach.
	- Accept ip-address: as an alternative for interface: for
	  consistency with nsd.conf syntax.

4 Nov 2013: Wouter
	- Patch from Neel Goyal to fix callback in libunbound.

3 Nov 2013: Wouter
	- if configured --with-libunbound-only fix make install.

31 Oct 2013: Wouter
	- Fix #531: Set SO_REUSEADDR so that the wildcard interface and a 
	  more specific interface port 53 can be used at the same time, and
	  one of the daemons is unbound.
	- iana portlist update.
	- separate ldns into core ldns inside ldns/ subdirectory.  No more
	  --with-ldns is needed and unbound does not rely on libldns.
	- portability fixes for new USE_SLDNS ldns subdir codebase.

22 Oct 2013: Wouter
	- Patch from Neel Goyal: Add an API call to set an event base on an
	  existing ub_ctx.  This basically just destroys the current worker and
	  sets the event base to the current.  And fix a deadlock in
	  ub_resolve_event – the cfglock is held when libworker_create is
	  called.  This ends up trying to acquire the lock again in
	  context_obtain_alloc in the call chain.
	- Fix #528: if very high logging (4 or more) segfault on allow_snoop.

26 Sep 2013: Wouter
	- unbound-event.h is installed if configured --with-libevent.  It
	  contains low-level library calls, that use libevent's event_base
	  and an ldns_buffer for the wire return packet to perform async
	  resolution in the client's eventloop.

19 Sep 2013: Wouter
	- 1.4.21 tag created.
	- trunk has 1.4.22 number inside it.
	- iana portlist updated.
	- acx_nlnetlabs.m4 to 26; improve FLTO help text.

16 Sep 2013: Wouter
	- Fix#524: max-udp-size not effective to non-EDNS0 queries, from
	  Daisuke HIGASHI.

10 Sep 2013: Wouter
	- MIN_TTL and MAX_TTL also in time_t.
	- tag 1.4.21rc1 made again.

26 Aug 2013: Wouter
	- More fixes for bug#519: for the threaded case test if the bg
	  thread has been killed, on ub_ctx_delete, to avoid hangs.

22 Aug 2013: Wouter
	- more fixes that I overlooked.
	- review fixes from Willem.

21 Aug 2013: Wouter
	- Fix#520: Errors found by static analysis from Tomas Hozza(redhat).

20 Aug 2013: Wouter
	- Fix for 2038, with time_t instead of uint32_t.

19 Aug 2013: Wouter
	- Fix#519 ub_ctx_delete may hang in some scenarios (libunbound).

14 Aug 2013: Wouter
	- Fix uninit variable in fix#516.

8 Aug 2013: Wouter
	- Fix#516 dnssec lameness detection for answers that are improper.

30 Jun 2013: Wouter
	- tag 1.4.21rc1

29 Jun 2013: Wouter
	- Fix#512 memleak in testcode for testbound (if it fails).
	- Fix#512 NSS returned arrays out of setup function to be statics.

26 Jun 2013: Wouter
	- max include of 100.000 files (depth and globbed at one time).
	  This is to preserve system memory in bug cases, or endless cases.
	- iana portlist updated.

19 Jun 2013: Wouter
	- streamtcp man page, contributed by Tomas Hozza.
	- iana portlist updated.
	- libunbound documentation on how to avoid openssl race conditions.

25 Jun 2013: Wouter
	- Squelch sendto-permission denied errors when the network is
	  not connected, to avoid spamming syslog.
	- configure --disable-flto option (from Robert Edmonds).

18 Jun 2013: Wouter
	- Fix for const string literals in C++ for libunbound, from Karel
	  Slany.
	- iana portlist updated.

17 Jun 2013: Wouter
	- Fixup manpage syntax.

14 Jun 2013: Wouter
	- get_option and set_option support for log-time-ascii, python-script
	  val-sig-skew-min and val-sig-skew-max.  log-time-ascii takes effect
	  immediately.  The others are mostly useful for libunbound users.

13 Jun 2013: Wouter
	- get_option, set_option, unbound-checkconf -o and libunbound
	  getoption and setoption support cache-min-ttl and cache-max-ttl.

10 Jun 2013: Wouter
	- Fix#501: forward-first does not recurse, when forward name is ".".
	- iana portlist update.
	- Max include depth is unlimited.

27 May 2013: Wouter
	- Update acx_pthreads.m4 to ax_pthreads.4 (2013-03-29), and apply
	  patch to it to not fail when -Werror is also specified, from the
	  autoconf-archives.
	- iana portlist update.

21 May 2013: Wouter
	- Explain bogus and secure flags in libunbound more.

16 May 2013: Wouter
	- Fix#499 use-after-free in out-of-memory handling code (thanks Jake
	  Montgomery).
	- Fix#500 use on non-initialised values on socket bind failures.

15 May 2013: Wouter
	- Fix round-robin doesn't work with some Windows clients (from Ilya
	  Bakulin).

3 May 2013: Wouter
	- update acx_nlnetlabs.m4 to v23, sleep w32 fix.

26 April 2013: Wouter
	- add unbound-control insecure_add and insecure_remove for the
	  administration of negative trust anchors.

25 April 2013: Wouter
	- Implement max-udp-size config option, default 4096 (thanks
	  Daisuke Higashi).
	- Robust checks on dname validity from rdata for dname compare.
	- updated iana portlist.

19 April 2013: Wouter
	- Fixup snprintf return value usage, fixed libunbound_get_option.

18 April 2013: Wouter
	- fix bug #491: pick program name (0th argument) as syslog identity.
	- own implementation of compat/snprintf.c.

15 April 2013: Wouter
	- Fix so that for a configuration line of include: "*.conf" it is not
	  an error if there are no files matching the glob pattern.
	- unbound-anchor review: BIO_write can return 0 successfully if it
	  has successfully appended a zero length string.

11 April 2013: Wouter
	- Fix queries leaking up for stubs and forwards, if the configured
	  nameservers all fail to answer.

10 April 2013: Wouter
	- code improve for minimal responses, small speed increase.

9 April 2013: Wouter
	- updated iana portlist.
	- Fix crash in previous private address fixup of 22 March.

28 March 2013: Wouter
	- Make reverse zones easier by documenting the nodefault statements
	  commented-out in the example config file.

26 March 2013: Wouter
	- more fixes to lookup3.c endianness detection.

25 March 2013: Wouter
	- #492: Fix endianness detection, revert to older lookup3.c detection
	  and put new detect lines after previous tests, to avoid regressions
	  but allow new detections to succeed.
	  And add detection for machine/endian.h to it.

22 March 2013: Wouter
	- Fix resolve of names that use a mix of public and private addresses.
	- iana portlist update.
	- Fix makedist for new svn for -d option.
	- unbound.h header file has UNBOUND_VERSION_MAJOR define.
	- Fix windows RSRC version for long version numbers.

21 March 2013: Wouter
	- release 1.4.20
	- trunk has 1.4.21
	- committed libunbound version 4:1:2 for binary API updated in 1.4.20
	- install copy of unbound-control.8 man page for unbound-control-setup

14 March 2013: Wouter
	- iana portlist update.
	- tag 1.4.20rc1

12 March 2013: Wouter
	- Fixup makedist.sh for windows compile.

11 March 2013: Wouter
	- iana portlist update.
	- testcode/ldns-testpkts.c check for makedist is informational.

15 February 2013: Wouter
	- fix defines in lookup3 for bigendian bsd alpha

11 February 2013: Wouter
	- Fixup openssl_thread init code to only run if compiled with SSL.

7 February 2013: Wouter
	- detect endianness in lookup3 on BSD.
	- add libunbound.ttl at end of result structure, version bump for
	  libunbound and binary backwards compatible, but 1.4.19 is not
	  forward compatible with 1.4.20.
	- update iana port list.

30 January 2013: Wouter
	- includes and have_ssl fixes for nss.

29 January 2013: Wouter
	- printout name of zone with duplicate fwd and hint errors.

28 January 2013: Wouter
	- updated fwd_zero for newer nc. Updated common.sh for newer netstat.

17 January 2013: Wouter
	- unbound-anchors checks the emailAddress of the signer of the
	  root.xml file, default is dnssec@iana.org.  It also checks that
	  the signer has the correct key usage for a digital signature.
	- update iana port list.

3 January 2013: Wouter
	- Test that unbound-control checks client credentials.
	- Test that unbound can handle a CNAME at an intermediate node in
	  the chain of trust (where it seeks a DS record).
	- Check the commonName of the signer of the root.xml file in
	  unbound-anchor, default is dnssec@iana.org.

2 January 2013: Wouter
	- Fix openssl lock free on exit (reported by Robert Fleischman).
	- iana portlist updated.
	- Tested that unbound implements the RFC5155 Technical Errata id 3441.
	  Unbound already implements insecure classification of an empty
	  nonterminal in NSEC3 optout zone.

20 December 2012: Wouter
	- Fix unbound-anchor xml parse of entity declarations for safety.

19 December 2012: Wouter
	- iana portlist updated.

18 December 2012: Wouter
	- iana portlist updated.

14 December 2012: Wouter
	- Change of D.ROOT-SERVERS.NET A address in default root hints.

12 December 2012: Wouter
	- 1.4.19 release.
	- trunk has 1.4.20 under development.

5 December 2012: Wouter
	- note support for AAAA RR type RFC.

4 December 2012: Wouter
	- 1.4.19rc1 tag.

30 November 2012: Wouter
	- bug 481: fix python example0.
	- iana portlist updated.

27 November 2012: Wouter
	- iana portlist updated.

9 November 2012: Wouter
	- Fix unbound-control forward disables configured stubs below it.

7 November 2012: Wouter
	- Fixup ldns-testpkts, identical to ldns/examples.
	- iana portlist updated.

30 October 2012: Wouter
	- Fix bug #477: unbound-anchor segfaults if EDNS is blocked.

29 October 2012: Matthijs
	- Fix validation for responses with both CNAME and wildcard
	  expanded CNAME records in answer section.

8 October 2012: Wouter
	- update ldns-testpkts.c to ldns 1.6.14 version.
	- fix build of pythonmod in objdir, for unbound.py.
	- make clean and makerealclean remove generated python and docs.

5 October 2012: Wouter
	- fix build of pythonmod in objdir (thanks Jakob Schlyter).

3 October 2012: Wouter
	- fix text in unbound-anchor man page.

1 October 2012: Wouter
	- ignore trusted-keys globs that have no files (from Paul Wouters).

27 September 2012: Wouter
	- include: directive in config file accepts wildcards.  Patch from
	  Paul Wouters.  Suggested use: include: "/etc/unbound.d/conf.d/*"
	- unbound-control -q option is quiet, patch from Mariano Absatz.
	- iana portlist updated.
	- updated contrib/unbound.spec, patch from Valentin Bud.

21 September 2012: Wouter
	- chdir to / after chroot call (suggested by Camiel Dobbelaar).

17 September 2012: Wouter
	- patch_rsamd5_enable.diff: this patch enables RSAMD5 validation
	  otherwise it is treated as insecure.  The RSAMD5 algorithm is
	  deprecated (RFC6725).  The MD5 hash is considered weak for some
	  purposes, if you want to sign your zone, then RSASHA256 is an
	  uncontested hash.

30 August 2012: Wouter
	- RFC6725 deprecates RSAMD5: this DNSKEY algorithm is disabled.
	- iana portlist updated.

29 August 2012: Wouter
	- Nicer comments outgoing-port-avoid, thanks Stu (bug #465).

22 August 2012: Wouter
	- Fallback to 1472 and 1232, one fragment size without headers.

21 August 2012: Wouter
	- Fix timeouts so that when a server has been offline for a while
	  and is probed to see it works, it becomes fully available for
	  server selection again.

17 August 2012: Wouter
	- Add documentation to libunbound for default nonuse of resolv.conf.

2 August 2012: Wouter
	- trunk has 1.4.19 under development (fixes from 1 aug and 31 july
	are for 1.4.19).
	- iana portlist updated.

1 August 2012: Wouter
	- Fix openssl race condition, initializes openssl locks, reported
	  by Einar Lonn and Patrik Wallstrom.

31 July 2012: Wouter
	- Improved forward-first and stub-first documentation.
	- Fix that enables modules to register twice for the same
	  serviced_query, without race conditions or administration issues.
	  This should not happen with the current codebase, but it is robust.
	- Fix forward-first option where it sets the RD flag wrongly.
	- added manpage links for libunbound calls (Thanks Paul Wouters).

30 July 2012: Wouter
	- tag 1.4.18rc2 (became 1.4.18 release at 2 august 2012).

27 July 2012: Wouter
	- unbound-host works with libNSS
	- fix bogus nodata cname chain not reported as bogus by validator,
	  (Thanks Peter van Dijk).

26 July 2012: Wouter
	- iana portlist updated.
	- tag 1.4.18rc1.

25 July 2012: Wouter
	- review fix for libnss, check hash prefix allocation size.

23 July 2012: Wouter
	- fix missing break for GOST DS hash function.
	- implemented forward_first for the root.

20 July 2012: Wouter
	- Fix bug#452 and another assertion failure in mesh.c, makes
	  assertions in mesh.c resist duplicates.  Fixes DS NS search to
	  not generate duplicate sub queries.

19 July 2012: Willem
	- Fix bug#454: Remove ACX_CHECK_COMPILER_FLAG from configure.ac,
	  if CFLAGS is specified at configure time then '-g -O2' is not
	  appended to CFLAGS, so that the user can override them.

18 July 2012: Willem
	- Fix libunbound report of errors when in background mode.

11 July 2012: Willem
	- updated iana ports list.

9 July 2012: Willem
	- Add flush_bogus option for unbound-control

6 July 2012: Wouter
	- Fix validation of qtype DS queries that result in no data for
	  non-optout NSEC3 zones.

4 July 2012: Wouter
	- compile libunbound with libnss on Suse, passes regression tests.

3 July 2012: Wouter
	- FIPS_mode openssl does not use arc4random but RAND_pseudo_bytes.

2 July 2012: Wouter
	- updated iana ports list.

29 June 2012: Wouter
	- patch for unbound_munin_ script to handle arbitrary thread count by
	  Sven Ulland.

28 June 2012: Wouter
	- detect if openssl has FIPS_mode.
	- code review: return value of cache_store can be ignored for better
	  performance in out of memory conditions.
	- fix edns-buffer-size and msg-buffer-size manpage documentation.
	- updated iana ports list.

25 June 2012: Wouter
	- disable RSAMD5 if in FIPS mode (for openssl and for libnss).

22 June 2012: Wouter
	- implement DS records, NSEC3 and ECDSA for compile with libnss.

21 June 2012: Wouter
	- fix error handling of alloc failure during rrsig verification.
	- nss check for verification failure.
	- nss crypto works for RSA and DSA.

20 June 2012: Wouter
	- work on --with-nss build option (for now, --with-libunbound-only).

19 June 2012: Wouter
	- --with-libunbound-only build option, only builds the library and
	  not the daemon and other tools.

18 June 2012: Wouter
	- code review.

15 June 2012: Wouter
	- implement log-time-ascii on windows.
	- The key-cache bad key ttl is now 60 seconds.
	- updated iana ports list.
	- code review.

11 June 2012: Wouter
	- bug #452: fix crash on assert in mesh_state_attachment.

30 May 2012: Wouter
	- silence warning from swig-generated code (md set but not used in
	  swig initmodule, due to ifdefs in swig-generated code).

27 May 2012: Wouter
	- Fix debian-bugs-658021: Please enable hardened build flags.

25 May 2012: Wouter
	- updated iana ports list.

24 May 2012: Wouter
	- tag for 1.4.17 release.
	- trunk is 1.4.18 in development.

18 May 2012: Wouter
	- Review comments, removed duplicate memset to zero in delegpt.

16 May 2012: Wouter
	- Updated doc/FEATURES with RFCs that are implemented but not listed.
	- Protect if statements in val_anchor for compile without locks.
	- tag for 1.4.17rc1.

15 May 2012: Wouter
	- fix configure ECDSA support in ldns detection for windows compile.
	- fix possible uninitialised variable in windows pipe implementation.

9 May 2012: Wouter
	- Fix alignment problem in util/random on sparc64/freebsd.

8 May 2012: Wouter
	- Fix for accept spinning reported by OpenBSD.
	- iana portlist updated.

2 May 2012: Wouter
	- Fix validation of nodata for DS query in NSEC zones, reported by
	  Ondrej Mikle.

13 April 2012: Wouter
	- ECDSA support (RFC 6605) by default. Use --disable-ecdsa for older
	  openssl.

10 April 2012: Wouter
	- Applied patch from Daisuke HIGASHI for rrset-roundrobin and
	  minimal-responses features.
	- iana portlist updated.

5 April 2012: Wouter
	- fix bug #443: --with-chroot-dir not honoured by configure.
	- fix bug #444: setusercontext was called too late (thanks Bjorn
	  Ketelaars).

27 March 2012: Wouter
	- fix bug #442: Fix that Makefile depends on pythonmod headers
	  even using --without-pythonmodule.

22 March 2012: Wouter
	- contrib/validation-reporter follows rotated log file (patch from
	  Augie Schwer).

21 March 2012: Wouter
	- new approach to NS fetches for DS lookup that works with
	  cornercases, and is more robust and considers forwarders.

19 March 2012: Wouter
	- iana portlist updated.
	- fix to locate nameservers for DS lookup with NS fetches.

16 March 2012: Wouter
	- Patch for access to full DNS packet data in unbound python module
	  from Ondrej Mikle.

9 March 2012: Wouter
	- Applied line-buffer patch from Augie Schwer to validation.reporter.sh.

2 March 2012: Wouter
	- flush_infra cleans timeouted servers from the cache too.
	- removed warning from --enable-ecdsa.

1 March 2012: Wouter
	- forward-first option.  Tries without forward if a query fails.
	  Also stub-first option that is similar.

28 February 2012: Wouter
	- Fix from code review, if EINPROGRESS not defined chain if statement
	  differently.

27 February 2012: Wouter
	- Fix bug#434: on windows check registry for config file location
	  for unbound-control.exe, and unbound-checkconf.exe.

23 February 2012: Wouter
	- Fix to squelch 'network unreachable' errors from tcp connect in
	  logs, high verbosity will show them.

16 February 2012: Wouter
	- iter_hints is now thread-owned in module env, and thus threadsafe.
	- Fix prefetch and sticky NS, now the prefetch works.  It picks
	  nameservers that 'would be valid in the future', and if this makes
	  the NS timeout, it updates that NS by asking delegation from the
	  parent again.  If child NS has longer TTL, that TTL does not get
	  refreshed from the lookup to the child nameserver.

15 February 2012: Wouter
	- Fix forward-zone memory, uses malloc and frees original root dp.
	- iter hints (stubs) uses malloc inside for more dynamicity.
	- unbound-control forward_add, forward_remove, stub_add, stub_remove
	  can modify stubs and forwards for running unbound (on mobile computer)
	  they can also add and remove domain-insecure for the zone.

14 February 2012: Wouter
	- Fix sticky NS (ghost domain problem) if prefetch is yes.
	- iter forwards uses malloc inside for more dynamicity.

13 February 2012: Wouter
	- RT#2955. Fix for cygwin compilation. 
	- iana portlist updated.

10 February 2012: Wouter
	- Slightly smaller critical region in one case in infra cache.
	- Fix timeouts to keep track of query type, A, AAAA and other, if
	  another has caused timeout blacklist, different type can still probe.
	- unit test fix for nomem_cnametopos.rpl race condition.

9 February 2012: Wouter
	- Fix AHX_BROKEN_MEMCMP for autoheader mess up of #undef in config.h.

8 February 2012: Wouter
	- implement draft-ietf-dnsext-ecdsa-04; which is in IETF LC; This
	  implementation is experimental at this time and not recommended
	  for use on the public internet (the protocol numbers have not
	  been assigned).  Needs recent ldns with --enable-ecdsa.
	- fix memory leak in errorcase for DSA signatures.
	- iana portlist updated.
	- workaround for openssl 0.9.8 ecdsa sha2 and evp problem.

3 February 2012: Wouter
	- fix for windows, rename() is not posix compliant on windows.

2 February 2012: Wouter
	- 1.4.16 release tag.
	- svn trunk is 1.4.17 in development.
	- iana portlist updated.

1 February 2012: Wouter
	- Fix validation failures (like: validation failure xx: no NSEC3
	  closest encloser from yy for DS zz. while building chain of trust,
	  because of a bug in the TTL-fix in 1.4.15, it picked the wrong rdata
	  for an NSEC3.  Now it does not change rdata, and fixes TTL.

30 January 2012: Wouter
	- Fix version-number in libtool to be version-info so it produces
	  libunbound.so.2 like it should.

26 January 2012: Wouter
	- Tag 1.4.15 (same as 1.4.15rc1), for 1.4.15 release.
	- trunk 1.4.16; includes changes memset testcode, #424 openindiana,
	  and keyfile write fixup.
	- applied patch to support outgoing-interface with ub_ctx_set_option.

23 January 2012: Wouter
	- Fix memset in test code.

20 January 2012: Wouter
	- Fix bug #424: compile on OpenIndiana OS with gcc 4.6.2.

19 January 2012: Wouter
	- Fix to write key files completely to a temporary file, and if that
	  succeeds, replace the real key file.  So failures leave a useful file.

18 January 2012: Wouter
	- tag 1.4.15rc1 created
	- updated libunbound/ubsyms.def and remade tag 1.4.15rc1.

17 January 2012: Wouter
	- Fix bug where canonical_compare of RRSIG did not downcase the
	  signer-name.  This is mostly harmless because RRSIGs do not have
	  to be sorted in canonical order, usually.

12 January 2012: Wouter
	- bug#428: add ub_version() call to libunbound.  API version increase,
	  with (binary) backwards compatibility for the previous version.

10 January 2012: Wouter
	- Fix bug #425: unbound reports wrong TTL in reply, it reports a TTL
	  that would be permissible by the RFCs but it is not the TTL in the
	  cache.
	- iana portlist updated.
	- uninitialised variable in reprobe for rtt blocked domains fixed.
	- lintfix and new flex output.

2 January 2012: Wouter
	- Fix to randomize hash function, based on 28c3 congress, reported
	  by Peter van Dijk.

24 December 2011: Wouter
	- Fix for memory leak (about 20 bytes when a tcp or udp send operation
	  towards authority servers failed, takes about 50.000 such failures to
	  leak one Mb, such failures are also usually logged), reported by
	  Robert Fleischmann.
	- iana portlist updated.

19 December 2011: Wouter
	- Fix for VU#209659 CVE-2011-4528: Unbound denial of service
	  vulnerabilities from nonstandard redirection and denial of existence
	  http://www.unbound.net/downloads/CVE-2011-4528.txt
	- robust checks for next-closer NSEC3s.
	- tag 1.4.14 created.
	- trunk has 1.4.15 in development.

15 December 2011: Wouter
	- remove uninit warning from cachedump code.
	- Fix parse error on negative SOA RRSIGs if badly ordered in the packet.

13 December 2011: Wouter
	- iana portlist updated.
	- svn tag 1.4.14rc1
	- fix infra cache comparison.
	- Fix to constrain signer_name to be a parent of the lookupname.

5 December 2011: Wouter
	- Fix getaddrinfowithincludes on windows with fedora16 mingw32-gcc.
	- Fix warnings with gcc 4.6 in compat/inet_ntop.c.
	- Fix warning unused in compat/strptime.c.
	- Fix malloc detection and double definition.

2 December 2011: Wouter
	- configure generated with autoconf 2.68.

30 November 2011: Wouter
	- Fix for tcp-upstream and ssl-upstream for if a laptop sleeps, causes
	  SERVFAILs.  Also fixed for UDP (but less likely).

28 November 2011: Wouter
	- Fix quartile time estimate, it was too low, (thanks Jan Komissar).
	- iana ports updated.

11 November 2011: Wouter
	- Makefile compat with SunOS make, BSD make and GNU make.
	- iana ports updated.

10 November 2011: Wouter
	- Makefile changed for BSD make compatibility.

9 November 2011: Wouter
	- added unit test for SSL service and SSL-upstream.

8 November 2011: Wouter
	- can configure ssl service to one port number, and not on others.
	- fixup windows compile with ssl support.
	- Fix double free in unbound-host, reported by Steve Grubb.
	- iana portlist updated.

1 November 2011: Wouter
	- dns over ssl support as a client, ssl-upstream yes turns it on.
	  It performs an SSL transaction for every DNS query (250 msec).
	- documentation for new options: ssl-upstream, ssl-service-key and
	  ssl-service.pem.
	- iana portlist updated.
	- fix -flto detection on Lion for llvm-gcc.

31 October 2011: Wouter
	- dns over ssl support, ssl-service-pem and ssl-service-key files
	  can be given and then TCP queries are serviced wrapped in SSL.

27 October 2011: Wouter
	- lame-ttl and lame-size options no longer exist, it is integrated
	  with the host info.  They are ignored (with verbose warning) if
	  encountered to keep the config file backwards compatible.
	- fix iana-update for changing gzip compression of results.
	- fix export-all-symbols on OSX.

26 October 2011: Wouter
	- iana portlist updated.
	- Infra cache stores information about ping and lameness per IP, zone.
	  This fixes bug #416.
	- fix iana_update target for gzipped file on iana site.

24 October 2011: Wouter
	- Fix resolve of partners.extranet.microsoft.com with a fix for the
	  server selection for choosing out of a (particular) list of bad
	  choices. (bug#415)
	- Fix make_new_space function so that the incoming query is not
	  overwritten if a jostled out query causes a waiting query to be
	  resumed that then fails and sends an error message.  (Thanks to
	  Matthew Lee).

21 October 2011: Wouter
	- fix --enable-allsymbols, fptr wlist is disabled on windows with this 
	  option enabled because of memory layout exe vs dll.

19 October 2011: Wouter
	- fix unbound-anchor for broken strptime on OSX lion, detected
	  in configure.
	- Detect if GOST really works, openssl1.0 on OSX fails.
	- Implement ipv6%interface notation for scope_id usage.

17 October 2011: Wouter
	- better documentation for inform_super (Thanks Yang Zhe).

14 October 2011: Wouter
	- Fix for out-of-memory condition in libunbound (thanks
	  Robert Fleischman).

13 October 2011: Wouter
	- Fix --enable-allsymbols, it depended on link specifics of the
	  target platform, or fptr_wlist assertion failures could occur.

12 October 2011: Wouter
	- updated contrib/unbound_munin_ to family=auto so that it works with
	  munin-node-configure automatically (if installed as
	  /usr/local/share/munin/plugins/unbound_munin_ ).

27 September 2011: Wouter
	- unbound.exe -w windows option for start and stop service.

23 September 2011: Wouter
	- TCP-upstream calculates tcp-ping so server selection works if there
	  are alternatives.

20 September 2011: Wouter
	- Fix classification of NS set in answer section, where there is a
	  parent-child server, and the answer has the AA flag for dir.slb.com.
	  Thanks to Amanda Constant from Secure64.

16 September 2011: Wouter
	- fix bug #408: accept patch from Steve Snyder that comments out
	  unused functions in lookup3.c.
	- iana portlist updated.
	- fix EDNS1480 change memleak and TCP fallback.
	- fix various compiler warnings (reported by Paul Wouters).
	- max sent count.  EDNS1480 only for rtt < 5000.  No promiscuous
	  fetch if sentcount > 3, stop query if sentcount > 16.  Count is
	  reset when referral or CNAME happens.  This makes unbound better
	  at managing large NS sets, they are explored when there is continued
	  interest (in the form of queries).

15 September 2011: Wouter
	- release 1.4.13.
	- trunk contains 1.4.14 in development.
	- Unbound probes at EDNS1480 if there an EDNS0 timeout.

12 September 2011: Wouter
	- Reverted dns EDNS backoff fix, it did not help and needs
	  fragmentation fixes instead.
	- tag 1.4.13rc2

7 September 2011: Wouter
	- Fix operation in ipv6 only (do-ip4: no) mode.

6 September 2011: Wouter
	- fedora specfile updated.

5 September 2011: Wouter
	- tag 1.4.13rc1

2 September 2011: Wouter
	- iana portlist updated.

26 August 2011: Wouter
	- Fix num-threads 0 does not segfault, reported by Simon Deziel.
	- Fix validation failures due to EDNS backoff retries, the retry
	  for fetch of data has want_dnssec because the iter_indicate_dnssec
	  function returns true when validation failure retry happens, and
	  then the serviced query code does not fallback to noEDNS, even if
	  the cache says it has this.  This helps for DLV deployment when
	  the DNSSEC status is not known for sure before the lookup concludes.

24 August 2011: Wouter
	- Applied patch from Karel Slany that fixes a memory leak in the
	  unbound python module, in string conversions.

22 August 2011: Wouter
	- Fix validation of qtype ANY responses with CNAMEs (thanks Cathy
	  Zhang and Luo Ce).  Unbound responds with the RR types that are
	  available at the name for qtype ANY and validates those RR types.
	  It does not test for completeness (i.e. with NSEC or NSEC3 query),
	  and it does not follow the CNAME or DNAME to another name (with
	  even more data for the already large response).
	- Fix that internally, CNAMEs with NXDOMAIN have that as rcode.
	- Documented the options that work with control set_option command.
	- tcp-upstream yes/no option (works with set_option) for tunnels.

18 August 2011: Wouter
	- fix autoconf call in makedist crosscompile to RC or snapshot.

17 August 2011: Wouter
	- Fix validation of . DS query.
	- new xml format at IANA, new awk for iana_update.
	- iana portlist updated.

10 August 2011: Wouter
	- Fix python site-packages path to /usr/lib64.
	- updated patch from Tom.
	- fix memory and fd leak after out-of-memory condition.

9 August 2011: Wouter
	- patch from Tom Hendrikx fixes load of python modules.

8 August 2011: Wouter
	- make clean had ldns-src reference, removed.

1 August 2011: Wouter
	- Fix autoconf 2.68 warnings

14 July 2011: Wouter
	- Unbound implements RFC6303 (since version 1.4.7).
	- tag 1.4.12rc1 is released as 1.4.12 (without the other fixes in the
	  meantime, those are for 1.4.13).
	- iana portlist updated.

13 July 2011: Wouter
	- Quick fix for contrib/unbound.spec example, no ldns-builtin any more.

11 July 2011: Wouter
	- Fix wildcard expansion no-data reply under an optout NSEC3 zone is
	  validated as insecure, reported by Jia Li (lijia@cnnic.cn).

4 July 2011: Wouter
	- 1.4.12rc1 tag created.

1 July 2011: Wouter
	- version number in example config file.
	- fix that --enable-static-exe does not complain about it unknown.

30 June 2011: Wouter
	- tag relase 1.4.11, trunk is 1.4.12 development.
	- iana portlist updated.
	- fix bug#395: id bits of other query may leak out under conditions
	- fix replyaddr count wrong after jostled queries, which leads to
	  eventual starvation where the daemon has no replyaddrs left to use.
	- fix comment about rndc port, that referred to the old port number.
	- fix that the listening socket is not closed when too many remote
	  control connections are made at the same time.
	- removed ldns-src tarball inside the unbound tarball.

23 June 2011: Wouter
	- Changed -flto check to support clang compiler.
	- tag 1.4.11rc3 created.

17 June 2011: Wouter
	- tag 1.4.11rc1 created.
	- remove warning about signed/unsigned from flex (other flex version).
	- updated aclocal.m4 and libtool to match.
	- tag 1.4.11rc2 created.

16 June 2011: Wouter
	- log-queries: yesno option, default is no, prints querylog.
	- version is 1.4.11.

14 June 2011: Wouter
	- Use -flto compiler flag for link time optimization, if supported.
	- iana portlist updated.

12 June 2011: Wouter
	- IPv6 service address for d.root-servers.net (2001:500:2D::D).

10 June 2011: Wouter
	- unbound-control has version number in the header,
	  UBCT[version]_space_ is the header sent by the client now.
	- Unbound control port number is registered with IANA:
	  ub-dns-control  8953/tcp    unbound dns nameserver control
	  This is the new default for the control-port config setting.
	- statistics-interval prints the number of jostled queries to log.

30 May 2011: Wouter
	- Fix Makefile for U in environment, since wrong U is more common than
	  deansification necessity.
	- iana portlist updated.
	- updated ldns tarball to 1.6.10rc2 snapshot of today.

25 May 2011: Wouter
	- Fix assertion failure when unbound generates an empty error reply
	  in response to a query, CVE-2011-1922 VU#531342.
	- This fix is in tag 1.4.10.
	- defense in depth against the above bug, an error is printed to log
	  instead of an assertion failure.

10 May 2011: Wouter
	- bug#386: --enable-allsymbols option links all binaries to libunbound
	  and reduces install size significantly.
	- feature, ignore-cd-flag: yesno to provide dnssec to legacy servers.
	- iana portlist updated.
	- Fix TTL of SOA so negative TTL is separately cached from normal TTL.

14 April 2011: Wouter
	- configure created with newer autoconf 2.66.

12 April 2011: Wouter
	- bug#378: Fix that configure checks for ldns_get_random presence.

8 April 2011: Wouter
	- iana portlist updated.
	- queries with CD flag set cause DNSSEC validation, but the answer is
	  not withheld if it is bogus.  Thus, unbound will retry if it is bad
	  and curb the TTL if it is bad, thus protecting the cache for use by
	  downstream validators.
	- val-override-date: -1 ignores dates entirely, for NTP usage.

29 March 2011: Wouter
	- harden-below-nxdomain: changed so that it activates when the
	  cached nxdomain is dnssec secure.  This avoids backwards
	  incompatibility because those old servers do not have dnssec.

24 March 2011: Wouter
	- iana portlist updated.
	- release 1.4.9.
	- trunk is 1.5.0

17 March 2011: Wouter
	- bug#370: new unbound.spec for CentOS 5.x from Harold Jones.
	  Applied but did not do the --disable-gost.

10 March 2011: Wouter
	- tag 1.4.9 release candidate 1 created.

3 March 2011: Wouter
	- updated ldns to today.

1 March 2011: Wouter
	- Fix no ADflag for NXDOMAIN in NSEC3 optout. And wildcard in optout.
	- give config parse error for multiple names on a stub or forward zone.
	- updated ldns tarball to 1.6.9(todays snapshot).

24 February 2011: Wouter
	- bug #361: Fix, time.elapsed variable not reset with stats_noreset.

23 February 2011: Wouter
	- iana portlist updated.
	- common.sh to version 3.

18 February 2011: Wouter
	- common.sh in testdata updated to version 2.

15 February 2011: Wouter
	- Added explicit note on unbound-anchor usage:
	  Please note usage of unbound-anchor root anchor is at your own risk
	  and under the terms of our LICENSE (see that file in the source).

11 February 2011: Wouter
	- iana portlist updated.
	- tpkg updated with common.sh for common functionality.

7 February 2011: Wouter
	- Added regression test for addition of a .net DS to the root, and
	  cache effects with different TTL for glue and DNSKEY.
	- iana portlist updated.

28 January 2011: Wouter
	- Fix remove private address does not throw away entire response.

24 January 2011: Wouter
	- release 1.4.8

19 January 2011: Wouter
	- fix bug#349: no -L/usr for ldns.

18 January 2011: Wouter
	- ldns 1.6.8 tarball included.
	- release 1.4.8rc1.

17 January 2011: Wouter
	- add get and set option for harden-below-nxdomain feature.
	- iana portlist updated.

14 January 2011: Wouter
	- Fix so a changed NS RRset does not get moved name stuck on old
	  server, for type NS the TTL is not increased.

13 January 2011: Wouter
	- Fix prefetch so it does not get stuck on old server for moved names.

12 January 2011: Wouter
	- iana portlist updated.

11 January 2011: Wouter
	- Fix insecure CNAME sequence marked as secure, reported by Bert
	  Hubert.

10 January 2011: Wouter
	- faster lruhash get_mem routine.

4 January 2011: Wouter
	- bug#346: remove ITAR scripts from contrib, the service is discontinued, use the root.
	- iana portlist updated.

23 December 2010: Wouter
	- Fix in infra cache that could cause rto larger than TOP_TIMEOUT kept.

21 December 2010: Wouter
	- algorithm compromise protection using the algorithms signalled in
	  the DS record.  Also, trust anchors, DLV, and RFC5011 receive this,
	  and thus, if you have multiple algorithms in your trust-anchor-file
	  then it will now behave different than before.  Also, 5011 rollover
	  for algorithms needs to be double-signature until the old algorithm
	  is revoked.
	  It is not an option, because I see no use to turn the security off.
	- iana portlist updated.

17 December 2010: Wouter
	- squelch 'tcp connect: bla' in logfile, (set verbosity 2 to see them).
	- fix validation in this case: CNAME to nodata for co-hosted opt-in
	  NSEC3 insecure delegation, was bogus, fixed to be insecure.

16 December 2010: Wouter
	- Fix our 'BDS' license (typo reported by Xavier Belanger).

10 December 2010: Wouter
	- iana portlist updated.
	- review changes for unbound-anchor.

2 December 2010: Wouter
	- feature typetransparent localzone, does not block other RR types.

1 December 2010: Wouter
	- Fix bug#338: print address when socket creation fails.

30 November 2010: Wouter
	- Fix storage of EDNS failures in the infra cache.
	- iana portlist updated.

18 November 2010: Wouter
	- harden-below-nxdomain option, default off (because very old
	  software may be incompatible).  We could enable it by default in
	  the future.

17 November 2010: Wouter
	- implement draft-vixie-dnsext-resimprove-00, we stop on NXDOMAIN.
	- make test output nicer.

15 November 2010: Wouter
	- silence 'tcp connect: broken pipe' and 'net down' at low verbosity.
	- iana portlist updated.
	- so-sndbuf option for very busy servers, a bit like so-rcvbuf.

9 November 2010: Wouter
	- unbound-anchor compiles with openssl 0.9.7.

8 November 2010: Wouter
	- release tag 1.4.7.
	- trunk is version 1.4.8.
	- Be lenient and accept imgw.pl malformed packet (like BIND).

5 November 2010: Wouter
	- do not synthesize a CNAME message from cache for qtype DS.

4 November 2010: Wouter
	- Use central entropy to seed threads.

3 November 2010: Wouter
	- Change the rtt used to probe EDNS-timeout hosts to 1000 msec.

2 November 2010: Wouter
	- tag 1.4.7rc1.
	- code review.

1 November 2010: Wouter
	- GOST code enabled by default (RFC 5933).

27 October 2010: Wouter
	- Fix uninit value in dump_infra print.
	- Fix validation failure for parent and child on same server with an
	  insecure childzone and a CNAME from parent to child.
	- Configure detects libev-4.00.

26 October 2010: Wouter
	- dump_infra and flush_infra commands for unbound-control.
	- no timeout backoff if meanwhile a query succeeded.
	- Change of timeout code.  No more lost and backoff in blockage.
	  At 12sec timeout (and at least 2x lost before) one probe per IP
	  is allowed only.  At 120sec, the IP is blocked.  After 15min, a
	  120sec entry has a single retry packet.

25 October 2010: Wouter
	- Configure errors if ldns is not found.

22 October 2010: Wouter
	- Windows 7 fix for the installer.

21 October 2010: Wouter
	- Fix bug where fallback_tcp causes wrong roundtrip and edns
	  observation to be noted in cache.  Fix bug where EDNSprobe halted
	  exponential backoff if EDNS status unknown.
	- new unresponsive host method, exponentially increasing block backoff.
	- iana portlist updated.

20 October 2010: Wouter
	- interface automatic works for some people with ip6 disabled.
	  Therefore the error check is removed, so they can use the option.

19 October 2010: Wouter
	- Fix for request list growth, if a server has long timeout but the
	  lost counter is low, then its effective rtt is the one without
	  exponential backoff applied.  Because the backoff is not working.
	  The lost counter can then increase and the server is blacklisted,
	  or the lost counter does not increase and the server is working
	  for some queries.

18 October 2010: Wouter
	- iana portlist updated.

13 October 2010: Wouter
	- Fix TCP so it uses a random outgoing-interface.
	- unbound-anchor handles ADDPEND keystate.

11 October 2010: Wouter
	- Fix bug when DLV below a trust-anchor that uses NSEC3 optout where
	  the zone has a secure delegation hosted on the same server did not
	  verify as secure (it was insecure by mistake).
	- iana portlist updated.
	- ldns tarball updated (for reading cachedumps with bad RR data).

1 October 2010: Wouter
	- test for unbound-anchor. fix for reading certs.
	- Fix alloc_reg_release for longer uptime in out of memory conditions.

28 September 2010: Wouter
	- unbound-anchor working, it creates or updates a root.key file.
	  Use it before you start the validator (e.g. at system boot time).

27 September 2010: Wouter
	- iana portlist updated.

24 September 2010: Wouter
	- bug#329: in example.conf show correct ipv4 link-local 169.254/16.

23 September 2010: Wouter
	- unbound-anchor app, unbound requires libexpat (xml parser library).

22 September 2010: Wouter
	- compliance with draft-ietf-dnsop-default-local-zones-14, removed
	  reverse ipv6 orchid prefix from builtin list.
	- iana portlist updated.

17 September 2010: Wouter
	- DLV has downgrade protection again, because the RFC says so.
	- iana portlist updated.

16 September 2010: Wouter
	- Algorithm rollover operational reality intrudes, for trust-anchor,
	  5011-store, and DLV-anchor if one key matches it's good enough.
	- iana portlist updated.
	- Fix reported validation error in out of memory condition.

15 September 2010: Wouter
	- Abide RFC5155 section 9.2: no AD flag for replies with NSEC3 optout.

14 September 2010: Wouter
	- increased mesh-max-activation from 1000 to 3000 for crazy domains
	  like _tcp.slb.com with 262 servers.
	- iana portlist updated.

13 September 2010: Wouter
	- bug#327: Fix for cannot access stub zones until the root is primed.

9 September 2010: Wouter
	- unresponsive servers are not completely blacklisted (because of
	  firewalls), but also not probed all the time (because of the request
	  list size it generates).  The probe rate is 1%.
	- iana portlist updated.

20 August 2010: Wouter
	- openbsd-lint fixes: acl_list_get_mem used if debug-alloc enabled.
	  iterator get_mem includes priv_get_mem.  delegpt nodup removed.
	  listen_pushback, query_info_allocqname, write_socket, send_packet,
	  comm_point_set_cb_arg and listen_resume removed.

19 August 2010: Wouter
	- Fix bug#321: resolution of rs.ripe.net artifacts with 0x20.
	  Delegpt structures checked for duplicates always.
	  No more nameserver lookups generated when depth is full anyway.
	- example.conf notes how to do DNSSEC validation and track the root.
	- iana portlist updated.

18 August 2010: Wouter
	- Fix bug#322: configure does not respect CFLAGS on Solaris.
	  Pass CFLAGS="-xO4 -xtarget=generic" on the configure command line
	  if use sun-cc, but some systems need different flags.

16 August 2010: Wouter
	- Fix acx_nlnetlabs.m4 configure output for autoconf-2.66 AS_TR_CPP
	  changes, uses m4_bpatsubst now.
	- make test (or make check) should be more portable and run the unit 
	  test and testbound scripts. (make longtest has special requirements).

13 August 2010: Wouter
	- More pleasant remote control command parsing.
	- documentation added for return values reported by doxygen 1.7.1.
	- iana portlist updated.

9 August 2010: Wouter
	- Fix name of rrset printed that failed validation.

5 August 2010: Wouter
	- Return NXDOMAIN after chain of CNAMEs ends at name-not-found.

4 August 2010: Wouter
	- Fix validation in case a trust anchor enters into a zone with
	  unsupported algorithms.

3 August 2010: Wouter
	- updated ldns tarball with bugfixes.
	- release tag 1.4.6.
	- trunk becomes 1.4.7 develop.
	- iana portlist updated.

22 July 2010: Wouter
	- more error details on failed remote control connection.

15 July 2010: Wouter
	- rlimit adjustments for select and ulimit can happen at the same time.

14 July 2010: Wouter
	- Donation text added to README.
	- Fix integer underflow in prefetch ttl creation from cache.  This
	  fixes a potential negative prefetch ttl.

12 July 2010: Wouter
	- Changed the defaults for num-queries-per-thread/outgoing-range.
	  For builtin-select: 512/960, for libevent 1024/4096 and for
	  windows 24/48 (because of win api).  This makes the ratio this way
	  to improve resilience under heavy load.  For high performance, use
	  libevent and possibly higher numbers.

10 July 2010: Wouter
	- GOST enabled if SSL is recent and ldns has GOST enabled too.
	- ldns tarball updated.

9 July 2010: Wouter
	- iana portlist updated.
	- Fix validation of qtype DNSKEY when a key-cache entry exists but
	  no rr-cache entry is used (it expired or prefetch), it then goes
	  back up to the DS or trust-anchor to validate the DNSKEY.

7 July 2010: Wouter
	- Neat function prototypes, unshadowed local declarations.

6 July 2010: Wouter
	- failure to chown the pidfile is not fatal any more.
	- testbound uses UTC timezone.
	- ldns tarball updated (ports and works on Minix 3.1.7).  On Minix, add
	  /usr/gnu/bin to PATH, use ./configure AR=/usr/gnu/bin/gar and gmake.

5 July 2010: Wouter
	- log if a server is skipped because it is on the donotquery list,
	  at verbosity 4, to enable diagnosis why no queries to 127.0.0.1.
	- added feature to print configure date, target and options with -h.
	- added feature to print event backend system details with -h.
	- wdiff is not actually required by make test, updated requirements.

1 July 2010: Wouter
	- Fix RFC4035 compliance with 2.2 statement that the DNSKEY at apex
	  must be signed with all algorithms from the DS rrset at the parent.
	  This is now checked and becomes bogus if not.

28 June 2010: Wouter
	- Fix jostle list bug found by Vince (luoce@cnnic), it caused the qps
	  in overload situations to be about 5 qps for the class of shortly
	  serviced queries.
	  The capacity of the resolver is then about (numqueriesperthread / 2)
	  / (average time for such long queries) qps for long queries.
	  And about (numqueriesperthread / 2)/(jostletimeout in whole seconds)
	  qps for short queries, per thread.
	- Fix the max number of reply-address count to be applied for duplicate
	  queries, and not for new query list entries.  This raises the memory
	  usage to a max of (16+1)*numqueriesperthread reply addresses.

25 June 2010: Wouter
	- Fix handling of corner case reply from lame server, follows rfc2308.
	  It could lead to a nodata reply getting into the cache if the search
	  for a non-lame server turned up other misconfigured servers.
	- unbound.h has extern "C" statement for easier include in c++.

23 June 2010: Wouter
	- iana portlist updated.
	- makedist upgraded cross compile openssl option, like this: 
	  ./makedist.sh -s -wssl openssl-1.0.0a.tar.gz -w --enable-gost

22 June 2010: Wouter
	- Unbound reports libev or libevent correctly in logs in verbose mode.
	- Fix to unload gost dynamic library module for leak testing.

18 June 2010: Wouter
	- iana portlist updated.

17 June 2010: Wouter
	- Add AAAA to root hints for I.ROOT-SERVERS.NET.

16 June 2010: Wouter
	- Fix assertion failure reported by Kai Storbeck from XS4ALL, the
	  assertion was wrong.
	- updated ldns tarball.

15 June 2010: Wouter
	- tag 1.4.5 created.
	- trunk contains 1.4.6 in development.
	- Fix TCPreply on systems with no writev, if just 1 byte could be sent.
	- Fix to use one pointer less for iterator query state store_parent_NS.
	- makedist crosscompile to windows uses builtin ldns not host ldns.
	- Max referral count from 30 to 130, because 128 one character domains
	  is valid DNS.
	- added documentation for the histogram printout to syslog.

11 June 2010: Wouter
	- When retry to parent the retrycount is not wiped, so failed 
	  nameservers are not tried again.
	- iana portlist updated.

10 June 2010: Wouter
	- Fix bug where a long loop could be entered, now cycle detection
	  has a loop-counter and maximum search amount.

4 June 2010: Wouter
	- iana portlist updated.
	- 1.4.5rc1 tag created.

3 June 2010: Wouter
	- ldns tarball updated, 1.6.5.
	- review comments, split dependency cycle tracking for parentside
	  last resort lookups for A and AAAA so there are more lookup options.

2 June 2010: Wouter
	- Fix compile warning if compiled without threads.
	- updated ldns-tarball with current ldns svn (pre 1.6.5).
	- GOST disabled-by-default, the algorithm number is allocated but the
	  RFC is still has to pass AUTH48 at the IETF.

1 June 2010: Wouter
	- Ignore Z flag in incoming messages too.
	- Fix storage of negative parent glue if that last resort fails.
	- libtoolize 2.2.6b, autoconf 2.65 applied to configure.
	- new splint flags for newer splint install.

31 May 2010: Wouter
	- Fix AD flag handling, it could in some cases mistakenly copy the AD 
	  flag from upstream servers.
	- alloc_special_obtain out of memory is not a fatal error any more,
	  enabling unbound to continue longer in out of memory conditions.
	- parentside names are dispreferred but not said to be dnssec-lame.
	- parentside check for cached newname glue.
	- fix parentside and querytargets modulestate, for dump_requestlist.
	- unbound-control-setup makes keys -rw-r--- so not all users permitted.
	- fix parentside from cache to be marked dispreferred for bad names.

28 May 2010: Wouter
	- iana portlist updated.
	- parent-child disagreement approach altered.  Older fixes are
	  removed in place of a more exhaustive search for misconfigured data
	  available via the parent of a delegation.
	  This is designed to be throttled by cache entries, with TTL from the
	  parent if possible.  Additionally the loop-counter is used.
	  It also tests for NS RRset differences between parent and child.
	  The fetch of misconfigured data should be more reliable and thorough.
	  It should work reliably even with no or only partial data in cache.
	  Data received from the child (as always) is deemed more
	  authoritative than information received from the delegation parent.
	  The search for misconfigured data is not performed normally.

26 May 2010: Wouter
	- Contribution from Migiel de Vos (Surfnet): nagios patch for
	  unbound-host, in contrib/ (in the source tarball).  Makes
	  unbound-host suitable for monitoring dnssec(-chain) status.

21 May 2010: Wouter
	- EDNS timeout code will not fire if EDNS status already known.
	- EDNS failure not stored if EDNS status known to work.

19 May 2010: Wouter
	- Fix resolution for domains like safesvc.com.cn.  If the iterator
	  can not recurse further and it finds the delegation in a state
	  where it would otherwise have rejected it outhand if so received
	  from a cache lookup, then it can try to ask higherup (with loop
	  protection).
	- Fix comments in iter_utils:dp_is_useless.

18 May 2010: Wouter
	- Fix various compiler warnings from the clang llvm compiler.
	- iana portlist updated.

6 May 2010: Wouter
	- Fix bug#308: spelling error in variable name in parser and lexer.

4 May 2010: Wouter
	- Fix dnssec-missing detection that was turned off by server selection.
	- Conforms to draft-ietf-dnsop-default-local-zones-13.  Added default
	  reverse lookup blocks for IPv4 test nets 100.51.198.in-addr.arpa,
	  113.0.203.in-addr.arpa and Orchid prefix 0.1.1.0.0.2.ip6.arpa.

29 April 2010: Wouter
	- Fix for dnssec lameness detection to use the key cache.
	- infra cache entries that are expired are wiped clean.  Previously
	  it was possible to not expire host data (if accessed often).

28 April 2010: Wouter
	- ldns tarball updated and GOST support is detected and then enabled. 
	- iana portlist updated.
	- Fix detection of gost support in ldns (reported by Chris Smith).

27 April 2010: Wouter
	- unbound-control get_option domain-insecure shows config file items.
	- fix retry sequence if prime hints are recursion-lame.
	- autotrust anchor file can be initialized with a ZSK key as well.
	- harden-referral-path does not result in failures due to max-depth.
	  You can increase the max-depth by adding numbers (' 0') after the
	  target-fetch-policy, this increases the depth to which is checked.

26 April 2010: Wouter
	- Compile fix using Sun Studio 12 compiler on Solaris 5.9, use
	  CPPFLAGS during configure process.
	- if libev is installed on the base system (not libevent), detect
	  it from the event.h header file and link with -lev.
	- configlexer.lex gets config.h, and configyyrename.h added by make,
	  no more double include.
	- More strict scrubber (Thanks to George Barwood for the idea):
	  NS set must be pertinent to the query (qname subdomain nsname).
	- Fix bug#307: In 0x20 backoff fix fallback so the number of 
	  outstanding queries does not become -1 and block the request.
	  Fixed handling of recursion-lame in combination with 0x20 fallback.
	  Fix so RRsets are compared canonicalized and sorted if the immediate
	  comparison fails, this makes it work around round-robin sites.

23 April 2010: Wouter
	- Squelch log message: sendto failed permission denied for
	  255.255.255.255, it is visible in VERB_DETAIL (verbosity 2).
	- Fix to fetch data as last resort more tenaciously.  When cycle
	  targets cause the server selection to believe there are more options
	  when they really are not there, the server selection is reinitiated.
	- Fix fetch from blacklisted dnssec lame servers as last resort.  The
	  server's IP address is then given in validator errors as well.
	- Fix local-zone type redirect that did not use the query name for
	  the answer rrset.

22 April 2010: Wouter
	- tag 1.4.4.
	- trunk contains 1.4.5 in development.
	- Fix validation failure for qtype ANY caused by a RRSIG parse failure.
	  The validator error message was 'no signatures from ...'.

16 April 2010: Wouter
	- more portability defines for CMSG_SPACE, CMSG_ALIGN, CMSG_LEN.
	- tag 1.4.4rc1.

15 April 2010: Wouter
	- ECC-GOST algorithm number 12 that is assigned by IANA.  New test
	  example key and signatures for GOST.  GOST requires openssl-1.0.0.
	  GOST is still disabled by default.

9 April 2010: Wouter
	- Fix bug#305: pkt_dname_tolower could read beyond end of buffer or
	  get into an endless loop, if 0x20 was enabled, and buffers are small
	  or particular broken packets are received.
	- Fix chain of trust with CNAME at an intermediate step, for the DS
	  processing proof.

8 April 2010: Wouter
	- Fix validation of queries with wildcard names (*.example).

6 April 2010: Wouter
	- Fix EDNS probe for .de DNSSEC testbed failure, where the infra
	  cache timeout coincided with a server update, the current EDNS 
	  backoff is less sensitive, and does not cache the backoff unless 
	  the backoff actually works and the domain is not expecting DNSSEC.
	- GOST support with correct algorithm numbers.

1 April 2010: Wouter
	- iana portlist updated.

24 March 2010: Wouter
	- unbound control flushed items are not counted when flushed again.

23 March 2010: Wouter
	- iana portlist updated.

22 March 2010: Wouter
	- unbound-host disables use-syslog from config file so that the
	  config file for the main server can be used more easily.
	- fix bug#301: unbound-checkconf could not parse interface
	  '0.0.0.0@5353', even though unbound itself worked fine.

19 March 2010: Wouter
	- fix fwd_ancil test to pass if the socket options are not supported.

18 March 2010: Wouter
	- Fixed random numbers for port, interface and server selection.
	  Removed very small bias.
	- Refer to the listing in unbound-control man page in the extended
	  statistics entry in the unbound.conf man page.

16 March 2010: Wouter
	- Fix interface-automatic for OpenBSD: msg.controllen was too small,
	  also assertions on ancillary data buffer.
	- check for IP_SENDSRCADDR for interface-automatic or IP_PKTINFO.
	- for NSEC3 check if signatures are cached.

15 March 2010: Wouter
	- unit test for util/regional.c.

12 March 2010: Wouter
	- Reordered configure checks so fork and -lnsl -lsocket checks are
	  earlier, and thus later checks benefit from and do not hinder them.
	- iana portlist updated.
	- ldns tarball updated.
	- Fix python use when multithreaded.
	- Fix solaris python compile.
	- Include less in config.h and include per code file for ldns, ssl.

11 March 2010: Wouter
	- another memory allocation option: --enable-alloc-nonregional.
	  exposes the regional allocations to other memory purifiers.
	- fix for memory alignment in struct sock_list allocation.
	- Fix for MacPorts ldns without ssl default, unbound checks if ldns
	  has dnssec functionality and uses the builtin if not.
	- Fix daemonize on Solaris 10, it did not detach from terminal.
	- tag 1.4.3 created.
	- trunk is 1.4.4 in development.
	- spelling fix in validation error involving cnames.

10 March 2010: Wouter
	- --enable-alloc-lite works with test set.
	- portability in the testset: printf format conversions, prototypes.

9 March 2010: Wouter
	- tag 1.4.2 created.
	- trunk is 1.4.3 in development.
	- --enable-alloc-lite debug option.

8 March 2010: Wouter
	- iana portlist updated.

4 March 2010: Wouter
	- Fix crash in control channel code.

3 March 2010: Wouter
	- better casts in pipe code, brackets placed wrongly.
	- iana portlist updated.

1 March 2010: Wouter
	- make install depends on make all.
	- Fix 5011 auto-trust-anchor-file initial read to skip RRSIGs.
	- --enable-checking: enables assertions but does not look nonproduction.
	- nicer VERB_DETAIL (verbosity 2, unbound-host -d) output, with
	  nxdomain and nodata distinguished.
	- ldns tarball updated.
	- --disable-rpath fixed for libtool not found errors.
	- new fedora specfile from Fedora13 in contrib from Paul Wouters.

26 February 2010: Wouter
	- Fixup prototype for lexer cleanup in daemon code.
	- unbound-control list_stubs, list_forwards, list_local_zones and
	  list_local_data.

24 February 2010: Wouter
	- Fix scrubber bug that potentially let NS records through.  Reported
	  by Amanda Constant.
	- Also delete potential poison references from additional.
	- Fix: no classification of a forwarder as lame, throw away instead.

23 February 2010: Wouter
	- libunbound ub_ctx_get_option() added.
	- unbound-control set_option and get_option commands.
	- iana portlist updated.

18 February 2010: Wouter
	- A little more strict DS scrubbing.
	- No more blacklisting of unresponsive servers, a 2 minute timeout
	  is backed off to.
	- RD flag not enabled for dnssec-blacklisted tries, unless necessary.
	- pickup ldns compile fix, libdl for libcrypto.
	- log 'tcp connect: connection timed out' only in high verbosity.
	- unbound-control log_reopen command.
	- moved get_option code from unbound-checkconf to util/config_file.c

17 February 2010: Wouter
	- Disregard DNSKEY from authority section for chain of trust.
	  DS records that are irrelevant to a referral scrubbed.  Anti-poison.
	- iana portlist updated.

16 February 2010: Wouter
	- Check for 'no space left on device' (or other errors) when 
	  writing updated autotrust anchors and print errno to log.

15 February 2010: Wouter
	- Fixed the requery protection, the TTL was 0, it is now 900 seconds,
	  hardcoded.  We made the choice to send out more conservatively,
	  protecting against an aggregate effect more than protecting a
	  single user (from their own folly, perhaps in case of misconfig).

12 February 2010: Wouter
	- Re-query pattern changed on validation failure.  To protect troubled
	  authority servers, unbound caches a failure for the DNSKEY or DS
	  records for the entire zone, and only retries that 900 seconds later.
	  This implies that only a handful of packets are sent extra to the
	  authority if the zone fails.

11 February 2010: Wouter
	- ldns tarball update for long label length syntax error fix.
	- iana portlist updated.

9 February 2010: Wouter
	- Fixup in compat snprintf routine, %f 1.02 and %g support.
	- include math.h for testbound test compile portability.

2 February 2010: Wouter
	- Updated url of IANA itar, interim trust anchor repository, in script.

1 February 2010: Wouter
	- iana portlist updated.
	- configure test for memcmp portability.

27 January 2010: Wouter
	- removed warning on format string in validator error log statement.
	- iana portlist updated.

22 January 2010: Wouter
	- libtool finish the install of unbound python dynamic library.

21 January 2010: Wouter
	- acx_nlnetlabs.m4 synchronised with nsd's version.

20 January 2010: Wouter
	- Fixup lookup trouble for parent-child domains on the first query.

14 January 2010: Wouter
	- Fixup ldns detection to also check for header files.

13 January 2010: Wouter
	- prefetch-key option that performs DNSKEY queries earlier in the
	  validation process, and that could halve the latency on DNSSEC
	  queries.  It takes some extra processing (CPU, a cache is needed).

12 January 2010: Wouter
	- Fix unbound-checkconf for auto-trust-anchor-file present checks.

8 January 2010: Wouter
	- Fix for parent-child disagreement code which could have trouble
	  when (a) ipv6 was disabled and (b) the TTL for parent and child
	  were different.  There were two bugs, the parent-side information
	  is fixed to no longer block lookup of child side information and
	  the iterator is fixed to no longer attempt to get ipv6 when it is
	  not enabled and then give up in failure.
	- test and fixes to make prefetch actually store the answer in the
	  cache.  Considers some rrsets 'already expired' but does not allow
	  overwriting of rrsets considered more secure.

7 January 2010: Wouter
	- Fixup python documentation (thanks Leo Vandewoestijne).
	- Work on cache prefetch feature.
	- Stats for prefetch, in log print stats, unbound-control stats
	  and in unbound_munin plugin.

6 January 2010: Wouter
	- iana portlist updated.
	- bug#291: DNS wireformat max is 255. dname_valid allowed 256 length.
	- verbose output includes parent-side-address notion for lameness.
	- documented val-log-level: 2 setting in example.conf and man page.
	- change unbound-control-setup from 1024(sha1) to 1536(sha256).

1 January 2010: Wouter
	- iana portlist updated.

22 December 2009: Wouter
	- configure with newer libtool 2.2.6b.

17 December 2009: Wouter
	- review comments.
	- tag 1.4.1.
	- trunk to version 1.4.2.
	
15 December 2009: Wouter
	- Answer to qclass=ANY queries, with class IN contents.
	  Test that validation also works.
	- updated ldns snapshot tarball with latest fixes (parsing records).

11 December 2009: Wouter
	- on IPv4 UDP turn off DF flag.

10 December 2009: Wouter
	- requirements.txt updated with design choice explanations.
	- Reading fixes: fix to set unlame when child confirms parent glue,
	  and fix to avoid duplicate addresses in delegation point.
	- verify_rrsig routine checks expiration last.

9 December 2009: Wouter
	- Fix Bug#287(reopened): update of ldns tarball with fix for parse
	  errors generated for domain names like '.example.com'.
	- Fix SOA excluded from negative DS responses.  Reported by Hauke
	  Lampe.  The negative cache did not include proper SOA records for
	  negative qtype DS responses which makes BIND barf on it, such
	  responses are now only used internally.
	- Fix negative cache lookup of closestencloser check of DS type bit.

8 December 2009: Wouter
	- Fix for lookup of parent-child disagreement domains, where the
	  parent-side glue works but it does not provide proper NS, A or AAAA
	  for itself, fixing domains such as motorcaravanners.eu.
	- Feature: you can specify a port number in the interface: line, so
	  you can bind the same interface multiple times at different ports.

7 December 2009: Wouter
	- Bug#287: Fix segfault when unbound-control remove nonexistent local
	  data.  Added check to tests.

1 December 2009: Wouter
	- Fix crash with module-config "iterator".
	- Added unit test that has "iterator" module-config.

30 November 2009: Wouter
	- bug#284: fix parse of # without end-of-line at end-of-file.

26 November 2009: Wouter
	- updated ldns with release candidate for version 1.6.3.
	- tag for 1.4.0 release.
	- 1.4.1 version in trunk.
	- Fixup major libtool version to 2 because of why_bogus change.
	  It was 1:5:0 but should have been 2:0:0.

23 November 2009: Wouter
	- Patch from David Hubbard for libunbound manual page.
	- Fixup endless spinning in unbound-control stats reported by
	  Attila Nagy.  Probably caused by clock reversal.

20 November 2009: Wouter
	- contrib/split-itar.sh contributed by Tom Hendrikx.

19 November 2009: Wouter
	- better argument help for unbound-control.
	- iana portlist updated.

17 November 2009: Wouter
	- noted multiple entries for multiple domain names in example.conf.
	- iana portlist updated.

16 November 2009: Wouter
	- Fixed signer detection of CNAME responses without signatures.
	- Fix#282 libunbound memleak on error condition by Eric Sesterhenn.
	- Tests for CNAMEs to deeper trust anchors, secure and bogus.
	- svn tag 1.4.0rc1 made.

13 November 2009: Wouter
	- Fixed validation failure for CNAME to optout NSEC3 nodata answer.
	- unbound-host does not fail on type ANY.
	- Fixed wireparse failure to put RRSIGs together with data in some
	  long ANY mix cases, which fixes validation failures.

12 November 2009: Wouter
	- iana portlist updated.
	- fix manpage errors reported by debian lintian.
	- review comments.
	- fixup very long vallog2 level error strings.
	
11 November 2009: Wouter
	- ldns tarball updated (to 1.6.2).
	- review comments.

10 November 2009: Wouter
	- Thanks to Surfnet found bug in new dnssec-retry code that failed
	  to combine well when combined with DLV and a particular failure. 
	- Fixed unbound-control -h output about argument optionality.
	- review comments.

5 November 2009: Wouter
	- lint fixes and portability tests.
	- better error text for multiple domain keys in one autotrust file.

2 November 2009: Wouter
	- Fix bug where autotrust does not work when started with a DS.
	- Updated GOST unit tests for unofficial algorithm number 249
	  and DNSKEY-format changes in draft version -01.

29 October 2009: Wouter
	- iana portlist updated.
	- edns-buffer-size option, default 4096.
	- fixed do-udp: no.

28 October 2009: Wouter
	- removed abort on prealloc failure, error still printed but softfail.
	- iana portlist updated.
	- RFC 5702: RSASHA256 and RSASHA512 support enabled by default.
	- ldns tarball updated (which also enables rsasha256 support).

27 October 2009: Wouter
	- iana portlist updated.

8 October 2009: Wouter
	- please doxygen
	- add val-log-level print to corner case (nameserver.epost.bg).
	- more detail to errors from insecure delegation checks.
	- Fix double time subtraction in negative cache reported by 
	  Amanda Constant and Hugh Mahon.
	- Made new validator error string available from libunbound for
	  applications.  It is in result->why_bogus, a zero-terminated string.
	  unbound-host prints it by default if a result is bogus.
	  Also the errinf is public in module_qstate (for other modules).

7 October 2009: Wouter
	- retry for validation failure in DS and prime results. Less mem use.
	  unit test.  Provisioning in other tests for requeries.
	- retry for validation failure in DNSKEY in middle of chain of trust.
	  unit test.
	- retry for empty non terminals in chain of trust and unit test.
	- Fixed security bug where the signatures for NSEC3 records were not
	  checked when checking for absence of DS records.  This could have
	  enabled the substitution of an insecure delegation.
	- moved version number to 1.4.0 because of 1.3.4 release with only
	  the NSEC3 patch from the entry above.
	- val-log-level: 2 shows extended error information for validation
	  failures, but still one (longish) line per failure.  For example:
	  validation failure <example.com. DNSKEY IN>: signature expired from
	  192.0.2.4 for trust anchor example.com. while building chain of trust
	  validation failure <www.example.com. A IN>: no signatures from
	  192.0.2.6 for key example.com. while building chain of trust

6 October 2009: Wouter
	- Test set updated to provide additional ns lookup result.
	  The retry would attempt to fetch the data from other nameservers
	  for bogus data, and this needed to be provisioned in the tests.

5 October 2009: Wouter
	- first validation failure retry code.  Retries for data failures.
	  And unit test.

2 October 2009: Wouter
	- improve 5011 modularization.
	- fix unbound-host so -d can be given before -C.
	- iana portlist updated.

28 September 2009: Wouter
	- autotrust-anchor-file can read multiline input and $ORIGIN.
	- prevent integer overflow in holddown calculation. review fixes.
	- fixed race condition in trust point revocation. review fix.
	- review fixes to comments, removed unused code.

25 September 2009: Wouter
	- so-rcvbuf: 4m option added.  Set this on large busy servers to not
	  drop the occasional packet in spikes due to full socket buffers.
	  netstat -su keeps a counter of UDP dropped due to full buffers.
	- review of validator/autotrust.c, small fixes and comments.

23 September 2009: Wouter
	- 5011 query failed counts verification failures, not lookup failures.
	- 5011 probe failure handling fixup.
	- test unbound reading of original autotrust data.
	  The metadata per-key, such as key state (PENDING, MISSING, VALID) is
	  picked up, otherwise performs initial probe like usual.

22 September 2009: Wouter
	- autotrust test with algorithm rollover, new ordering of checks
	  assists in orderly rollover.
	- autotrust test with algorithm rollover to unknown algorithm.
	  checks if new keys are supported before adding them.
	- autotrust test with trust point revocation, becomes unsigned.
	- fix DNSSEC-missing-signature detection for minimal responses
	  for qtype DNSKEY (assumes DNSKEY occurs at zone apex).

18 September 2009: Wouter
	- autotrust tests, fix trustpoint timer deletion code.
	  fix count of valid anchors during missing remove.
	- autotrust: pick up REVOKE even if not signed with known other keys.

17 September 2009: Wouter
	- fix compile of unbound-host when --enable-alloc-checks.
	- Fix lookup problem reported by Koh-ichi Ito and Jaap Akkerhuis.
	- Manual page fixes reported by Tony Finch.

16 September 2009: Wouter
	- Fix memory leak reported by Tao Ma.
	- Fix memstats test tool for log-time-ascii log format.

15 September 2009: Wouter
	- iana portlist updated.

10 September 2009: Wouter
	- increased MAXSYSLOGLEN so .bg key can be printed in debug output.
	- use linebuffering for log-file: output, this can be significantly
	  faster than the previous fflush method and enable some class of
	  resolvers to use high verbosity (for short periods).
	  Not on windows, because line buffering does not work there.

9 September 2009: Wouter
	- Fix bug where DNSSEC-bogus messages were marked with too high TTL.
	  The RRsets would still expire at the normal time, but this would
	  keep messages bogus in the cache for too long.
	- regression test for that bug.
	- documented that load_cache is meant for debugging.

8 September 2009: Wouter
	- fixup printing errors when load_cache, they were printed to the
	  SSL connection which broke, now to the log.
	- new ldns - with fixed parse of large SOA values.

7 September 2009: Wouter
	- autotrust testbound scenarios.
	- autotrust fix that failure count is written to file.
	- autotrust fix that keys may become valid after add holddown time
	  alone, before the probe returns.

4 September 2009: Wouter
	- Changes to make unbound work with libevent-2.0.3 alpha. (in
	  configure detection due to new ssl dependency in libevent)
	- do not call sphinx for documentation when python is disabled.
	- remove EV_PERSIST from libevent timeout code to make the code
	  compatible with the libevent-2.0.  Works with older libevent too.
	- fix memory leak in python code.

3 September 2009: Wouter
	- Got a patch from Luca Bruno for libunbound support on windows to
	  pick up the system resolvconf nameservers and hosts there.
	- included ldns updated (enum warning fixed).
	- makefile fix for parallel makes.
	- Patch from Zdenek Vasicek and Attila Nagy for using the source IP
	  from python scripts.  See pythonmod/examples/resip.py.
	- doxygen comment fixes.

2 September 2009: Wouter
	- TRAFFIC keyword for testbound. Simplifies test generation.
	  ${range lower val upper} to check probe timeout values.
	- test with 5011-prepublish rollover and revocation.
	- fix revocation of RR for autotrust, stray exclamation mark.

1 September 2009: Wouter
	- testbound variable arithmetic.
	- autotrust probe time is randomised.
	- autotrust: the probe is active and does not fetch from cache.

31 August 2009: Wouter
	- testbound variable processing.

28 August 2009: Wouter
	- fixup unbound-control lookup to print forward and stub servers.

27 August 2009: Wouter
	- autotrust: mesh answer callback is empty.

26 August 2009: Wouter
	- autotrust probing.
	- iana portlist updated.

25 August 2009: Wouter
	- fixup memleak in trust anchor unsupported algorithm check.
	- iana portlist updated.
	- autotrust options: add-holddown, del-holddown, keep-missing.
	- autotrust store revoked status of trust points.
	- ctime_r compat definition.
	- detect yylex_destroy() in configure.
	- detect SSL_get_compression_methods declaration in configure.
	- fixup DS lookup at anchor point with unsigned parent.
	- fixup DLV lookup for DS queries to unsigned domains.

24 August 2009: Wouter
	- cleaner memory allocation on exit. autotrust test routines.
	- free all memory on program exit, fix for ssl and flex.

21 August 2009: Wouter
	- autotrust: debug routines. Read,write and conversions work.

20 August 2009: Wouter
	- autotrust: save and read trustpoint variables.

19 August 2009: Wouter
	- autotrust: state table updates.
	- iana portlist updated.

17 August 2009: Wouter
	- autotrust: process events.

17 August 2009: Wouter
	- Fix so that servers are only blacklisted if they fail to reply 
	  to 16 queries in a row and the timeout gets above 2 minutes.
	- autotrust work, split up DS verification of DNSKEYs.

14 August 2009: Wouter
	- unbound-control lookup prints out infra cache information, like RTT.
	- Fix bug in DLV lookup reported by Amanda from Secure64.
	  It could sometimes wrongly classify a domain as unsigned, which
	  does not give the AD bit on replies.

13 August 2009: Wouter
	- autotrust read anchor files. locked trust anchors.

12 August 2009: Wouter
	- autotrust import work.

11 August 2009: Wouter
	- Check for openssl compatible with gost if enabled.
	- updated unit test for GOST=211 code.
	  Nicer naming of test files.
	- iana portlist updated.

7 August 2009: Wouter
	- call OPENSSL_config() in unbound and unit test so that the
	  operator can use openssl.cnf for configuration options.
	- removed small memory leak from config file reader.

6 August 2009: Wouter
	- configure --enable-gost for GOST support, experimental
	  implementation of draft-dolmatov-dnsext-dnssec-gost-01.
	- iana portlist updated.
	- ldns tarball updated (with GOST support).

5 August 2009: Wouter
	- trunk moved to 1.3.4.

4 August 2009: Wouter
	- Added test that the examples from draft rsasha256-14 verify.
	- iana portlist updated.
	- tagged 1.3.3

3 August 2009: Wouter
	- nicer warning when algorithm not supported, tells you to upgrade.
	- iana portlist updated.

27 July 2009: Wouter
	- Updated unbound-cacti contribution from Dmitriy Demidov, with
	  the queue statistics displayed in its own graph.
	- iana portlist updated.

22 July 2009: Wouter
	- Fix bug found by Michael Tokarev where unbound would try to
	  prime the root servers even though forwarders are configured for
	  the root.
	- tagged 1.3.3rc1

21 July 2009: Wouter
	- Fix server selection, so that it waits for open target queries when
	  faced with lameness.

20 July 2009: Wouter
	- Ignore transient sendto errors, no route to host, and host, net down.
	- contrib/update-anchor.sh has -r option for root-hints.
	- feature val-log-level: 1 prints validation failures so you can
	  keep track of them during dnssec deployment.

16 July 2009: Wouter
	- fix replacement malloc code.  Used in crosscompile.
	- makedist -w creates crosscompiled setup.exe on fedora11.

15 July 2009: Wouter
	- dependencies for compat items, for crosscompile.
	- mingw32 crosscompile changes, dependencies and zipfile creation.
	  and with System.dll from the windows NSIS you can make setup.exe.
	- package libgcc_s_sjlj exception handler for NSISdl.dll.

14 July 2009: Wouter
	- updated ldns tarball for solaris x64 compile assistance.
	- no need to define RAND_MAX from config.h.
	- iana portlist updated.
	- configure changes and ldns update for mingw32 crosscompile.

13 July 2009: Wouter
	- Fix for crash at start on windows.
	- tag for release 1.3.2.
	- trunk has version 1.3.3.
	- Fix for ID bits on windows to use all 16. RAND_MAX was not
	  defined like you'd expect on mingw. Reported by Mees de Roo.

9 July 2009: Wouter
	- tag for release 1.3.1.
	- trunk has version 1.3.2.

7 July 2009: Wouter
	- iana portlist updated.

6 July 2009: Wouter
	- prettier error handling in SSL setup.
	- makedist.sh uname fix (same as ldns).
	- updated fedora spec file.

3 July 2009: Wouter
	- fixup linking when ldnsdir is "".

30 June 2009: Wouter
	- more lenient truncation checks.

29 June 2009: Wouter
	- ldns trunk r2959 imported as tarball, because of solaris cc compile
	  support for c99.  r2960 for better configure.
	- better wrongly_truncated check.
	- On Linux, fragment IPv6 datagrams to the IPv6 minimum MTU, to
	  avoid dropped packets at routers.

26 June 2009: Wouter
	- Fix EDNS fallback when EDNS works for short answers but long answers
	  are dropped.

22 June 2009: Wouter
	- fixup iter priv strict aliasing while preserving size of sockaddr.
	- iana portlist updated.  (one less port allocated, one more fraction
	  of a bit for security!)
	- updated fedora specfile in contrib from Paul Wouters.
	
19 June 2009: Wouter
	- Fixup strict aliasing warning in iter priv code.
	  and config_file code.
	- iana portlist updated.
	- harden-referral-path: handle cases where NS is in answer section.

18 June 2009: Wouter
	- Fix of message parse bug where (specifically) an NSEC and RRSIG
	  in the wrong order would be parsed, but put wrongly into internal
	  structures so that later validation would fail.
	- Extreme lenience for wrongly truncated replies where a positive
	  reply has an NS in the authority but no signatures.  They are
	  turned into minimal responses with only the (secure) answer.
	- autoconf 2.63 for configure.
	- python warnings suppress.  Keep python API away from header files.

17 June 2009: Wouter
	- CREDITS entry for cz.nic, sponsoring a 'summer of code' that was
	  used for the python code in unbound. (http://www.nic.cz/vip/ in cz).

16 June 2009: Wouter
	- Fixup opportunistic target query generation to it does not
	  generate queries that are known to fail.
	- Touchup on munin total memory report.
	- messages picked out of the cache by the iterator are checked
	  if their cname chain is still correct and if validation status
	  has to be reexamined.

15 June 2009: Wouter
	- iana portlist updated.

14 June 2009: Wouter
	- Fixed bug where cached responses would lose their security
	  status on second validation, which especially impacted dlv
	  lookups.  Reported by Hauke Lampe.

13 June 2009: Wouter
	- bug #254. removed random whitespace from example.conf.

12 June 2009: Wouter
	- Fixup potential wrong NSEC picked out of the cache.
	- If unfulfilled callbacks are deleted they are called with an error.
	- fptr wlist checks for mesh callbacks.
	- fwd above stub in configuration works.

11 June 2009: Wouter
	- Fix queries for type DS when forward or stub zones are there.
	  They are performed to higherup domains, and thus treated as if
	  going to higher zones when looking up the right forward or stub
	  server.  This makes a stub pointing to a local server that has
	  a local view of example.com signed with the same keys as are
	  publicly used work.  Reported by Johan Ihren.
	- Added build-unbound-localzone-from-hosts.pl to contrib, from
	  Dennis DeDonatis.  It converts /etc/hosts into config statements.
	- same thing fixed for forward-zone and DS, chain of trust from
	  public internet into the forward-zone works now.  Added unit test.

9 June 2009: Wouter
	- openssl key files are opened apache-style, when user is root and
	  before chrooting.  This makes permissions on remote-control key 
	  files easier to set up.  Fixes bug #251.
	- flush_type and flush_name remove msg cache entries.
	- codereview - dp copy bogus setting fix.

8 June 2009: Wouter
	- Removed RFC5011 REVOKE flag support. Partial 5011 support may cause
	  inadvertant behaviour.
	- 1.3.0 tarball for release created.
	- 1.3.1 development in svn trunk.
	- iana portlist updated.
	- fix lint from complaining on ldns/sha.h.
	- help compiler figure out aliasing in priv_rrset_bad() routine.
	- fail to configure with python if swig is not found.
	- unbound_munin_ in contrib uses ps to show rss if sbrk does not work.

3 June 2009: Wouter
	- fixup bad free() when wrongly encoded DSA signature is seen.
	  Reported by Paul Wouters.
	- review comments from Matthijs.

2 June 2009: Wouter
	- --enable-sha2 option. The draft rsasha256 changed its algorithm
	  numbers too often.  Therefore it is more prudent to disable the
	  RSASHA256 and RSASHA512 support by default.
	- ldns trunk included as new tarball.
	- recreated the 1.3.0 tag in svn. rc1 tarball generated at this point.

29 May 2009: Wouter
	- fixup doc bug in README reported by Matthew Dempsky.

28 May 2009: Wouter
	- update iana port list
	- update ldns lib tarball

27 May 2009: Wouter
	- detect lack of IPv6 support on XP (with a different error code).
	- Fixup a crash-on-exit which was triggered by a very long queue.
	  Unbound would try to re-use ports that came free, but this is
	  of course not really possible because everything is deleted.
	  Most easily triggered on XP (not Vista), maybe because of the
	  network stack encouraging large messages backlogs.
	- change in debug statements.
	- Fixed bug that could cause a crash if root prime failed when there
	  were message backlogs.

26 May 2009: Wouter
	- Thanks again to Brett Carr, found an assertion that was not true.
	  Assertion checked if recursion parent query still existed.

29 April 2009: Wouter
	- Thanks to Brett Carr, caught windows resource leak, use 
	  closesocket() and not close() on sockets or else the network stack
	  starts to leak handles.
	- Removed usage of windows Mutex because windows cannot handle enough
	  mutexes open.  Provide own mutex implementation using primitives.

28 April 2009: Wouter
	- created svn tag for 1.3.0.

27 April 2009: Wouter
	- optimised cname from cache.
	- ifdef windows functions in testbound.

23 April 2009: Wouter
	- fix for threadsafety in solaris thr_key_create() in tests.
	- iana portlist updated.
	- fix pylib test for Darwin.
	- fix pymod test for Darwin and a python threading bug in pymod init.
	- check python >= 2.4 in configure.
	- -ldl check for libcrypto 1.0.0beta.

21 April 2009: Wouter
	- fix for build outside sourcedir.
	- fix for configure script swig detection.

17 April 2009: Wouter
	- Fix reentrant in minievent handler for unix. Could have resulted
	  in spurious event callbacks.
	- timers do not take up a fd slot for winsock handler.
	- faster fix for winsock reentrant check.
	- fix rsasha512 unit test for new (interim) algorithm number.
	- fix test:ldns doesn't like DOS line endings in keyfiles on unix.
	- fix compile warning on ubuntu (configlexer fwrite return value).
	- move python include directives into CPPFLAGS instead of CFLAGS.

16 April 2009: Wouter
	- winsock event handler exit very quickly on signal, even if
	  under heavy load.
	- iana portlist updated.
	- fixup windows winsock handler reentrant problem.

14 April 2009: Wouter
	- bug #245: fix munin plugin, perform cleanup of stale lockfiles.
	- makedist.sh; better help text.
	- cache-min-ttl option and tests.
	- mingw detect error condition on TCP sockets (NOTCONN).

9 April 2009: Wouter
	- Fix for removal of RSASHA256_NSEC3 protonumber from ldns.
	- ldns tarball updated.
	- iana portlist update.
	- detect GOST support in openssl-1.0.0-beta1, and fix compile problem
	  because that openssl defines the name STRING for itself.

6 April 2009: Wouter
	- windows compile fix.
	- Detect FreeBSD jail without ipv6 addresses assigned.
	- python libunbound wrapper unit test.
	- installs the following files. Default is to not build them.
	  	from configure --with-pythonmodule:
	  /usr/lib/python2.x/site-packages/unboundmodule.py
	  	from configure --with-pyunbound:
	  /usr/lib/python2.x/site-packages/unbound.py
	  /usr/lib/python2.x/site-packages/_unbound.so*
	  The example python scripts (pythonmod/examples and
	  libunbound/python/examples) are not installed.
	- python invalidate routine respects packed rrset ids and locks.
	- clock skew checks in unbound, config statements.
	- nxdomain ttl considerations in requirements.txt

3 April 2009: Wouter
	- Fixed a bug that caused messages to be stored in the cache too 
	  long.  Hard to trigger, but NXDOMAINs for nameservers or CNAME
	  targets have been more vulnerable to the TTL miscalculation bug. 
	- documentation test fixed for python addition.

2 April 2009: Wouter
	- pyunbound (libunbound python plugin) compiles using libtool.
	- documentation for pythonmod and pyunbound is generated in doc/html.
	- iana portlist updated.
	- fixed bug in unbound-control flush_zone where it would not flush
	  every message in the target domain.  This especially impacted 
	  NXDOMAIN messages which could remain in the cache regardless.
	- python module test package.

1 April 2009: Wouter
	- suppress errors when trying to contact authority servers that gave
	  ipv6 AAAA records for their nameservers with ipv4 mapped contents.
	  Still tries to do so, could work when deployed in intranet.
	  Higher verbosity shows the error.
	- new libunbound calls documented.
	- pyunbound in libunbound/python. Removed compile warnings.
	  Makefile to make it.

30 March 2009: Wouter
	- Fixup LDFLAGS from libevent sourcedir compile configure restore.
	- Fixup so no non-absolute rpaths are added.
	- Fixup validation of RRSIG queries, they are let through.
	- read /dev/random before chroot
	- checkconf fix no python checks when no python module enabled.
	- fix configure, pthread first, so other libs do not change outcome.

27 March 2009: Wouter
	- nicer -h output. report linked libraries and modules.
	- prints modules in intuitive order (config file friendly).
	- python compiles easily on BSD.

26 March 2009: Wouter
	- ignore swig varargs warnings with gcc.
	- remove duplicate example.conf text from python example configs.
	- outofdir compile fix for python.
	- pyunbound works.
	- print modules compiled in on -h. manpage.

25 March 2009: Wouter
	- initial import of the python contribution from Zdenek Vasicek and
	  Marek Vavrusa.
	- pythonmod in Makefile; changes to remove warnings/errors for 1.3.0.

24 March 2009: Wouter
	- more neat configure.ac. Removed duplicate config.h includes.
	- neater config.h.in.
	- iana portlist updated.
	- fix util/configlexer.c and solaris -std=c99 flag.
	- fix postcommit aclocal errors.
	- spaces stripped. Makefile cleaner, /usr omitted from -I, -L, -R.
	- swap order of host detect and libtool generation.

23 March 2009: Wouter
	- added launchd plist example file for MacOSX to contrib.
	- deprecation test for daemon(3).
	- moved common configure actions to m4 include, prettier Makefile.

20 March 2009: Wouter
	- bug #239: module-config entries order is important. Documented.
	- build fix for test asynclook.

19 March 2009: Wouter
	- winrc/README.txt dos-format text file.
	- iana portlist updated.
	- use _beginthreadex() when available (performs stack alignment).
	- defaults for windows baked into configure.ac (used if on mingw).

18 March 2009: Wouter
	- Added tests, unknown algorithms become insecure. fallback works.
	- Fix for and test for unknown algorithms in a trust anchor
	  definition.  Trust anchors with no supported algos are ignored.
	  This means a (higher)DS or DLV entry for them could succeed, and
	  otherwise they are treated as insecure.
	- domain-insecure: "example.com" statement added. Sets domain
	  insecure regardless of chain of trust DSs or DLVs. The inverse
	  of a trust-anchor.

17 March 2009: Wouter
	- unit test for unsupported algorithm in anchor warning.
	- fixed so queries do not fail on opportunistic target queries.

16 March 2009: Wouter
	- fixup diff error printout in contrib/update-itar.sh.
	- added contrib/unbound_cacti for statistics support in cacti,
	  contributed by Dmitriy Demidov.

13 March 2009: Wouter
	- doxygen and lex/yacc on linux.
	- strip update-anchor on makedist -w.
	- fix testbound on windows.
	- default log to syslog for windows.
	- uninstaller can stop unbound - changed text on it to reflect that.
	- remove debugging from windows 'cron' actions.

12 March 2009: Wouter
	- log to App.logs on windows prints executable identity.
	- fixup tests.
	- munin plugin fix benign locking error printout.
	- anchor-update for windows, called every 24 hours; unbound reloads.

11 March 2009: Wouter
	- winsock event handler resets WSAevents after signalled.
	- winsock event handler tests if signals are really signalled.
	- install and service with log to file works on XP and Vista on 
	  default install location.
	- on windows logging to the Application logbook works (as a service).
	- fix RUN_DIR on windows compile setting in makedist.
	- windows registry has Software\Unbound\ConfigFile element.
	  If does not exist, the default is used. The -c switch overrides it.
	- fix makedist version cleanup function.

10 March 2009: Wouter
	- makedist -w strips out old rc.. and snapshot info from version.
	- setup.exe starts and stops unbound after install, before uninstall.
	- unbound-checkconf recognizes absolute pathnames on windows (C:...).

9 March 2009: Wouter
	- Nullsoft NSIS installer creation script.

5 March 2009: Wouter
	- fixup memory leak introduced on 18feb in mesh reentrant fix.

3 March 2009: Wouter
	- combined icon with 16x16(4) 32x32(4) 48x48(8) 64x64(8).
	- service works on xp/vista, no config necessary (using defaults).
	- windows registry settings.

2 March 2009: Wouter
	- fixup --export-symbols to be -export-symbls for libtool.
	  This should fix extraneous symbols exported from libunbound.
	  Thanks to Ondrej Sury and Robert Edmonds for finding it.
	- iana portlist updated.
	- document FAQ entry on stub/forward zones and default blocking.
	- fix asynclook test app for libunbound not exporting symbols.
	- service install and remove utils that work with vista UAC.
		
27 February 2009: Wouter
	- Fixup lexer, to not give warnings about fwrite. Appeared in
	  new lexer features.
	- makedistro functionality for mingw. Has RC support.
	- support spaces and backslashes in configured defaults paths.
	- register, deregister in service control manager.

25 February 2009: Wouter
	- windres usage for application resources.

24 February 2009: Wouter
	- isc moved their dlv key download location.
	- fixup warning on vista/mingw.
	- makedist -w for window zip distribution first version.

20 February 2009: Wouter
	- Fixup contrib/update-itar.sh, the exit codes 1 and 0 were swapped.
	  Nicer script layout.  Added url to site in -h output.

19 February 2009: Wouter
	- unbound-checkconf and unbound print warnings when trust anchors
	  have unsupported algorithms.
	- added contrib/update-itar.sh  This script is similar to
	  update-anchor.sh, and updates from the IANA ITAR repository.
	  You can provide your own PGP key and trust repo, or can use the
	  builtin.  The program uses wget and gpg to work.
	- iana portlist updated.
	- update-itar.sh: using ftp:// urls because https godaddy certificate
	  is not available everywhere and then gives fatal errors.  The 
	  security is provided by pgp signature.

18 February 2009: Wouter
	- more cycle detection. Also for target queries.
	- fixup bug where during deletion of the mesh queries the callbacks
	  that were reentrant caused assertion failures. Keep the mesh in 
	  a reentrant safe state.  Affects libunbound, reload of server,
	  on quit and flush_requestlist.
	- iana portlist updated.

13 February 2009: Wouter
	- forwarder information now per-thread duplicated.
	  This keeps it read only for speed, with no locking necessary.
	- forward command for unbound control to change forwarders to use
	  on the fly.
	- document that unbound-host reads no config file by default.
	- updated iana portlist.

12 February 2009: Wouter
	- call setusercontext if available (on BSD).
	- small refactor of stats clearing.
	- #227: flush_stats feature for unbound-control.
	- stats_noreset feature for unbound-control.
	- flush_requestlist feature for unbound-control.
	- libunbound version upped API (was changed 5 feb).
	- unbound-control status shows if root forwarding is in use.
	- slightly nicer memory management in iter-fwd code.

10 February 2009: Wouter
	- keys with rfc5011 REVOKE flag are skipped and not considered when
	  validating data.
	- iana portlist updated
	- #226: dump_requestlist feature for unbound-control.

6 February 2009: Wouter
	- contrib contains specfile for fedora 1.2.1 (from Paul Wouters).
	- iana portlist updated.
	- fixup EOL in include directive (reported by Paul Wouters).
	  You can no longer specify newlines in the names of included files.
	- config parser changed. Gives some syntax errors closer to where they 
	  occurred. Does not enforce a space after keyword anymore.
	  Does not allow literal newlines inside quoted strings anymore.
	- verbosity level 5 logs customer IP for new requestlist entries.
	- test fix, lexer and cancel test.
	- new option log-time-ascii: yes  if you enable it prints timestamps
	  in the log file as Feb 06 13:45:26 (like syslog does).
	- detect event_base_new in libevent-1.4.1 and later and use it.
	- #231 unbound-checkconf -o option prints that value from config file.
	  Useful for scripting in management scripts and the like.

5 February 2009: Wouter
	- ldns 1.5.0 rc as tarball included.
	- 1.3.0 development continues:
	  change in libunbound API: ub_cancel can return an error, that
	  the async_id did not exist, or that it was already delivered.
	  The result could have been delivered just before the cancel 
	  routine managed to acquire the lock, so a caller may get the
	  result at the same time they call cancel.  For this case, 
	  ub_cancel tries to return an error code.
	  Fixes race condition in ub_cancel() libunbound function.
	- MacOSX Leopard cleaner text output from configure.
	- initgroups(3) is called to drop secondary group permissions, if
	  applicable.
	- configure option --with-ldns-builtin forces the use of the 
	  inluded ldns package with the unbound source.  The -I include
	  is put before the others, so it avoids bad include files from
	  an older ldns install.
	- daemon(3) posix call is used when available.
	- testbound test for older fix added.

4 February 2009: Wouter
	- tag for release 1.2.1.
	- trunk setup for 1.3.0 development.

3 February 2009: Wouter
	- noted feature requests in doc/TODO.
	- printout more detailed errors on ssl certificate loading failures.
	- updated IANA portlist.

16 January 2009: Wouter
	- more quiet about ipv6 network failures, i.e. when ipv6 is not
	  available (network unreachable). Debug still printed on high
	  verbosity.
	- unbound-host -4 and -6 options. Stops annoying ipv6 errors when
	  debugging with unbound-host -4 -d ... 
	- more cycle detection for NS-check, addr-check, root-prime and
	  stub-prime queries in the iterator.  Avoids possible deadlock
	  when priming fails.

15 January 2009: Wouter
	- bug #229: fixup configure checks for compilation with Solaris 
	  Sun cc compiler, ./configure CC=/opt/SUNWspro/bin/cc
	- fixup suncc warnings.
	- fix bug where unbound could crash using libevent 1.3 and older.
	- update testset for recent retry change.

14 January 2009: Wouter
	- 1.2.1 feature: negative caching for failed queries.
	  Queries that failed are cached for 5 seconds (NORR_TTL).
	  If the failure is local, like out of memory, it is not cached.
	- the TTL comparison for the cache used different comparisons,
	  causing many cache responses that used the iterator and validator
	  state machines unnecessarily.
	- retry from 4 to 5 so that EDNS drop retry is part of the first
	  query resolve attempt, and cached error does not stop EDNS fallback.
	- remove debug prints that protect against bad referrals.
	- honor QUIET=no on make commandline (or QUIET=yes ).

13 January 2009: Wouter
	- fixed bug in lameness marking, removed printouts.
	- find NS rrset more cleanly for qtype NS.
	- Moved changes to 1.2.0 for release. Thanks to Mark Zealey for
	  reporting and logs.
	- 1.2.1 feature: stops resolving AAAAs promiscuously when they
	  are in the negative cache.

12 January 2009: Wouter
	- fixed bug in infrastructure lameness cache, did not lowercase
	  name of zone to hash when setting lame.
	- lameness debugging printouts.

9 January 2009: Wouter
	- created svn tag for 1.2.0 release.
	- svn trunk contains 1.2.1 version number.
	- iana portlist updated for todays list.
	- removed debug print.

8 January 2009: Wouter
	- new version of ldns-trunk (today) included as tarball, fixed 
	  bug #224, building with -j race condition.
	- remove possible race condition in the test for race conditions.

7 January 2009: Wouter
	- version 1.2.0 in preparation.
	- feature to allow wildcards (*, ?, [], {}. ~) in trusted-keys-file
	  statements. (Adapted from patch by Paul Wouters).
	- typo fix and iana portlist updated.
	- porting testsuite; unused var warning, and type fixup.

6 January 2009: Wouter
	- fixup packet-of-death when compiled with --enable-debug.
	  A malformed packet could cause an internal assertion failure.
	- added test for HINFO canonicalisation behaviour.
	- fixup reported problem with transparent local-zone data where
	  queries with different type could get nxdomain. Now queries
	  with a different name get resolved normally, with different type
	  get a correct NOERROR/NODATA answer.
	- HINFO no longer downcased for validation, making unbound compatible
	  with bind and ldns.
	- fix reading included config files when chrooted.
	  Give full path names for include files.
	  Relative path names work if the start dir equals the working dir.
	- fix libunbound message transport when no packet buffer is available.

5 January 2009: Wouter
	- fixup getaddrinfo failure handling for remote control port.
	- added L.ROOT-SERVERS.NET. AAAA 2001:500:3::42 to builtin root hints.
	- fixup so it works with libev-3.51 from http://dist.schmorp.de/libev/
	- comm_timer_set performs base_set operation after event_add.

18 December 2008: Wouter
	- fixed bug reported by Duane Wessels: error in DLV lookup, would make
	  some zones that had correct DLV keys as insecure.
	- follows -rc makedist from ldns changes (no _rc).
	- ldns tarball updated with 1.4.1rc for DLV unit test.
	- verbose prints about recursion lame detection and server selection.
	- fixup BSD port for infra host storage. It hashed wrongly.
	- fixup makedist snapshot name generation.
	- do not reopen syslog to avoid dev/log dependency.

17 December 2008: Wouter
	- follows ldns makedist.sh. -rc option. autom4te dir removed.
	- unbound-control status command.
	- extended statistics has a number of ipv6 queries counter.
	  contrib/unbound_munin_ was updated to draw ipv6 in the hits graph.

16 December 2008: Wouter
	- follow makedist improvements from ldns, for maintainers prereleases.
	- snapshot version uses _ not - to help rpm distinguish the
	  version number.

11 December 2008: Wouter
	- better fix for bug #219: use LOG_NDELAY with openlog() call.
	  Thanks to Tamas Tevesz.

9 December 2008: Wouter
	- bug #221 fixed: unbound checkconf checks if key files exist if
	  remote control is enabled. Also fixed NULL printf when not chrooted.
	- iana portlist updated.

3 December 2008: Wouter
	- Fix problem reported by Jaco Engelbrecht where unbound-control stats
	  freezes up unbound if this was compiled without threading, and
	  was using multiple processes.
	- iana portlist updated.
	- test for remote control with interprocess communication.
	- created command distribution mechanism so that remote control
	  commands other than 'stats' work on all processes in a nonthreaded
	  compiled version. dump/load cache work, on the first process.
	- fixup remote control local_data addition memory corruption bug.

1 December 2008: Wouter
	- SElinux policy files in contrib/selinux for the unbound daemon,
	  by Paul Wouters and Adam Tkac.

25 November 2008: Wouter
	- configure complains when --without-ssl is given (bug #220).
	- skip unsupported feature tests on vista/mingw.
	- fixup testcode/streamtcp to work on vista/mingw.
	- root-hints test checks version of dig required.
	- blacklisted servers are polled at a low rate (1%) to see if they
	  come back up. But not if there is some other working server.

24 November 2008: Wouter
	- document that the user of the server daemon needs read privileges
	  on the keys and certificates generated by unbound-control-setup.
	  This is different per system or distribution, usually, running the
	  script under the same username as the server uses suffices.
	  i.e.  sudo -u unbound unbound-control-setup
	- testset port to vista/mingw.
	- tcp_sigpipe to freebsd port.

21 November 2008: Wouter
	- fixed tcp accept, errors were printed when they should not.
	- unbound-control-setup.sh removes read/write permissions other
	  from the keys it creates (as suggested by Dmitriy Demidov).

20 November 2008: Wouter
	- fixup fatal error due to faulty error checking after tcp accept.
	- add check in rlimit to avoid integer underflow.
	- rlimit check with new formula; better estimate for number interfaces
	- nicer comments in rlimit check.
	- tag 1.1.1 created in svn.
	- trunk label is 1.1.2

19 November 2008: Wouter
	- bug #219: fixed so that syslog which delays opening until the first
	  log line is written, gets a log line while not chroot'ed yet.

18 November 2008: Wouter
	- iana portlist updated.
	- removed cast in unit test debug print that was not 64bit safe.
	- trunk back to 1.1.0; copied to tags 1.1.0 release.
	- trunk to has version number 1.1.1 again.
	- in 1.1.1; make clean nicer. grammar in manpage.

17 November 2008: Wouter
	- theoretical fix for problems reported on mailing list.
	  If a delegation point has no A but only AAAA and do-ip6 is no,
	  resolution would fail. Fixed to ask for the A and AAAA records.
	  It has to ask for both always, so that it can fail quietly, from
	  TLD perspective, when a zone is only reachable on one transport.
	- test for above, only AAAA and doip6 is no. Fix causes A record
	  for nameserver to be fetched.
	- fixup address duplication on cache fillup for delegation points.
	- testset updated for new query answer requirements.

14 November 2008: Wouter
	- created 1.1.0 release tag in svn.
	- trunk moved to 1.1.1
	- fixup unittest-neg for locking.

13 November 2008: Wouter
	- added fedora init and specfile to contrib (by Paul Wouters).
	- added configure check for ldns 1.4.0 (using its compat funcs).
	- neater comments in worker.h.
	- removed doc/plan and updated doc/TODO.
	- silenced EHOSTDOWN (verbosity 2 or higher to see it).
	- review comments from Jelte, Matthijs. Neater code.

12 November 2008: Wouter
	- add unbound-control manpage to makedist replace list.

11 November 2008: Wouter
	- unit test for negative cache, stress tests the refcounting.
	- fix for refcounting error that could cause fptr_wlist fatal exit
	  in the negative cache rbtree (upcoming 1.1 feature). (Thanks to 
	  Attila Nagy for testing).
	- nicer comments in cachedump about failed RR to string conversion.
	- fix 32bit wrap around when printing large (4G and more) mem usage
	  for extended statistics.

10 November 2008: Wouter
	- fixup the getaddrinfo compat code rename.

8 November 2008: Wouter
	- added configure check for eee build warning.

7 November 2008: Wouter
	- fix bug 217: fixed, setreuid and setregid do not work on MacOSX10.4.
	- detect nonblocking problems in network stack in configure script.

6 November 2008: Wouter
	- dname_priv must decompress the name before comparison.
	- iana portlist updated.

5 November 2008: Wouter
	- fixed possible memory leak in key_entry_key deletion.
	  Would leak a couple bytes when trust anchors were replaced.
	- if query and reply qname overlap, the bytes are skipped not copied.
	- fixed file descriptor leak when messages were jostled out that
	  had outstanding (TCP) replies.
	- DNAMEs used from cache have their synthesized CNAMEs initialized
	  properly.
	- fixed file descriptor leak for localzone type deny (for TCP).
	- fixed memleak at exit for nsec3 negative cached zones.
	- fixed memleak for the keyword 'nodefault' when reading config.
	- made verbosity of 'edns incapable peer' warning higher, so you
	  do not get spammed by it.
	- caught elusive Bad file descriptor error bug, that would print the
	  error while unnecessarily try to listen to a closed fd. Fixed.

4 November 2008: Wouter
	- fixed -Wwrite-strings warnings that result in better code.

3 November 2008: Wouter
	- fixup build process for Mac OSX linker, use ldns b32 compat funcs.
	- generated configure with autoconf-2.61.
	- iana portlist updated.
	- detect if libssl needs libdl.  For static linking with libssl.
	- changed to use new algorithm identifiers for sha256/sha512
	  from ldns 1.4.0 (need very latest version).
	- updated the included ldns tarball.
	- proper detection of SHA256 and SHA512 functions (not just sizes).

23 October 2008: Wouter
	- a little more debug info for failure on signer names. prints names.

22 October 2008: Wouter
	- CFLAGS are picked up by configure from the environment.
	- iana portlist updated.
	- updated ldns to use 1.4.0-pre20081022 so it picks up CFLAGS too.
	- new stub-prime: yesno option. Default is off, so it does not prime.
	  can be turned on to get same behaviour as previous unbound release.
	- made automated test that checks if builtin root hints are uptodate.
	- finished draft-wijngaards-dnsext-resolver-side-mitigation
	  implementation. The unwanted-reply-threshold can be set.
	- fixup so fptr_whitelist test in alloc.c works.

21 October 2008: Wouter
	- fix update-anchors.sh, so it does not report different RR order
	  as an update.  Sorts the keys in the file.  Updated copyright.
	- fixup testbound on windows, the command control pipe doesn't exist.
	- skip 08hostlib test on windows, no fork() available.
	- made unbound-remote work on windows.

20 October 2008: Wouter
	- quench a log message that is debug only.
	- iana portlist updated.
	- do not query bogus nameservers.  It is like nameservers that have 
	  the NS or A or AAAA record bogus are listed as donotquery.
	- if server selection is faced with only bad choices, it will
	  attempt to get more options to be fetched.
	- changed bogus-ttl default value from 900 to 60 seconds.
	  In anticipation that operator caused failures are more likely than
	  actual attacks at this time.  And thus repeated validation helps
	  the operators get the problem fixed sooner.  It makes validation
	  failures go away sooner (60 seconds after the zone is fixed).
	  Also it is likely to try different nameserver targets every minute,
	  so that if a zone is bad on one server but not another, it is 
	  likely to pick up the 'correct' one after a couple minutes,
	  and if the TTL is big enough that solves validation for the zone.
	- fixup unbound-control compilation on windows.

17 October 2008: Wouter
	- port Leopard/G5: fixup type conversion size_t/uint32.
	  please ranlib, stop file without symbols warning.
	- harden referral path now also validates the root after priming.
	  It looks up the root NS authoritatively as well as the root servers
	  and attemps to validate the entries.

16 October 2008: Wouter
	- Fixup negative TTL values appearing (reported by Attila Nagy).

15 October 2008: Wouter
	- better documentation for 0x20; remove fallback TODO, it is done.
	- harden-referral-path feature includes A, AAAA queries for glue,
	  as well as very careful NS caching (only when doing NS query).
	  A, AAAA use the delegation from the NS-query.

14 October 2008: Wouter
	- fwd_three.tpkg test was flaky.  If the three requests hit the
	  wrong threads by chance (or bad OS) then the test would fail.
	  Made less flaky by increasing number of retries.
	- stub_udp.tpkg changed to work, give root hints. fixed ldns_dname_abs.
	- ldns tarball is snapshot of ldns r2759 (1.4.0-pre-20081014).
	  Which includes the ldns_dname_absolute fix.
	- fwd_three test remains flaky now that unbound does not stop
	  listening when full.  Thus, removed timeout problem.
	  It may be serviced by three threads, or maybe by one.
	  Mostly only useful for lock-check testing now.

13 October 2008: Wouter
	- fixed recursion servers deployed as authoritative detection, so
	  that as a last resort, a +RD query is sent there to get the 
	  correct answer.
	- iana port list update.
	- ldns tarball is snapshot of ldns r2759 (1.4.0-pre-20081013).

10 October 2008: Wouter
	- fixup tests - the negative cache contained the correct NSEC3s for
	  two tests that are supposed to fail to validate.

9 October 2008: Wouter
	- negative cache caps max iterations of NSEC3 done.
	- NSEC3 negative cache for qtype DS works.

8 October 2008: Wouter
	- NSEC negative cache for DS.

6 October 2008: Wouter
	- jostle-timeout option, so you can config for slow links.
	- 0x20 fallback code.  Tries 3xnumber of nameserver addresses
	  queries that must all be the same.  Sent to random nameservers.
	- documented choices for DoS, EDNS, 0x20.

2 October 2008: Wouter
	- fixup unlink of pidfile.
	- fixup SHA256 algorithm collation code.
	- contrib/update-anchor.sh does not overwrite anchors if not needed.
	  exits 0 when a restart is needed, other values if not.
	  so,  update-anchor.sh -d mydir && /etc/rc.d/unbound restart
	  can restart unbound exactly when needed.

30 September 2008: Wouter
	- fixup SHA256 DS downgrade, no longer possible to downgrade to SHA1.
	- tests for sha256 support and downgrade resistance.
	- RSASHA256 and RSASHA512 support (using the draft in dnsext),
	  using the drafted protocol numbers.
	- when using stub on localhost (127.0.0.1@10053) unbound works.
	  Like when running NSD to host a local zone, on the same machine.
	  The noprime feature. manpages more explanation. Added a test for it.
	- shorthand for reverse PTR,  local-data-ptr: "1.2.3.4 www.ex.com"

29 September 2008: Wouter
	- EDNS lameness detection, if EDNS packets are dropped this is
	  detected, eventually.
	- multiple query timeout rtt backoff does not backoff too much.

26 September 2008: Wouter
	- tests for remote-control.
	- small memory leak in exception during remote control fixed.
	- fixup for lock checking but not unchecking in remote control.
	- iana portlist updated.

23 September 2008: Wouter
	- Msg cache is loaded. A cache load enables cache responses.
	- unbound-control flush [name], flush_type and flush_zone.

22 September 2008: Wouter
	- dump_cache and load_cache statements in unbound-control.
	  RRsets are dumped and loaded correctly.
	  Msg cache is dumped.

19 September 2008: Wouter
	- locking on the localdata structure.
	- add and remove local zone and data with unbound-control.
	- ldns trunk snapshot updated, make tests work again.

18 September 2008: Wouter
	- fixup error in time calculation.
	- munin plugin improvements.
	- nicer abbreviations for high query types values (ixfr, axfr, any...)
	- documented the statistics output in unbound-control man page.
	- extended statistics prints out histogram, over unbound-control.

17 September 2008: Wouter
	- locking for threadsafe bogus rrset counter.
	- ldns trunk no longer exports b32 functions, provide compat.
	- ldns tarball updated.
	- testcode/ldns-testpkts.c const fixups.
	- fixed rcode stat printout.
	- munin plugin in contrib.
	- stats always printout uptime, because stats plugins need it.

16 September 2008: Wouter
	- extended-statistics: yesno config option.
	- unwanted replies spoof nearmiss detector.
	- iana portlist updated.

15 September 2008: Wouter
	- working start, stop, reload commands for unbound-control.
	- test for unbound-control working; better exit value for control.
	- verbosity control via unbound-control.
	- unbound-control stats.

12 September 2008: Wouter
	- removed browser control mentions. Proto speccy.

11 September 2008: Wouter
	- set nonblocking on new TCP streams, because linux does not inherit
	  the socket options to the accepted socket.
	- fix TCP timeouts.
	- SSL protected connection between server and unbound-control.

10 September 2008: Wouter
	- remove memleak in privacy addresses on reloads and quits.
	- remote control work.

9 September 2008: Wouter
	- smallapp/unbound-control-setup.sh script to set up certificates.

4 September 2008: Wouter
	- scrubber scrubs away private addresses.
	- test for private addresses. man page entry.
	- code refactored for name and address tree lookups.

3 September 2008: Wouter
	- options for 'DNS Rebinding' protection: private-address and
	  private-domain.
	- dnstree for reuse of routines that help with domain, addr lookups.
	- private-address and private-domain config option read, stored.

2 September 2008: Wouter
	- DoS protection features. Queries are jostled out to make room.
	- testbound can pass time, increasing the internal timer.
	- do not mark unsigned additionals bogus, leave unchecked, which
	  is removed too.

1 September 2008: Wouter
	- disallow nonrecursive queries for cache snooping by default.
	  You can allow is using access-control: <subnet> allow_snoop.
	  The defaults do allow access no authoritative data without RD bit.
	- two tests for it and fixups of tests for nonrec refused.

29 August 2008: Wouter
	- version 1.1 number in trunk.
	- harden-referral-path option for query for NS records.
	  Default turns off expensive, experimental option.

28 August 2008: Wouter
	- fixup logfile handling; it is created with correct permissions
	  again. (from bugfix#199).
	  Some errors are not written to logfile (pidfile writing, forking),
	  and these are only visible by using the -d commandline flag.

27 August 2008: Wouter
	- daemon(3) is causing problems for people. Reverting the patch.
	  bug#200, and 199 and 203 contain sideline discussion on it.
	- bug#199 fixed: pidfile can be outside chroot. openlog is done before
	  chroot and drop permissions.
	- config option to set size of aggressive negative cache,
	  neg-cache-size.
	- bug#203 fixed: dlv has been implemented.

26 August 2008: Wouter
	- test for insecure zone when DLV is in use, also does negative cache.
	- test for trustanchor when DLV is in use (the anchor works).
	- test for DLV used for a zone below a trustanchor.
	- added scrub filter for overreaching NSEC records and unit test.
	- iana portlist update
	- use of setresuid or setreuid when available.
	- use daemon(3) if available.

25 August 2008: Wouter
	- realclean patch from Robert Edmonds.

22 August 2008: Wouter
	- nicer debuglogging of DLV.
	- test with secure delegation inside the DLV repository.

21 August 2008: Wouter
	- negative cache code linked into validator, for DLV use.
	  negative cache works for DLV.
	- iana portlist update.
	- dlv-anchor option for unit tests.
	- fixup NSEC_AT_APEX classification for short typemaps.
	- ldns-testns has subdomain checks, for unit tests.

20 August 2008: Wouter
	- negative cache code, reviewed.

18 August 2008: Wouter
	- changes info: in logfile to notice: info: or debug: depending on 
	  the verbosity of the statements.  Better logfile message
	  classification.
	- bug #208: extra rc.d unbound flexibility for freebsd/nanobsd.

15 August 2008: Wouter
	- DLV nsec code fixed for better detection of closest existing 
	  enclosers from NSEC responses.
	- DLV works, straight to the dlv repository, so not for production.
	- Iana port update.

14 August 2008: Wouter
	- synthesize DLV messages from the rrset cache, like done for DS.

13 August 2008: Wouter
	- bug #203: nicer do-auto log message when user sets incompatible
	  options.
	- bug #204: variable name ameliorated in log.c.
	- bug #206: in iana_update, no egrep, but awk use.
	- ldns snapshot r2699 taken (includes DLV type).
	- DLV work, config file element, trust anchor read in.

12 August 2008: Wouter
	- finished adjusting testset to provide qtype NS answers.

11 August 2008: Wouter
	- Fixup rrset security updates overwriting 2181 trust status.
	  This makes validated to be insecure data just as worthless as
	  nonvalidated data, and 2181 rules prevent cache overwrites to them.
	- Fix assertion fail on bogus key handling.
	- dnssec lameness detection works on first query at trust apex.
	- NS queries get proper cache and dnssec lameness treatment.
	- fixup compilation without pthreads on linux.

8 August 2008: Wouter
	- NS queries are done after every referral.
	  validator is used on those NS records (if anchors enabled).

7 August 2008: Wouter
	- Scrubber more strict. CNAME chains, DNAMEs from cache, other 
	  irrelevant rrsets removed.
	- 1.0.2 released from 1.0 support branch.
	- fixup update-anchor.sh to work both in BSD shell and bash.

5 August 2008: Wouter
	- fixup DS test so apex nodata works again.

4 August 2008: Wouter
	- iana port update. 
	- TODO update.
	- fix bug 201: null ptr deref on cleanup while udp pkts wait for port.
	- added explanatory text for outgoing-port-permit in manpage.

30 July 2008: Wouter
	- fixup bug qtype DS for unsigned zone and signed parent validation.

25 July 2008: Wouter
	- added original copyright statement of OpenBSD arc4random code.
	- created tube signaling solution on windows, as a pipe replacement.
	  this makes background asynchronous resolution work on windows.
	- removed very insecure socketpair compat code. It also did not
	  work with event_waiting. Solved by pipe replacement.
	- unbound -h prints openssl version number as well.

22 July 2008: Wouter
	- moved pipe actions to util/tube.c. easier porting and shared code.
	- check _raw() commpoint callbacks with fptr_wlist.
	- iana port update.

21 July 2008: Wouter
	- #198: nicer entropy warning message. manpage OS hints.

19 July 2008: Wouter
	- #198: fixup man page to suggest chroot entropy fix.

18 July 2008: Wouter
	- branch for 1.0 support.
	- trunk work on tube.c.

17 July 2008: Wouter
	- fix bug #196, compile outside source tree.
	- fix bug #195, add --with-username=user configure option.
	- print error and exit if started with config that requires more
	  fds than the builtin minievent can handle.

16 July 2008: Wouter
	- made svn tag 1.0.1, trunk now 1.0.2
	- sha256 checksums enabled in makedist.sh

15 July 2008: Wouter
	- Follow draft-ietf-dnsop-default-local-zones-06 added reverse
	  IPv6 example prefix to AS112 default blocklist.
	- fixup lookup of DS records by client with trustanchor for same.
	- libunbound ub_resolve, fix handling of error condition during setup.
	- lowered log_hex blocksize to fit through BSD syslog linesize.
	- no useless initialisation if getpwnam not available.
	- iana, ldns snapshot updated.

3 July 2008: Wouter
	- Matthijs fixed memory leaks in root hints file reading.

26 June 2008: Wouter
	- fixup streamtcp bounds setting for udp mode, in the test framework.
	- contrib item for updating trust anchors.

25 June 2008: Wouter
	- fixup fwd_ancil test typos.
	- Fix for newegg lameness : ok for qtype=A, but lame for others.
	- fixup unit test for infra cache, test lame merging.
	- porting to mingw, bind, listen, getsockopt and setsockopt error
	  handling.

24 June 2008: Wouter
	- removed testcode/checklocks from production code compilation path.
	- streamtcp can use UDP mode (connected UDP socket), for testing IPv6
	  on windows.
	- fwd_ancil test fails if platform support is lacking.

23 June 2008: Wouter
	- fixup minitpkg to cleanup on windows with its file locking troubles.
	- minitpkg shows skipped tests in report.
	- skip ipv6 tests on ipv4 only hosts (requires only ipv6 localhost not
	  ipv6 connectivity).
	- winsock event handler keeps track of sticky TCP events, that have
	  not been fully handled yet. when interest in the event(s) resumes,
	  they are sent again. When WOULDBLOCK is returned events are cleared.
	- skip tests that need signals when testing on mingw.

18 June 2008: Wouter
	- open testbound replay files in binary mode, because fseek/ftell
	  do not work in ascii-mode on windows. The b does nothing on unix.
	  unittest and testbound tests work on windows (xp too).
	- ioctlsocket prints nicer error message.
	- fixed up some TCP porting for winsock.
	- lack of IPv6 gives a warning, no fatal error.
	- use WSAGetLastError() on windows instead of errno for some errors.

17 June 2008: Wouter
	- outgoing num fds 32 by default on windows ; it supports less
	  fds for waiting on than unixes.
	- winsock_event minievent handler for windows. (you could also
	  attempt to link with libevent/libev ports for windows).
	- neater crypto check and gdi32 detection.
	- unbound.exe works to resolve and validate www.nlnetlabs.nl on vista.

16 June 2008: Wouter
	- on windows, use windows threads, mutex and thread-local-storage(Tls).
	- detect if openssl needs gdi32.
	- if no threading, THREADS_DISABLED is defined for use in the code.
	- sets USE_WINSOCK if using ws2_32 on windows.
	- wsa_strerror() function for more readable errors.
	- WSA Startup and Cleanup called in unbound.exe.

13 June 2008: Wouter
	- port mingw32, more signal ifdefs, detect sleep, usleep, 
	  random, srandom (used inside the tests).
	- signed or unsigned FD_SET is cast.

10 June 2008: Wouter
	- fixup warnings compiling on eeepc xandros linux.

9 June 2008: Wouter
	- in iteration response type code
	  * first check for SOA record (negative answer) before NS record
	    and lameness.
	  * check if no AA bit for non-forwarder, and thus lame zone.
	    In response to error report by Richard Doty for mail.opusnet.com.
	- fixup unput warning from lexer on freeBSD.
	- bug#183. pidfile, rundir, and chroot configure options. Also the
	  example.conf and manual pages get the configured defaults.
	  You can use: (or accept the defaults to /usr/local/etc/unbound/)
	  --with-conf-file=filename
	  --with-pidfile=filename
	  --with-run-dir=path
	  --with-chroot-dir=path

8 June 2008: Wouter
	- if multiple CNAMEs, use the first one. Fixup akamai CNAME bug.
	  Reported by Robert Edmonds.
	- iana port updated.

4 June 2008: Wouter
	- updated libtool files with newer version.
	- iana portlist updated.

3 June 2008: Wouter
	- fixup local-zone: "30.172.in-addr.arpa." nodefault, so that the
	  trailing dot is not used during comparison.

2 June 2008: Wouter
	- Jelte fixed bugs in my absence
	  - bug 178: fixed unportable shell usage in configure (relied on 
	    bash shell).
	  - bug 180: fixed buffer overflow in unbound-checkconf use of strncat.
	  - bug 181: fixed buffer overflow in ldns (called by unbound to parse
	    config file parts).
	- fixes by Wouter
	  - bug 177: fixed compilation failure on opensuse, the 
	    --disable-static configure flag caused problems.  (Patch from 
	    Klaus Singvogel)
	  - bug 179: same fix as 177.
	  - bug 185: --disable-shared not passed along to ldns included with 
	    unbound. Fixed so that configure parameters are passed to the
	    subdir configure script.
	    fixed that ./libtool is used always, you can still override
	    manually with ./configure libtool=mylibtool or set $libtool in
	    the environment.
	- update of the ldns tarball to current ldns svn version (fix 181).
	- bug 184: -r option for unbound-host, read resolv.conf for 
	  forwarder. (Note that forwarder must support DNSSEC for validation
	  to succeed).

23 May 2008: Wouter
	- mingw32 porting.
	  - test for sys/wait.h
	  - WSAEWOULDBLOCK test after nonblocking TCP connect.
	  - write_iov_buffer removed: unused and no struct iov on windows.
	  - signed/unsigned warning fixup mini_event.
	  - use ioctlsocket to set nonblocking I/O if fnctl is unavailable.
	  - skip signals that are not defined
	  - detect pwd.h.
	  - detect getpwnam, getrlimit, setsid, sbrk, chroot.
	  - default config has no chroot if chroot() unavailable.
	  - if no kill() then no pidfile is read or written.
	  - gmtime_r is replaced by nonthreadsafe alternative if unavail.
	    used in rrsig time validation errors.

22 May 2008: Wouter
	- contrib unbound.spec from Patrick Vande Walle.
	- fixup bug#175: call tzset before chroot to have correct timestamps
	  in system log.
	- do not generate lex input and lex unput functions.
	- mingw port. replacement functions labelled _unbound.
	- fix bug 174 - check for tcp_sigpipe that ldns-testns is installed.

19 May 2008: Wouter
	- fedora 9, check in6_pktinfo define in configure.
	- CREDITS fixup of history.
	- ignore ldns-1.2.2 if installed, use builtin 1.3.0-pre alternative.

16 May 2008: Wouter
	- fixup for MacOSX hosts file reading (reported by John Dickinson).
	- created 1.0.0 svn tag.
	- trunk version 1.0.1.

14 May 2008: Wouter
	- accepted patch from Ondrej Sury for library version libtool option.
	- configure --disable-rpath fixes up libtool for rpath trouble.
	  Adapted from debian package patch file.

13 May 2008: Wouter
	- Added root ipv6 addresses to builtin root hints.
	- TODO modified for post 1.0 plans.
	- trunk version set to 1.0.0.
	- no unnecessary linking with librt (only when libevent/libev used).

7 May 2008: Wouter
	- fixup no-ip4 problem with error callback in outside network.

25 April 2008: Wouter
	- DESTDIR is honored by the Makefile for rpms.
	- contrib files unbound.spec and unbound.init, builds working RPM
	  on FC7 Linux, a chrooted caching resolver, and libunbound.
	- iana ports update.

24 April 2008: Wouter
	- chroot checks improved. working directory relative to chroot.
	  checks if config file path is inside chroot. Documentation on it.
	- nicer example.conf text.
	- created 0.11 tag.

23 April 2008: Wouter
	- parseunbound.pl contrib update from Kai Storbeck for threads.
	- iana ports update

22 April 2008: Wouter
	- ignore SIGPIPE.
	- unit test for SIGPIPE ignore.

21 April 2008: Wouter
	- FEATURES document.
	- fixup reread of config file if it was given as a full path
	  and chroot was used.

16 April 2008: Wouter
	- requirements doc, updated clean query returns.
	- parseunbound.pl update from Kai Storbeck.
	- sunos4 porting changes.

15 April 2008: Wouter
	- fixup default rc.d pidfile location to /usr/local/etc.
	- iana ports updated.
	- copyright updated in ldns-testpkts to keep same as in ldns.
	- fixup checkconf chroot tests a bit more, chdir must be inside
	  chroot dir.
	- documented 'gcc: unrecognized -KPIC option' errors on Solaris.
	- example.conf values changed to /usr/local/etc/unbound
	- DSA test work.
	- DSA signatures: unbound is compatible with both encodings found.
	  It will detect and convert when necessary.

14 April 2008: Wouter
	- got update for parseunbound.pl statistics script from Kai Storbeck.
	- tpkg tests for udp wait list.
	- documented 0x20 status.
	- fixup chroot and checkconf, it is much smarter now.
	- fixup DSA EVP signature decoding. Solution that Jelte found copied.
	- and check first sig byte for the encoding type.

11 April 2008: Wouter
	- random port selection out of the configged ports.
	- fixup threadsafety for libevent-1.4.3+ (event_base_get_method).
	- removed base_port.
	- created 256-port ephemeral space for the OS, 59802 available.
	- fixup consistency of port_if out array during heavy use.

10 April 2008: Wouter
	- --with-libevent works with latest libevent 1.4.99-trunk.
	- added log file statistics perl script to contrib.
	- automatic iana ports update from makefile. 60058 available.

9 April 2008: Wouter
	- configure can detect libev(from its build directory) when passed
	  --with-libevent=/home/wouter/libev-3.2
	  libev-3.2 is a little faster than libevent-1.4.3-stable (about 5%).
	- unused commpoints not listed in epoll list.
	- statistics-cumulative option so that the values are not reset.
	- config creates array of available ports, 61841 available,
	  it excludes <1024 and iana assigned numbers.
	  config statements to modify the available port numbers.

8 April 2008: Wouter
	- unbound tries to set the ulimit fds when started as server.
	  if that does not work, it will scale back its requirements.

27 March 2008: Wouter
	- documented /dev/random symlink from chrootdir as FAQ entry.

26 March 2008: Wouter
	- implemented AD bit signaling. If a query sets AD bit (but not DO)
	  then the AD bit is set in the reply if the answer validated.
	  Without including DNSSEC signatures. Useful if you have a trusted
	  path from the client to the resolver. Follows dnssec-updates draft.

25 March 2008: Wouter
	- implemented check that for NXDOMAIN and NOERROR answers a query
	  section must be present in the reply (by the scrubber). And it must
	  be equal to the question sent, at least lowercase folded.
	  Previously this feature happened because the cache code refused
	  to store such messages. However blocking by the scrubber makes 
	  sure nothing gets into the RRset cache. Also, this looks like a
	  timeout (instead of an allocation failure) and this retries are
	  done (which is useful in a spoofing situation).
	- RTT banding. Band size 400 msec, this makes band around zero (fast)
	  include unknown servers. This makes unbound explore unknown servers.

7 March 2008: Wouter
	- -C config feature for harvest program. 
	- harvest handles CNAMEs too.

5 March 2008: Wouter
	- patch from Hugo Koji Kobayashi for iterator logs spelling.

4 March 2008: Wouter
	- From report by Jinmei Tatuya, rfc2181 trust value for remainder
	  of a cname trust chain is lower; not full answer_AA. 
	- test for this fix.
	- default config file location is /usr/local/etc/unbound.
	  Thus prefix is used to determine the location. This is also the
	  chroot and pidfile default location.

3 March 2008: Wouter
	- Create 0.10 svn tag.
	- 0.11 version in trunk.
	- indentation nicer.

29 February 2008: Wouter
	- documentation update.
	- fixup port to Solaris of perf test tool.
	- updated ldns-tarball with decl-after-statement fixes.

28 February 2008: Wouter
	- fixed memory leaks in libunbound (during cancellation and wait).
	- libunbound returns the answer packet in full.
	- snprintf compat update.
	- harvest performs lookup.
	- ldns-tarball update with fix for ldns_dname_label.
	- installs to sbin by default.
	- install all manual pages (unbound-host and libunbound too).

27 February 2008: Wouter
	- option to use caps for id randomness.
	- config file option use-caps-for-id: yes
	- harvest debug tool

26 February 2008: Wouter
	- delay utility delays TCP as well. If the server that is forwarded 
	  to has a TCP error, the delay utility closes the connection.
	- delay does REUSE_ADDR, and can handle a server that closes its end.
	- answers use casing from query.

25 February 2008: Wouter
	- delay utility works. Gets decent thoughput too (>20000).

22 February 2008: Wouter
	- +2% for recursions, if identical queries (except for destination
	  and query ID) in the reply list, avoid re-encoding the answer.
	- removed TODO items for optimizations that do not show up in
	  profile reports.
	- default is now minievent - not libevent. As its faster and
	  not needed for regular installs, only for very large port ranges.
	- loop check different speedup pkt-dname-reading, 1% faster for
	  nocache-recursion check.
	- less hashing during msg parse, 4% for recursion.
	- small speed fix for dname_count_size_labels, +1 or +2% recursion.
	- some speed results noted:
	  optimization resulted in +40% for recursion (cache miss) and
	  +70 to +80 for cache hits, and +96% for version.bind.
	  zone nsec3 example, 100 NXDOMAIN queries, NSD 35182.8 Ub 36048.4
	  www.nlnetlabs.nl from cache: BIND 8987.99 Ub 31218.3
	  www with DO bit set : BIND 8269.31 Ub 28735.6 qps.
	  So, unbound can be about equal qps to NSD in cache hits.
	  And about 3.4x faster than BIND in cache performance.
	- delay utility for testing.

21 February 2008: Wouter
	- speedup of root-delegation message encoding by 15%.
	- minor speedup of compress tree_lookup, maybe 1%.
	- speedup of dname_lab_cmp and memlowercmp - the top functions in 
	  profiler output, maybe a couple percent when it matters.

20 February 2008: Wouter
	- setup speec_cache for need-ldns-testns in dotests.
	- check number of queued replies on incoming queries to avoid overload
	  on that account.
	- fptr whitelist checks are not disabled in optimize mode.
	- do-daemonize config file option.
	- minievent time share initializes time at start.
	- updated testdata for nsec3 new algorithm numbers (6, 7).
	- small performance test of packet encoding (root delegation).

19 February 2008: Wouter
	- applied patch to unbound-host man page from Jan-Piet Mens.
	- fix donotquery-localhost: yes default (it erroneously was switched
	  to default 'no').
	- time is only gotten once and the value is shared across unbound.
	- unittest cleans up crypto, so that it has no memory leaks.
	- mini_event shares the time value with unbound this results in 
	  +3% speed for cache responses and +9% for recursions.
	- ldns tarball update with new NSEC3 sign code numbers.
	- perform several reads per UDP operation. This improves performance
	  in DoS conditions, and costs very little in normal conditions.
	  improves cache response +50%, and recursions +10%.
	- modified asynclook test. because the callback from async is not
	  in any sort of lock (and thus can use all library functions freely),
	  this causes a tiny race condition window when the last lock is 
	  released for a callback and a new cancel() for that callback.
	  The only way to remove this is by putting callbacks into some 
	  lock window. I'd rather have the small possibility of a callback
	  for a cancelled function then no use of library functions in 
	  callbacks. Could be possible to only outlaw process(), wait(),
	  cancel() from callbacks, by adding another lock, but I'd rather not.

18 February 2008: Wouter
	- patch to unbound-host from Jan-Piet Mens.
	- unbound host prints errors if fails to configure context.
	- fixup perf to resend faster, so that long waiting requests do
	  not hold up the queue, they become lost packets or SERVFAILs,
	  or can be sent a little while later (i.e. processing time may 
	  take long, but throughput has to be high).
	- fixup iterator operating in no cache conditions (RD flag unset
	  after a CNAME).
	- streamlined code for RD flag setting.
	- profiled code and changed dname compares to be faster. 
	  The speedup is about +3% to +8% (depending on the test).
	- minievent tests for eintr and eagain.

15 February 2008: Wouter
	- added FreeBSD rc.d script to contrib.
	- --prefix option for configure also changes directory: pidfile:
	  and chroot: defaults in config file.
	- added cache speed test, for cache size OK and cache too small.

14 February 2008: Wouter
	- start without a config file (will complain, but start with
	  defaults).
	- perf test program works.

13 February 2008: Wouter
	- 0.9 released.
	- 1.0 development. Printout ldns version on unbound -h.
	- start of perf tool.
	- bugfix to read empty lines from /etc/hosts.

12 February 2008: Wouter
	- fixup problem with configure calling itself if ldns-src tarball
	  is not present.

11 February 2008: Wouter
	- changed library to use ub_ instead of ub_val_ as prefix.
	- statistics output text nice.
	- etc/hosts handling.
	- library function to put logging to a stream.
	- set any option interface.

8 February 2008: Wouter
	- test program for multiple queries over a TCP channel.
	- tpkg test for stream tcp queries.
	- unbound replies to multiple TCP queries on a TCP channel.
	- fixup misclassification of root referral with NS in answer
	  when validating a nonrec query.
	- tag 0.9
	- layout of manpages, spelling fix in header, manpages process by
	  makedist, list asynclook and tcpstream tests as ldns-testns
	  required.

7 February 2008: Wouter
	- moved up all current level 2 to be level 3. And 3 to 4.
	  to make room for new debug level 2 for detailed information 
	  for operators.
	- verbosity level 2. Describes recursion and validation.
	- cleaner configure script and fixes for libevent solaris.
	- signedness for log output memory sizes in high verbosity.

6 February 2008: Wouter
	- clearer explanation of threading configure options.
	- fixup asynclook test for nothreading (it creates only one process
	  to do the extended test).
	- changed name of ub_val_result_free to ub_val_resolve_free.
	- removes warning message during library linking, renamed
	  libunbound/unbound.c -> libunbound.c and worker to libworker.
	- fallback without EDNS if result is NOTIMPL as well as on FORMERR.

5 February 2008: Wouter
	- statistics-interval: seconds option added.
	- test for statistics option
	- ignore errors making directories, these can occur in parallel builds
	- fixup Makefile strip command and libunbound docs typo.

31 January 2008: Wouter
	- bg thread/process reads and writes the pipe nonblocking all the time
	  so that even if the pipe is buffered or so, the bg thread does not
	  block, and services both pipes and queries.

30 January 2008: Wouter
	- check trailing / on chrootdir in checkconf.
	- check if root hints and anchor files are in chrootdir.
	- no route to host tcp error is verbosity level 2. 
	- removed unused send_reply_iov. and its configure check.
	- added prints of 'remote address is 1.2.3.4 port 53' to errors
	  from netevent; the basic socket errors.

28 January 2008: Wouter
	- fixup uninit use of buffer by libunbound (query id, flags) for
	  local_zone answers.
	- fixup uninit warning from random.c; also seems to fix sporadic
	  sigFPE coming out of openssl.
	- made openssl entropy warning more silent for library use. Needs
	  verbosity 1 now.
	- fixup forgotten locks for rbtree_searches on ctx->query tree.
	- random generator cleanup - RND_STATE_SIZE removed, and instead
	  a super-rnd can be passed at init to chain init random states.
	- test also does lock checks if available.
	- protect config access in libworker_setup().
	- libevent doesn't like comm_base_exit outside of runloop.
	- close fds after removing commpoints only (for epoll, kqueue).

25 January 2008: Wouter
	- added tpkg for asynclook and library use. 
	- allows localhost to be queried when as a library.
	- fixup race condition between cancel and answer (in case of
	  really fast answers that beat the cancel).
	- please doxygen, put doxygen comment in one place.
	- asynclook -b blocking mode and test.
	- refactor asynclook, nicer code.
	- fixup race problems from opensll in rand init from library, with
	  a mutex around the rand init.
	- fix pass async_id=NULL to _async resolve().
	- rewrote _wait() routine, so that it is threadsafe.
	- cancelation is threadsafe.
	- asynclook extended test in tpkg.
	- fixed two races where forked bg process waits for (somehow shared?)
	  locks, so does not service the query pipe on the bg side.
	  Now those locks are only held for fg_threads and for bg_as_a_thread.

24 January 2008: Wouter
	- tested the cancel() function.
	- asynclook -c (cancel) feature.
	- fix fail to allocate context actions.
	- make pipe nonblocking at start.
	- update plane for retry mode with caution to limit bandwidth.
	- fix Makefile for concurrent make of unbound-host.
	- renamed ub_val_ctx_wait/poll/process/fd to ub_val*.
	- new calls to set forwarding added to header and docs.

23 January 2008: Wouter
	- removed debug prints from if-auto, verb-algo enables some.
	- libunbound QUIT setup, remove memory leaks, when using threads
	  will share memory for passing results instead of writing it over
	  the pipe, only writes ID number over the pipe (towards the handler
	  thread that does process() ).

22 January 2008: Wouter
	- library code for async in libunbound/unbound.c.
	- fix link testbound.
	- fixup exit bug in mini_event.
	- background worker query enter and result functions.
	- bg query test application asynclook, it looks up multiple
	  hostaddresses (A records) at the same time.

21 January 2008: Wouter
	- libworker work, netevent raw commpoints, write_msg, serialize.

18 January 2008: Wouter
	- touch up of manpage for libunbound.
	- support for IP_RECVDSTADDR (for *BSD ip4).
	- fix for BSD, do not use ip4to6 mapping, make two sockets, once
	  ip6 and once ip4, uses socket options.
	- goodbye ip4to6 mapping.
	- update ldns-testpkts with latest version from ldns-trunk.
	- updated makedist for relative ldns pathnames.
	- library API with more information inside the result structure.
	- work on background resolves.

17 January 2008: Wouter
	- fixup configure in case -lldns is installed.
	- fixup a couple of doxygen warnings, about enum variables.
	- interface-automatic now copies the interface address from the
	  PKT_INFO structure as well.
	- manual page with library API, all on one page 'man libunbound'.
	- rewrite of PKTINFO structure, it also captures IP4 PKTINFO.

16 January 2008: Wouter
	- incoming queries to the server with TC bit on are replied FORMERR.
	- interface-automatic replied the wrong source address on localhost
	  queries. Seems to be due to ifnum=0 in recvmsg PKTINFO. Trying
	  to use ifnum=-1 to mean 'no interface, use kernel route'.

15 January 2008: Wouter
	- interface-automatic feature. experimental. Nice for anycast.
	- tpkg test for ip6 ancillary data.
	- removed debug prints.
	- porting experience, define for Solaris, test refined for BSD
	  compatibility. The feature probably will not work on OpenBSD.
	- makedist fixup for ldns-src in build-dir.

14 January 2008: Wouter
	- in no debug sets NDEBUG to remove asserts.
	- configure --enable-debug is needed for dependency generation
	  for assertions and for compiler warnings.
	- ldns.tgz updated with ldns-trunk (where buffer.h is updated).
	- fix lint, unit test in optimize mode.
	- default access control allows ::ffff:127.0.0.1 v6mapped localhost.
	
11 January 2008: Wouter
	- man page, warning removed.
	- added text describing the use of stub zones for private zones.
	- checkconf tests for bad hostnames (IP address), and for doubled
	  interface lines.
	- memory sizes can be given with 'k', 'Kb', or M or G appended.

10 January 2008: Wouter
	- typo in example.conf.
	- made using ldns-src that is included the package more portable
	  by linking with .lo instead of .o files in the ldns package.
	- nicer do-ip6: yes/no documentation.
	- nicer linking of libevent .o files.
	- man pages render correctly on solaris.

9 January 2008: Wouter
	- fixup openssl RAND problem, when the system is not configured to
	  give entropy, and the rng needs to be seeded.

8 January 2008: Wouter
	- print median and quartiles with extensive logging.

4 January 2008: Wouter
	- document misconfiguration in private network.

2 January 2008: Wouter
	- fixup typo in requirements.
	- document that 'refused' is a better choice than 'drop' for 
	  the access control list, as refused will stop retries.

7 December 2007: Wouter
	- unbound-host has a -d option to show what happens. This can help
	  with debugging (why do I get this answer).
	- fixup CNAME handling, on nodata, sets and display canonname.
	- dot removed from CNAME display.
	- respect -v for NXDOMAINs.
	- updated ldns-src.tar.gz with ldns-trunk today (1.2.2 fixes).
	- size_t to int for portability of the header file.
	- fixup bogus handling.
	- dependencies and lint for unbound-host.

6 December 2007: Wouter
	- library resolution works in foreground mode, unbound-host app
	  receives data.
	- unbound-host prints rdata using ldns.
	- unbound-host accepts trust anchors, and prints validation
	  information when you give -v.

5 December 2007: Wouter
	- locking in context_new() inside the function.
	- setup of libworker.

4 December 2007: Wouter
	- minor Makefile fixup.
	- moved module-stack code out of daemon/daemon into services/modstack,
	  preparing for code-reuse.
	- move context into own header file.
	- context query structure.
	- removed unused variable pwd from checkconf.
	- removed unused assignment from outside netw.
	- check timeval length of string.
	- fixup error in val_utils getsigner.
	- fixup same (*var) error in netblocktostr.
	- fixup memleak on parse error in localzone.
	- fixup memleak on packet parse error.
	- put ; after union in parser.y.
	- small hardening in iter_operate against iq==NULL.
	- hardening, if error reply with rcode=0 (noerror) send servfail.
	- fixup same (*var) error in find_rrset in msgparse, was harmless.
	- check return value of evtimer_add().
	- fixup lockorder in lruhash_reclaim(), building up a list of locked
	  entries one at a time. Instead they are removed and unlocked.
	- fptr_wlist for markdelfunc.
	- removed is_locked param from lruhash delkeyfunc.
	- moved bin_unlock during bin_split purely to please.

3 December 2007: Wouter
	- changed checkconf/ to smallapp/ to make room for more support tools.
	  (such as unbound-host).
	- install dirs created with -m 755 because they need to be accessible.
	- library extensive featurelist added to TODO.
	- please doxygen, lint.
	- library test application, with basic functionality.
	- fix for building in a subdirectory. 
	- link lib fix for Leopard.

30 November 2007: Wouter
	- makefile that creates libunbound.la, basic file or libunbound.a
	  when creating static executables (no libtool).
	- more API setup.

29 November 2007: Wouter
	- 0.9 public API start.

28 November 2007: Wouter
	- Changeup plan for 0.8 - no complication needed, a simple solution
	  has been chosen for authoritative features.
	- you can use single quotes in the config file, so it is possible
	  to specify TXT records in local data.
	- fixup small memory problem in implicit transparent zone creation.
	- test for implicit zone creation and multiple RR RRsets local data.
	- local-zone nodefault test.
	- show testbound testlist on commit.
	- iterator normalizer changes CNAME chains ending in NXDOMAIN where
	  the packet got rcode NXDOMAIN into rcode NOERROR. (since the initial
	  domain exists).
	- nicer verbosity: 0 and 1 levels.
	- lower nonRDquery chance of eliciting wrongly typed validation
	  requiring message from the cache.
	- fix for nonRDquery validation typing; nodata is detected when
	  SOA record in auth section (all validation-requiring nodata messages
	  have a SOA record in authority, so this is OK for the validator),
	  and NS record is needed to be a referral.
	- duplicate checking when adding NSECs for a CNAME, and test.
	- created svn tag 0.8, after completing testbed tests.

27 November 2007: Wouter
	- per suggestion in rfc2308, replaced default max-ttl value with 1 day.
	- set size of msgparse lookup table to 32, from 1024, so that its size
	  is below the 2048 regional large size threshold, and does not cause
	  a call to malloc when a message is parsed.
	- update of memstats tool to print number of allocation calls.
	  This is what is taking time (not space) and indicates the avg size
	  of the allocations as well. region_alloc stat is removed.

22 November 2007: Wouter
	- noted EDNS in-the-middle dropping trouble as a TODO.
	  At this point theoretical, no user trouble has been reported.
	- added all default AS112 zones.
	- answers from local zone content.
		* positive answer, the rrset in question
		* nodata answer (exist, but not that type).
		* nxdomain answer (domain does not exist).
		* empty-nonterminal answer.
		* But not: wildcard, nsec, referral, rrsig, cname/dname,
			or additional section processing, NS put in auth.
	- test for correct working of static and transparent and couple
	  of important defaults (localhost, as112, reverses). 
	  Also checks deny and refuse settings.
	- fixup implicit zone generation and AA bit for NXDOMAIN on localdata.

21 November 2007: Wouter
	- local zone internal data setup.

20 November 2007: Wouter
	- 0.8 - str2list config support for double string config options.
	- local-zone and local-data options, config storage and documentation.

19 November 2007: Wouter
	- do not downcase NSEC and RRSIG for verification. Follows 
	  draft-ietf-dnsext-dnssec-bis-updates-06.txt.
	- fixup leaking unbound daemons at end of tests.
	- README file updated.
	- nice libevent not found error.
	- README talks about gnu make.
	- 0.8: unit test for addr_mask and fixups for it.
	  and unit test for addr_in_common().
	- 0.8: access-control config file element.
	  and unit test rpl replay file.
	- 0.8: fixup address reporting from netevent.

16 November 2007: Wouter
	- privilege separation is not needed in unbound at this time.
	  TODO item marked as such.
	- created beta-0.7 branch for support.
	- tagged 0.7 for beta release.
	- moved trunk to 0.8 for 0.8(auth features) development.
	- 0.8: access control list setup.

15 November 2007: Wouter
	- review fixups from Jelte.

14 November 2007: Wouter
	- testbed script does not recreate configure, since its in svn now.
	- fixup checkconf test so that it does not test 
	  /etc/unbound/unbound.conf.
	- tag 0.6.

13 November 2007: Wouter
	- remove debug print.
	- fixup testbound exit when LIBEVENT_SIGNAL_PROBLEM exists.

12 November 2007: Wouter
	- fixup signal handling where SIGTERM could be ignored if a SIGHUP
	  arrives later on.
	- bugreports to unbound-bugs@nlnetlabs.nl
	- fixup testbound so it exits cleanly.
	- cleanup the caches on a reload, so that rrsetID numbers won't clash.

9 November 2007: Wouter
	- took ldns snapshot in repo.
	- default config file is /etc/unbound/unbound.conf.
	  If it doesn't exist, it is installed with the doc/example.conf file.
	  The file is not deleted on uninstall.
	- default listening is not all, but localhost interfaces.
	
8 November 2007: Wouter
	- Fixup chroot and drop user privileges.
	- new L root ip address in default hints.

1 November 2007: Wouter
	- Fixup of crash on reload, due to anchors in env not NULLed after
	  dealloc during deinit.
	- Fixup of chroot call. Happens after privileges are dropped, so
	  that checking the passwd entry still works.
	- minor touch up of clear() hashtable function.
	- VERB_DETAIL prints out what chdir, username, chroot is being done.
	- when id numbers run out, caches are cleared, as in design notes.
	  Tested with a mock setup with very few bits in id, it worked.
	- harden-dnssec-stripped: yes is now default. It insists on dnssec
	  data for trust anchors. Included tests for the feature.

31 October 2007: Wouter
	- cache-max-ttl config option.
	- building outside sourcedir works again.
	- defaults more secure:
		username: "unbound"
		chroot: "/etc/unbound"
	  The operator can override them to be less secure ("") if necessary.
	- fix horrible oversight in sorting rrset references in a message,
	  sort per reference key pointer, not on referencepointer itself.
	- pidfile: "/etc/unbound/unbound.pid" is now the default.
	- tests changed to reflect the updated default.
	- created hashtable clear() function that respects locks.

30 October 2007: Wouter
	- fixup assertion failure that relied on compressed names to be
	  smaller than uncompressed names. A packet from comrite.com was seen
	  to be compressed to a larger size. Added it as unit test.
	- quieter logging at low verbosity level for common tcp messages.
	- no greedy TTL update.

23 October 2007: Wouter
	- fixup (grand-)parent problem for dnssec-lameness detection.
	- fixup tests to do additional section processing for lame replies,
	  since the detection needs that.
	- no longer trust in query section in reply during dnssec lame detect.
	- dnssec lameness does not make the server never ever queried, but
	  non-preferred. If no other servers exist or answer, the dnssec lame
	  server is used; the fastest dnssec lame server is chosen.
	- added test then when trust anchor cannot be primed (nodata), the
	  insecure mode from unbound works.
	- Fixup max queries per thread, any more are dropped.

22 October 2007: Wouter
	- added donotquerylocalhost config option. Can be turned off for
	  out test cases.
	- ISO C compat changes.
	- detect RA-no-AA lameness, as LAME.
	- DNSSEC-lameness detection, as LAME.
	  See notes in requirements.txt for choices made.
	- tests for lameness detection.
	- added all to make test target; need unbound for fwd tests.
	- testbound does not pollute /etc/unbound.

19 October 2007: Wouter
	- added configure (and its files) to svn, so that the trunk is easier
	  to use. ./configure, config.guess, config.sub, ltmain.sh,
	  and config.h.in.
	- added yacc/lex generated files, util/configlexer.c, 
	  util/configparser.c util/configparser.h, to svn. 
	- without lex no attempt to use it.
	- unsecure response validation collated into one block.
	- remove warning about const cast of cfgfile name.
	- outgoing-interfaces can be different from service interfaces.
	- ldns-src configure is done during unbound configure and
	  ldns-src make is done during unbound make, and so inherits the
	  make arguments from the unbound make invocation.
	- nicer error when libevent problem causes instant exit on signal.
	- read root hints from a root hint file (like BIND does).
	  
18 October 2007: Wouter
	- addresses are logged with errors.
	- fixup testcode fake event to remove pending before callback
	  since the callback may create new pending items.
	- tests updated because retries are now in iterator module.
	- ldns-testpkts code is checked for differences between unbound
	  and ldns by makedist.sh.
	- ldns trunk from today added in svn repo for fallback in case
	  no ldns is installed on the system.
	  make download_ldns refreshes the tarball with ldns svn trunk.
	- ldns-src.tar.gz is used if no ldns is found on the system, and
	  statically linked into unbound.
	- start of regional allocator code.
	- regional uses less memory and variables, simplified code.
	- remove of region-allocator.
	- alloc cache keeps a cache of recently released regional blocks,
	  up to a maximum.
	- make unit test cleanly free memory.

17 October 2007: Wouter
	- fixup another cycle detect and ns-addr timeout resolution bug.
	  This time by refusing delegations from the cache without addresses
	  when resolving a mandatory-glue nameserver-address for that zone.
	  We're going to have to ask a TLD server anyway; might as well be
	  the TLD server for this name. And this resolves a lot of cases where
	  the other nameserver names lead to cycles or are not available.
	- changed random generator from random(3) clone to arc4random wrapped
	  for thread safety. The random generator is initialised with
	  entropy from the system.
	- fix crash where failure to prime DNSKEY tried to print null pointer
	  in the log message.
	- removed some debug prints, only verb_algo (4) enables them.
	- fixup test; new random generator took new paths; such as one 
	  where no scripted answer was available.
	- mark insecure RRs as insecure.
	- fixup removal of nonsecure items from the additional.
	- reduced timeout values to more realistic, 376 msec (262 msec has
	  90% of roundtrip times, 512 msec has 99% of roundtrip times.)
	- server selection failover to next server after timeout (376 msec).

16 October 2007: Wouter
	- no malloc in log_hex.
	- assertions around system calls.
	- protect against gethostname without ending zero.
	- ntop output is null terminated by unbound.
	- pidfile content null termination
	- various snprintf use sizeof(stringbuf) instead of fixed constant.
	- changed loopdetect % 8 with & 0x7 since % can become negative for
	  weird negative input and particular interpretation of integer math.
	- dname_pkt_copy checks length of result, to protect result buffers.
	  prints an error, this should not happen. Bad strings should have
	  been rejected earlier in the program.
	- remove a size_t underflow from msgreply size func.

15 October 2007: Wouter
	- nicer warning.
	- fix IP6 TCP, wrong definition check. With test package.
	- fixup the fact that the query section was not compressed to,
	  the code was there but was called by value instead of by reference.
	  And test for the case, uses xxd and nc.
	- more portable ip6 check for sockaddr types.

8 October 2007: Wouter
	- --disable-rpath option in configure for 64bit systems with
	  several dynamic lib dirs.

7 October 2007: Wouter
	- fixup tests for no AD bit in non-DO queries.
	- test that makes sure AD bit is not set on non-DO query.

6 October 2007: Wouter
	- removed logfile open early. It did not have the proper permissions;
	  it was opened as root instead of the user. And we cannot change user
	  id yet, since chroot and bind ports need to be done.
	- callback checks for event callbacks done from mini_event. Because
	  of deletions cannot do this from netevent. This means when using
	  libevent the protection does not work on event-callbacks.
	- fixup too small reply (did not zero counts).
	- fixup reply no longer AD bit when query without DO bit.

5 October 2007: Wouter
	- function pointer whitelist.

4 October 2007: Wouter
	- overwrite sensitive random seed value after use.
	- switch to logfile very soon if not -d (console attached).
	- error messages do not reveal the trustanchor contents.
	- start work on function pointer whitelists.

3 October 2007: Wouter
	- fix for multiple empty nonterminals, after multiple DSes in the
	  chain of trust.
	- mesh checks if modules are looping, and stops them.
	- refetch with CNAMEd nameserver address regression test added.
	- fixup line count bug in testcode, so testbound prints correct line
	  number with parse errors.
	- unit test for multiple ENT case.
	- fix for cname out of validated unsec zone.
	- fixup nasty id=0 reuse. Also added assertions to detect its
	  return (the assertion catches in the existing test cases).

1 October 2007: Wouter
	- skip F77, CXX, objC tests in configure step.
	- fixup crash in refetch glue after a CNAME.
	  and protection against similar failures (with error print).

28 September 2007: Wouter
	- test case for unbound-checkconf, fixed so it also checks the
	  interface: statements.

26 September 2007: Wouter
	- SIGHUP will reopen the log file.
	- Option to log to syslog.
	- please lint, fixup tests (that went to syslog on open, oops).
	- config check program.

25 September 2007: Wouter
	- tests for NSEC3. Fixup bitmap checks for NSEC3.
	- positive ANY response needs to check if wildcard expansion, and
	  check that original data did not exist.
	- tests for NSEC3 that wrong use of OPTOUT is bad. For insecure
	  delegation, for abuse of child zone apex nsec3.
	- create 0.5 release tag.

24 September 2007: Wouter
	- do not make test programs by default.
	- But 'make test' will perform all of the tests.
	- Advertise builtin select libevent alternative when no libevent
	  is found.
	- signit can generate NSEC3 hashes, for generating tests.
	- multiple nsec3 parameters in message test.
	- too high nsec3 iterations becomes insecure test.

21 September 2007: Wouter
	- fixup empty_DS_name allocated in wrong region (port DEC Alpha).
	- fixup testcode lock safety (port FreeBSD).
	- removes subscript has type char warnings (port Solaris 9).
	- fixup of field with format type to int (port MacOS/X intel).
	- added test for infinite loop case in nonRD answer validation.
	  It was a more general problem, but hard to reproduce. When an
	  unsigned rrset is being validated and the key fetched, the DS
	  sequence is followed, but if the final name has no DS, then no
	  proof is possible - the signature has been stripped off.

20 September 2007: Wouter
	- fixup and test for NSEC wildcard with empty nonterminals. 
	- makedist.sh fixup for svn info.
	- acl features request in plan.
	- improved DS empty nonterminal handling.
	- compat with ANS nxdomain for empty nonterminals. Attempts the nodata
	  proof anyway, which succeeds in ANS failure case.
	- striplab protection in case it becomes -1.
	- plans for static and blacklist config.

19 September 2007: Wouter
	- comments about non-packed usage.
	- plan for overload support in 0.6.
	- added testbound tests for a failed resolution from the logs
	  and for failed prime when missing glue.
	- fixup so useless delegation points are not returned from the
	  cache. Also the safety belt is used if priming fails to complete.
	- fixup NSEC rdata not to be lowercased, bind compat.

18 September 2007: Wouter
	- wildcard nsec3 testcases, and fixup to get correct wildcard name.
	- validator prints subtype classification for debug.

17 September 2007: Wouter
	- NSEC3 hash cache unit test.
	- validator nsec3 nameerror test.

14 September 2007: Wouter
	- nsec3 nodata proof, nods proof, wildcard proof.
	- nsec3 support for cname chain ending in noerror or nodata.
	- validator calls nsec3 proof routines if no NSECs prove anything.
	- fixup iterator bug where it stored the answer to a cname under
	  the wrong qname into the cache. When prepending the cnames, the
	  qname has to be reset to the original qname.

13 September 2007: Wouter
	- nsec3 find matching and covering, ce proof, prove namerror msg.

12 September 2007: Wouter
	- fixup of manual page warnings, like for NSD bugreport.
	- nsec3 work, config, max iterations, filter, and hash cache. 

6 September 2007: Wouter
	- fixup to find libevent on mac port install.
	- fixup size_t vs unsigned portability in validator/sigcrypt.
	- please compiler on different platforms, for unreachable code.
	- val_nsec3 file.
	- pthread_rwlock type is optional, in case of old pthread libs.

5 September 2007: Wouter
	- cname, name error validator tests.
	- logging of qtype ANY works.
	- ANY type answers get RRSIG in answer section of replies (but not
	  in other sections, unless DO bit is on).
	- testbound can replay a TCP query (set MATCH TCP in the QUERY).
	- DS and noDS referral validation test.
	- if you configure many trust anchors, parent trust anchors can
	  securely deny existence of child trust anchors, if validated.
	- not all *.name NSECs are present because a wildcard was matched,
	  and *.name NSECs can prove nodata for empty nonterminals.
	  Also, for wildcard name NSECs, check they are not from the parent
	  zone (for wildcarded zone cuts), and check absence of CNAME bit,
	  for a nodata proof.
	- configure option for memory allocation debugging.
	- port configure option for memory allocation to solaris10.

4 September 2007: Wouter
	- fixup of Leakage warning when serviced queries processed multiple
	  callbacks for the same query from the same server.
	- testbound removes config file from /tmp on failed exit.
	- fixup for referral cleanup of the additional section.
	- tests for cname, referral validation.
	- neater testbound tpkg output.
	- DNAMEs no longer match their apex when synthesized from the cache.
	- find correct signer name for DNAME responses.
	- wildcarded DNAME test and fixup code to detect.
	- prepend NSEC and NSEC3 rrsets in the iterator while chasing CNAMEs.
	  So that wildcarded CNAMEs get their NSEC with them to the answer.
	- test for a CNAME to a DNAME to a CNAME to an answer, all from
	  different domains, for key fetching and signature checking of
	  CNAME'd messages.

3 September 2007: Wouter
	- Fixed error in iterator that would cause assertion failure in 
	  validator. CNAME to a NXDOMAIN response was collated into a response
	  with both a CNAME and the NXDOMAIN rcode. Added a test that the
	  rcode is changed to NOERROR (because of the CNAME).
	- timeout on tcp does not lead to spurious leakage detect.
	- account memory for name of lame zones, so that memory leakages does
	  not show lame cache growth as a leakage growth.
	- config setting for lameness cache expressed in bytes, instead of
	  number of entries.
	- tool too summarize allocations per code line.

31 August 2007: Wouter
	- can read bind trusted-keys { ... }; files, in a compatibility mode. 
	- iterator should not detach target queries that it still could need.
	  the protection against multiple outstanding queries is moved to a
	  current_query num check.
	- validator nodata, positive, referral tests.
	- dname print can print '*' wildcard.

30 August 2007: Wouter
	- fixup override date config option.
	- config options to control memory usage.
	- caught bad free of un-alloced data in worker_send error case.
	- memory accounting for key cache (trust anchors and temporary cache).
	- memory accounting fixup for outside network tcp pending waits.
	- memory accounting fixup for outside network tcp callbacks.
	- memory accounting for iterator fixed storage.
	- key cache size and slabs config options.
	- lib crypto cleanups at exit. 

29 August 2007: Wouter
	- test tool to sign rrsets for testing validator with.
	- added RSA and DSA test keys, public and private pairs, 512 bits.
	- default configuration is with validation enabled.
	  Only a trust-anchor needs to be configured for DNSSEC to work.
	- do not convert to DER for DSA signature verification.
	- validator replay test file, for a DS to DNSKEY DSA key prime and
	  positive response.

28 August 2007: Wouter
	- removed double use for udp buffers, that could fail,
	  instead performs a malloc to do the backup.
	- validator validates referral messages, by validating all the rrsets
	  and stores the rrsets in the cache. Further referral (nonRD queries)
	  replies are made from the rrset cache directly. Unless unchecked
	  rrsets are encountered, there are then validated.
	- enforce that signing is done by a parent domain (or same domain).
	- adjust TTL downwards if rrset TTL bigger than signature allows.
	- permissive mode feature, sets AD bit for secure, but bogus does
	  not give servfail (bogus is changed into indeterminate).
	- optimization of rrset verification. rr canonical sorting is reused,
	  for the same rrset. canonical rrset image in buffer is reused for
	  the same signature.
	- if the rrset is too big (64k exactly + large owner name) the
	  canonicalization routine will fail if it does not fit in buffer.
	- faster verification for large sigsets.
	- verb_detail mode reports validation failures, but not the entire
	  algorithm for validation. Key prime failures are reported as 
	  verb_ops level.

27 August 2007: Wouter
	- do not garble the edns if a cache answer fails.
	- answer norecursive from cache if possible.
	- honor clean_additional setting when returning secure non-recursive
	  referrals.
	- do not store referral in msg cache for nonRD queries.
	- store verification status in the rrset cache to speed up future
	  verification.
	- mark rrsets indeterminate and insecure if they are found to be so.
	  and store this in the cache.

24 August 2007: Wouter
	- message is bogus if unsecure authority rrsets are present.
	- val-clean-additional option, so you can turn it off.
	- move rrset verification out of the specific proof types into one
	  routine. This makes the proof routines prettier.
	- fixup cname handling in validator, cname-to-positive and cname-to-
	  nodata work.
	- Do not synthesize DNSKEY and DS responses from the rrset cache if
	  the rrset is from the additional section. Signatures may have
	  fallen off the packet, and cause validation failure.
	- more verbose signature date errors (with the date attached).
	- increased default infrastructure cache size. It is important for
	  performance, and 1000 entries are only 212k (or a 400 k total cache
	  size). To 10000 entries (for 2M entries, 4M cache size).

23 August 2007: Wouter
	- CNAME handling - move needs_validation to before val_new().
	  val_new() setups the chase-reply to be an edited copy of the msg.
	  new classification, and find signer can find for it. 
	  removal of unsigned crap from additional, and query restart for
	  cname.
	- refuse to follow wildcarded DNAMEs when validating.
	  But you can query for qtype ANY, or qtype DNAME and validate that.

22 August 2007: Wouter
	- bogus TTL.
	- review - use val_error().

21 August 2007: Wouter
	- ANY response validation.
	- store security status in cache.
	- check cache security status and either send the query to be
	  validated, return the query to client, or send servfail to client.
	  Sets AD bit on validated replies.
	- do not examine security status on an error reply in mesh_done.
	- construct DS, DNSKEY messages from rrset cache.
	- manual page entry for override-date.

20 August 2007: Wouter
	- validate and positive validation, positive wildcard NSEC validation.
	- nodata validation, nxdomain validation.

18 August 2007: Wouter
	- process DNSKEY response in FINDKEY state.

17 August 2007: Wouter
	- work on DS2KE routine.
	- val_nsec.c for validator NSEC proofs.
	- unit test for NSEC bitmap reading.
	- dname iswild and canonical_compare with unit tests.

16 August 2007: Wouter
	- DS sig unit test.
	- latest release libevent 1.3c and 1.3d have threading fixed.
	- key entry fixup data pointer and ttl absolute.
	- This makes a key-prime succeed in validator, with DS or DNSKEY as
	  trust-anchor.
	- fixup canonical compare byfield routine, fix bug and also neater.
	- fixed iterator response type classification for queries of type
	  ANY and NS.
	  dig ANY gives sometimes NS rrset in AN and NS section, and parser
	  removes the NS section duplicate. dig NS gives sometimes the NS
	  in the answer section, as referral.
	- validator FINDKEY state.

15 August 2007: Wouter
	- crypto calls to verify signatures.
	- unit test for rrsig verification.

14 August 2007: Wouter
	- default outgoing ports changed to avoid port 2049 by default.
	  This port is widely blocked by firewalls.
	- count infra lameness cache in memory size.
	- accounting of memory improved
	- outbound entries are allocated in the query region they are for.
	- extensive debugging for memory allocations.
	- --enable-lock-checks can be used to enable lock checking.
	- protect undefs in config.h from autoheaders ministrations.
	- print all received udp packets. log hex will print on multiple
	  lines if needed.
	- fixed error in parser with backwards rrsig references.
	- mark cycle targets for iterator did not have CD flag so failed
	  its task.

13 August 2007: Wouter
	- fixup makefile, if lexer is missing give nice error and do not
	  mess up the dependencies.
	- canonical compare routine updated.
	- canonical hinfo compare.
	- printout list of the queries that the mesh is working on.

10 August 2007: Wouter
	- malloc and free overrides that track total allocation and frees.
	  for memory debugging.
	- work on canonical sort.

9 August 2007: Wouter
	- canonicalization, signature checks
	- dname signature label count and unit test.
	- added debug heap size print to memory printout.
	- typo fixup in worker.c
	- -R needed on solaris.
	- validator override option for date check testing.

8 August 2007: Wouter
	- ldns _raw routines created (in ldns trunk).
	- sigcrypt DS digest routines
	- val_utils uses sigcrypt to perform signature cryptography.
	- sigcrypt keyset processing

7 August 2007: Wouter
	- security status type.
	- security status is copied when rdata is equal for rrsets.
	- rrset id is updated to invalidate all the message cache entries
	  that refer to NSEC, NSEC3, DNAME rrsets that have changed.
	- val_util work
	- val_sigcrypt file for validator signature checks.

6 August 2007: Wouter
	- key cache for validator.
	- moved isroot and dellabel to own dname routines, with unit test.

3 August 2007: Wouter
	- replanning.
	- scrubber check section of lame NS set.
	- trust anchors can be in config file or read from zone file,
	  DS and DNSKEY entries.
	- unit test trust anchor storage.
	- trust anchors converted to packed rrsets.
	- key entry definition.

2 August 2007: Wouter
	- configure change for latest libevent trunk version (needs -lrt).
	- query_done and walk_supers are moved out of module interface.
	- fixup delegation point duplicates.
	- fixup iterator scrubber; lame NS set is let through the scrubber
	  so that the classification is lame.
	- validator module exists, and does nothing but pass through,
	  with calling of next module and return.
	- validator work.

1 August 2007: Wouter
	- set version to 0.5
	- module work for module to module interconnections.
	- config of modules.
	- detect cycle takes flags.

31 July 2007: Wouter
	- updated plan
	- release 0.4 tag.

30 July 2007: Wouter
	- changed random state init, so that sequential process IDs are not
	  cancelled out by sequential thread-ids in the random number seed.
	- the fwd_three test, which sends three queries to unbound, and 
	  unbound is kept waiting by ldns-testns for 3 seconds, failed
	  because the retry timeout for default by unbound is 3 seconds too,
	  it would hit that timeout and fail the test. Changed so that unbound
	  is kept waiting for 2 seconds instead.

27 July 2007: Wouter
	- removed useless -C debug option. It did not work.
	- text edit of documentation.
	- added doc/CREDITS file, referred to by the manpages.
	- updated planning.

26 July 2007: Wouter
	- cycle detection, for query state dependencies. Will attempt to
	  circumvent the cycle, but if no other targets available fails.
	- unit test for AXFR, IXFR response.
	- test for cycle detection.

25 July 2007: Wouter
	- testbound read ADDRESS and check it.
	- test for version.bind and friends.
	- test for iterator chaining through several referrals.
	- test and fixup for refetch for glue. Refetch fails if glue
	  is still not provided.

24 July 2007: Wouter
	- Example section in config manual.
	- Addr stored for range and moment in replay.

20 July 2007: Wouter
	- Check CNAME chain before returning cache entry with CNAMEs.
	- Option harden-glue, default is on. It will discard out of zone
	  data. If disabled, performance is faster, but spoofing attempts
	  become a possibility. Note that still normalize scrubbing is done,
	  and that the potentially spoofed data is used for infrastructure
	  and not returned to the client.
	- if glue times out, refetch by asking parent of delegation again.
	  Much like asking for DS at the parent side.
	- TODO items from forgery-resilience draft.
	  and on memory handling improvements.
	- renamed module_event_timeout to module_event_noreply.
	- memory reporting code; reports on memory usage after handling
	  a network packet (not on cache replies).

19 July 2007: Wouter
	- shuffle NS selection when getting nameserver target addresses.
	- fixup of deadlock warnings, yield cpu in checklock code so that
	  freebsd scheduler selects correct process to run.
	- added identity and version config options and replies.
	- store cname messages complete answers.

18 July 2007: Wouter
	- do not query addresses, 127.0.0.1, and ::1 by default.

17 July 2007: Wouter
	- forward zone options in config file.
	- forward per zone in iterator. takes precedence over stubs.
	- fixup commithooks.
	- removed forward-to and forward-to-port features, subsumed by
	  new forward zones.
	- fix parser to handle absent server: clause.
	- change untrusted rrset test to account for scrubber that is now
	  applied during the test (which removes the poison, by the way).
	- feature, addresses can be specified with @portnumber, like nsd.conf.
	- test config files changed over to new forwarder syntax.

27 June 2007: Wouter
	- delete of mesh does a postorder traverse of the tree.
	- found and fixed a memory leak. For TTL=0 messages, that would
	  not be cached, instead the msg-replyinfo structure was leaked.
	- changed server selection so it will filter out hosts that are
	  unresponsive. This is defined as a host with the maximum rto value.
	  This means that unbound tried the host for retries up to 120 secs.
	  The rto value will time out after host-ttl seconds from the cache.
	  This keeps such unresolvable queries from taking up resources.
	- utility for keeping histogram.

26 June 2007: Wouter
	- mesh is called by worker, and iterator uses it.
	  This removes the hierarchical code.
	  QueryTargets state and Finished state are merged for iterator.
	- forwarder mode no longer sets AA bit on first reply.
	- rcode in walk_supers is not needed.

25 June 2007: Wouter
	- more mesh work.
	- error encode routine for ease.

22 June 2007: Wouter
	- removed unused _node iterator value from rbtree_t. Takes up space.
	- iterator can handle querytargets state without a delegation point
	  set, so that a priming(stub) subquery error can be handled.
	- iterator stores if it is priming or not.
	- log_query_info() neater logging.
	- changed iterator so that it does not alter module_qstate.qinfo
	  but keeps a chase query info. Also query_flags are not altered,
	  the iterator uses chase_flags.
	- fixup crash in case no ports for the family exist.

21 June 2007: Wouter
	- Fixup secondary buffer in case of error callback.
	- cleanup slumber list of runnable states.
	- module_subreq_depth fails to work in slumber list.
	- fixup query release for cached results to sub targets.
	- neater error for tcp connection failure, shows addr in verbose.
	- rbtree_init so that it can be used with preallocated memory.

20 June 2007: Wouter
	- new -C option to enable coredumps after forking away.
	- doc update.
	- fixup CNAME generation by scrubber, and memory allocation of it.
	- fixup deletion of serviced queries when all callbacks delete too.
	- set num target queries to 0 when you move them to slumber list.
	- typo in check caused subquery errors to be ignored, fixed.
	- make lint happy about rlim_t.
	- freeup of modules after freeup of module-states.
	- duplicate replies work, this uses secondary udp buffer in outnet.

19 June 2007: Wouter
	- nicer layout in stats.c, review 0.3 change.
	- spelling improvement, review 0.3 change.
	- uncapped timeout for server selection, so that very fast or slow
	  servers will stand out from the rest.
	- target-fetch-policy: "3 2 1 0 0" config setting.
	- fixup queries answered without RD bit (for root prime results).
	- refuse AXFR and IXFR requests.
	- fixup RD flag in error reply from iterator. fixup RA flag from
	  worker error reply.
	- fixup encoding of very short edns buffer sizes, now sets TC bit.
	- config options harden-short-bufsize and harden-large-queries.

18 June 2007: Wouter
	- same, move subqueries to slumber list when first has resolved.
	- fixup last fix for duplicate callbacks.
	- another offbyone in targetcounter. Also in Java prototype by the way.

15 June 2007: Wouter
	- if a query asks to be notified of the same serviced query result
	  multiple times, this will succeed. Only one callback will happen;
	  multiple outbound-list entries result (but the double cleanup of it
	  will not matter).
	- when iterator moves on due to CNAME or referral, it will remove
	  the subqueries (for other targets). These are put on the slumber
	  list.
	- state module wait subq is OK with no new subqs, an old one may have
	  stopped, with an error, and it is still waiting for other ones.
	- if a query loops, halt entire query (easy way to clean up properly).

14 June 2007: Wouter
	- num query targets was > 0 , not >= 0 compared, so that fetch
	  policy of 0 did nothing.

13 June 2007: Wouter
	- debug option: configure --enable-static-exe for compile where
	  ldns and libevent are linked statically. Default is off.
	- make install and make uninstall. Works with static-exe and without.
	  installation of unbound binary and manual pages.
	- alignment problem fix on solaris 64.
	- fixup address in case of TCP error.

12 June 2007: Wouter
	- num target queries was set to 0 at a bad time. Default it to 0 and
	  increase as target queries are done.
	- synthesize CNAME and DNAME responses from the cache.
	- Updated doxygen config for doxygen 1.5.
	- aclocal newer version.
	- doxygen 1.5 fixes for comments (for the strict check on docs).

11 June 2007: Wouter
	- replies on TCP queries have the address field set in replyinfo,
	  for serviced queries, because the initiator does not know that
	  a TCP fallback has occured.
	- omit DNSSEC types from nonDO replies, except if qtype is ANY or
	  if qtype directly queries for the type (and then only show that
	  'unknown type' in the answer section).
	- fixed message parsing where rrsigs on their own would be put
	  in the signature list over the rrsig type.

7 June 2007: Wouter
	- fixup error in double linked list insertion for subqueries and
	  for outbound list of serviced queries for iterator module.
	- nicer printout of outgoing port selection. 
	- fixup cname target readout.
	- nicer debug output.
	- fixup rrset counts when prepending CNAMEs to the answer.
	- fixup rrset TTL for prepended CNAMEs.
	- process better check for looping modules, and which submodule to
	  run next.
	- subreq insertion code fixup for slumber list.
	- VERB_DETAIL, verbosity: 2 level gives short but readable output.
	  VERB_ALGO, verbosity: 3 gives extensive output.
	- fixup RA bit in cached replies.
	- fixup CNAME responses from the cache no longer partial response.
	- error in network send handled without leakage.
	- enable ip6 from config, and try ip6 addresses if available,
	  if ip6 is not connected, skips to next server.

5 June 2007: Wouter
	- iterator state finished.
	- subrequests without parent store in cache and stop.
	- worker slumber list for ongoing promiscuous queries.
	- subrequest error handling.
	- priming failure returns SERVFAIL.
	- priming gives LAME result, returns SERVFAIL.
	- debug routine to print dns_msg as handled by iterator.
	- memleak in config file stubs fixup.
	- more small bugs, in scrubber, query compare no ID for lookup,
	  in dname validation for NS targets.
	- sets entry.key for new special allocs.
	- lognametypeclass can display unknown types and classes.

4 June 2007: Wouter
	- random selection of equally preferred nameserver targets.
	- reply info copy routine. Reuses existing code.
	- cache lameness in response handling.
	- do not touch qstate after worker_process_query because it may have
	  been deleted by that routine.
	- Prime response state.
	- Process target response state.
	- some memcmp changed to dname_compare for case preservation.

1 June 2007: Wouter
	- normalize incoming messages. Like unbound-java, with CNAME chain
	  checked, DNAME checked, CNAME's synthesized, glue checked.
	- sanitize incoming messages.
	- split msgreply encode functions into own file msgencode.c.
	- msg_parse to queryinfo/replyinfo conversion more versatile.
	- process_response, classify response, delegpt_from_message. 

31 May 2007: Wouter
	- querytargets state.
	- dname_subdomain_c() routine.
	- server selection, based on RTT. ip6 is filtered out if not available,
	  and lameness is checked too.
	- delegation point copy routine.

30 May 2007: Wouter
	- removed FLAG_CD from message and rrset caches. This was useful for
	  an agnostic forwarder, but not for a sophisticated (trust value per
	  rrset enabled) cache.
	- iterator response typing.
	- iterator cname handle.
	- iterator prime start.
	- subquery work.
	- processInitRequest and processInitRequest2.
	- cache synthesizes referral messages, with DS and NSEC.
	- processInitRequest3.
	- if a request creates multiple subrequests these are all activated.

29 May 2007: Wouter
	- routines to lock and unlock array of rrsets moved to cache/rrset.
	- lookup message from msg cache (and copy to region).
	- fixed cast error in dns msg lookup.
	- message with duplicate rrset does not increase its TTLs twice.
	- 'qnamesize' changed to 'qname_len' for similar naming scheme.

25 May 2007: Wouter
	- Acknowledge use of unbound-java code in iterator. Nicer readme.
	- services/cache/dns.c DNS Cache. Hybrid cache uses msgcache and
	  rrset cache from module environment.
	- packed rrset key has type and class as easily accessible struct
	  members. They are still kept in network format for fast msg encode.
	- dns cache find_delegation routine.
	- iterator main functions setup.
	- dns cache lookup setup.

24 May 2007: Wouter
	- small changes to prepare for subqueries.
	- iterator forwarder feature separated out.
	- iterator hints stub code, config file stub code, so that first
	  testing can proceed locally.
	- replay tests now have config option to enable forwarding mode.

23 May 2007: Wouter
	- outside network does precise timers for roundtrip estimates for rtt
	  and for setting timeout for UDP. Pending_udp takes milliseconds.
	- cleaner iterator sockaddr conversion of forwarder address.
	- iterator/iter_utils and iter_delegpt setup.
	- root hints.

22 May 2007: Wouter
	- outbound query list for modules and support to callback with the
	  outbound entry to the module.
	- testbound support for new serviced queries.
	- test for retry to TCP cannot use testbound any longer.
	- testns test for EDNS fallback, test for TCP fallback already exists.
	- fixes for no-locking compile.
	- mini_event timer precision and fix for change in timeouts during
	  timeout callback. Fix for fwd_three tests, performed nonexit query.

21 May 2007: Wouter
	- small comment on hash table locking.
	- outside network serviced queries, contain edns and tcp fallback,
	  and udp retries and rtt timing.

16 May 2007: Wouter
	- lruhash_touch() would cause locking order problems. Fixup in 
	  lock-verify in case locking cycle is found.
	- services/cache/rrset.c for rrset cache code.
	- special rrset_cache LRU updating function that uses the rrset id.
	- no dependencies calculation when make clean is called.
	- config settings for infra cache.
	- daemon code slightly cleaner, only creates caches once.

15 May 2007: Wouter
	- host cache code.
	- unit test for host cache.

14 May 2007: Wouter
	- Port to OS/X and Dec Alpha. Printf format and alignment fixes.
	- extensive lock debug report on join timeout.
	- proper RTT calculation, in utility code.
	- setup of services/cache/infra, host cache.

11 May 2007: Wouter
	- iterator/iterator.c module.
	- fixup to pass reply_info in testcode and in netevent.

10 May 2007: Wouter
	- created release-0.3 svn tag.
	- util/module.h
	- fixed compression - no longer compresses root name.

9 May 2007: Wouter
	- outside network cleans up waiting tcp queries on exit.
	- fallback to TCP.
	- testbound replay with retry in TCP mode.
	- tpkg test for retry in TCP mode, against ldns-testns server.
	- daemon checks max number of open files and complains if not enough.
	- test where data expires in the cache.
	- compiletests: fixed empty body ifstatements in alloc.c, in case
	  locks are disabled.

8 May 2007: Wouter
	- outgoing network keeps list of available tcp buffers for outgoing 
	  tcp queries.
	- outgoing-num-tcp config option.
	- outgoing network keeps waiting list of queries waiting for buffer.
	- netevent supports outgoing tcp commpoints, nonblocking connects.

7 May 2007: Wouter
	- EDNS read from query, used to make reply smaller.
	- advertised edns value constants.
	- EDNS BADVERS response, if asked for too high edns version.
	- EDNS extended error responses once the EDNS record from the query
	  has successfully been parsed.

4 May 2007: Wouter
	- msgreply sizefunc is more accurate.
	- config settings for rrset cache size and slabs.
	- hashtable insert takes argument so that a thread can use its own
	  alloc cache to store released keys.
	- alloc cache special_release() locks if necessary.
	- rrset trustworthiness type added.
	- thread keeps a scratchpad region for handling messages.
	- writev used in netevent to write tcp length and data after another.
	  This saves a roundtrip on tcp replies.
	- test for one rrset updated in the cache.
	- test for one rrset which is not updated, as it is not deemed
	  trustworthy enough.
	- test for TTL refreshed in rrset.

3 May 2007: Wouter
	- fill refs. Use new parse and encode to answer queries.
	- stores rrsets in cache.
	- uses new msgreply format in cache.

2 May 2007: Wouter
	- dname unit tests in own file and spread out neatly in functions.
	- more dname unit tests.
	- message encoding creates truncated TC flagged messages if they do 
	  not fit, and will leave out (whole)rrsets from additional if needed.

1 May 2007: Wouter
	- decompress query section, extremely lenient acceptance.
	  But only for answers from other servers, not for plain queries.
	- compression and decompression test cases.
	- some stats added.
	- example.conf interface: line is changed from 127.0.0.1 which leads
	  to problems if used (restricting communication to the localhost),
	  to a documentation and test address.

27 April 2007: Wouter
	- removed iov usage, it is not good for dns message encoding.
	- owner name compression more optimal.
	- rrsig owner name compression.
	- rdata domain name compression.

26 April 2007: Wouter
	- floating point exception fix in lock-verify.
	- lint uses make dependency
	- fixup lint in dname owner domain name compression code.
	- define for offset range that can be compressed to.

25 April 2007: Wouter
	- prettier code; parse_rrset->type kept in host byte order.
	- datatype used for hashvalue of converted rrsig structure.
	- unit test compares edns section data too.

24 April 2007: Wouter
	- ttl per RR, for RRSIG rrsets and others.
	- dname_print debug function.
	- if type is not known, size calc will skip DNAME decompression.
	- RRSIG parsing and storing and putting in messages.
	- dnssec enabled unit tests (from nlnetlabs.nl and se queries).
	- EDNS extraction routine.

20 April 2007: Wouter
	- code comes through all of the unit tests now.
	- disabled warning about spurious extra data.
	- documented the RRSIG parse plan in msgparse.h.
	- rrsig reading and outputting.

19 April 2007: Wouter
	- fix unit test to actually to tests.
	- fix write iov helper, and fakevent code.
	- extra builtin testcase (small packet).
	- ttl converted to network format in packets.
	- flags converted correctly
	- rdatalen off by 2 error fixup.
	- uses less iov space for header.

18 April 2007: Wouter
	- review of msgparse code.
	- smaller test cases.

17 April 2007: Wouter
	- copy and decompress dnames.
	- store calculated hash value too.
	- routine to create message out of stored information.
	- util/data/msgparse.c for message parsing code.
	- unit test, and first fixes because of test.
		* forgot rrset_count addition.
		* did & of ptr on stack for memory position calculation.
		* dname_pkt_copy forgot to read next label length.
	- test from file and fixes
		* double frees fixed in error conditions.
		* types with less than full rdata allowed by parser.
		  Some dynamic update packets seem to use it.

16 April 2007: Wouter
	- following a small change in LDNS, parsing code calculates the
	  memory size to allocate for rrs.
	- code to handle ID creation.

13 April 2007: Wouter
	- parse routines. Code that parses rrsets, rrs.

12 April 2007: Wouter
	- dname compare routine that preserves case, with unit tests.
	
11 April 2007: Wouter
	- parse work - dname packet parse, msgparse, querysection parse,
	  start of sectionparse.

10 April 2007: Wouter
	- Improved alignment of reply_info packet, nice for 32 and 64 bit.
	- Put RRset counts in reply_info, because the number of RRs can change
	  due to RRset updates.
	- import of region-allocator code from nsd.
	- set alloc special type to ub_packed_rrset_key.
	  Uses lruhash entry overflow chain next pointer in alloc cache.
	- doxygen documentation for region-allocator.
	- setup for parse scratch data.

5 April 2007: Wouter
	- discussed packed rrset with Jelte.

4 April 2007: Wouter
	- moved to version 0.3.
	- added util/data/dname.c
	- layout of memory for rrsets.

3 April 2007: Wouter
	- detect sign of msghdr.msg_iovlen so that the cast to that type
	  in netevent (which is there to please lint) can be correct.
	  The type on several OSes ranges from int, int32, uint32, size_t.
	  Detects unsigned or signed using math trick.
	- constants for DNS flags. 
	- compilation without locks fixup.
	- removed include of unportable header from lookup3.c.
	- more portable use of struct msghdr.
	- casts for printf warning portability.
	- tweaks to tests to port them to the testbed.
	- 0.2 tag created.

2 April 2007: Wouter
	- check sizes of udp received messages, not too short.
	- review changes. Some memmoves can be memcpys: 4byte aligned.
	  set id correctly on cached answers. 
	- review changes msgreply.c, memleak on error condition. AA flag
	  clear on cached reply. Lowercase queries on hashing.
	  unit test on lowercasing. Test AA bit not set on cached reply.
	  Note that no TTLs are managed.

29 March 2007: Wouter
	- writev or sendmsg used when answering from cache.
	  This avoids a copy of the data.
	- do not do useless byteswap on query id. Store reply flags in uint16
	  for easier access (and no repeated byteswapping).
	- reviewed code.
	- configure detects and config.h includes sys/uio.h for writev decl.

28 March 2007: Wouter
	- new config option: num-queries-per-thread.
	- added tpkg test for answering three queries at the same time
	  using one thread (from the query service list).

27 March 2007: Wouter
	- added test for cache and not cached answers, in testbound replays.
	- testbound can give config file and commandline options from the
	  replay file to unbound.
	- created test that checks if items drop out of the cache.
	- added word 'partitioned hash table' to documentation on slab hash.
	  A slab hash is a partitioned hash table.
	- worker can handle multiple queries at a time.

26 March 2007: Wouter
	- config settings for slab hash message cache.
	- test for cached answer.
	- Fixup deleting fake answer from testbound list.

23 March 2007: Wouter
	- review of yesterday's commits.
	- covered up memory leak of the entry locks.
	- answers from the cache correctly. Copies flags correctly.
	- sanity check for incoming query replies.
	- slabbed hash table. Much nicer contention, need dual cpu to see.

22 March 2007: Wouter
	- AIX configure check.
	- lock-verify can handle references to locks that are created
	  in files it has not yet read in.
	- threaded hash table test. 
	- unit test runs lock-verify afterwards and checks result.
	- need writelock to update data on hash_insert.
	- message cache code, msgreply code.

21 March 2007: Wouter
	- unit test of hash table, fixup locking problem in table_grow().
	- fixup accounting of sizes for removing items from hashtable.
	- unit test for hash table, single threaded test of integrity.
	- lock-verify reports errors nicely. More quiet in operation.

16 March 2007: Wouter
	- lock-verifier, checks consistent order of locking.

14 March 2007: Wouter
	- hash table insert (and subroutines) and lookup implemented.
	- hash table remove.
	- unit tests for hash internal bin, lru functions.

13 March 2007: Wouter
	- lock_unprotect in checklocks.
	- util/storage/lruhash.h for LRU hash table structure.

12 March 2007: Wouter
	- configure.ac moved to 0.2.
	- query_info and replymsg util/data structure.

9 March 2007: Wouter
	- added rwlock writelock checking.
	  So it will keep track of the writelock, and readlocks are enforced
	  to not change protected memory areas.
	- log_hex function to dump hex strings to the logfile.
	- checklocks zeroes its destroyed lock after checking memory areas.
	- unit test for alloc.
	- identifier for union in checklocks to please older compilers.
	- created 0.1 tag.

8 March 2007: Wouter
	- Reviewed checklock code.

7 March 2007: Wouter
	- created a wrapper around thread calls that performs some basic
	  checking for data race and deadlock, and basic performance 
	  contention measurement.

6 March 2007: Wouter
	- Testbed works with threading (different machines, different options).
	- alloc work, does the special type.

2 March 2007: Wouter
	- do not compile fork funcs unless needed. Otherwise will give
	  type errors as their typedefs have not been enabled.
	- log shows thread numbers much more nicely (and portably).
	- even on systems with nonthreadsafe libevent signal handling,
	  unbound will exit if given a signal.
	  Reloads will not work, and exit is not graceful.
	- start of alloc framework layout.

1 March 2007: Wouter
	- Signals, libevent and threads work well, with libevent patch and
	  changes to code (close after event_del).
	- set ipc pipes nonblocking.

27 February 2007: Wouter
	- ub_thread_join portable definition.
	- forking is used if no threading is available.
	  Tested, it works, since pipes work across processes as well.
	  Thread_join is replaced with waitpid. 
	- During reloads the daemon will temporarily handle signals,
	  so that they do not result in problems.
	- Also randomize the outgoing port range for tests.
	- If query list is full, will stop selecting listening ports for read.
	  This makes all threads service incoming requests, instead of one.
	  No memory is leaking during reloads, service of queries, etc.
	- test that uses ldns-testns -f to test threading. Have to answer
	  three queries at the same time.
	- with verbose=0 operates quietly.

26 February 2007: Wouter
	- ub_random code used to select ID and port.
	- log code prints thread id.
	- unbound can thread itself, with reload(HUP) and quit working
	  correctly.
	- don't open pipes for #0, doesn't need it.
	- listens to SIGTERM, SIGQUIT, SIGINT (all quit) and SIGHUP (reload).

23 February 2007: Wouter
	- Can do reloads on sigHUP. Everything is stopped, and freed,
	  except the listening ports. Then the config file is reread.
	  And everything is started again (and listening ports if needed).
	- Ports for queries are shared.
	- config file added interface:, chroot: and username:.
	- config file: directory, logfile, pidfile. And they work too.
	- will daemonize by default now. Use -d to stay in the foreground.
	- got BSD random[256 state] code, made it threadsafe. util/random.

22 February 2007: Wouter
	- Have a config file. Removed commandline options, moved to config.
	- tests use config file.

21 February 2007: Wouter
	- put -c option in man page.
	- minievent fd array capped by FD_SETSIZE.

20 February 2007: Wouter
	- Added locks code and pthread spinlock detection.
	- can use no locks, or solaris native thread library.
	- added yacc and lex configure, and config file parsing code.
	  also makedist.sh, and manpage.
	- put include errno.h in config.h

19 February 2007: Wouter
	- Created 0.0 svn tag.
	- added acx_pthread.m4 autoconf check for pthreads from 
	  the autoconf archive. It is GPL-with-autoconf-exception Licensed.
	  You can specify --with-pthreads, or --without-pthreads to configure.

16 February 2007: Wouter
	- Updated testbed script, works better by using make on remote end.
	- removed check decls, we can compile without them.
	- makefile supports LIBOBJ replacements.
	- docs checks ignore compat code.
	- added util/mini-event.c and .h, a select based alternative used with
	  ./configure --with-libevent=no
	  It is limited to 1024 file descriptors, and has less features.
	- will not create ip6 sockets if ip6 not on the machine.

15 February 2007: Wouter
	- port to FreeBSD 4.11 Dec Alpha. Also works on Solaris 10 sparc64,
	  Solaris 9, FreeBSD 6, Linux i386 and OSX powerpc.
	- malloc rndstate, so that it is aligned for access.
	- fixed rbtree cleanup with postorder traverse.
	- fixed pending messages are deleted when handled.
	- You can control verbosity; default is not verbose, every -v
	  adds more verbosity.

14 February 2007: Wouter
	- Included configure.ac changes from ldns.
	- detect (some) headers before the standards check.
	- do not use isblank to test c99, since its not available on solaris9.
	- review of testcode.
		* entries in a RANGE are no longer reversed.
		* print name of file with replay entry parse errors.
	- port to OSX: cast to int for some prints of sizet.
	- Makefile copies ldnstestpkts.c before doing dependencies on it.

13 February 2007: Wouter
	- work on fake events, first fwd replay works.
	- events can do timeouts and errors on queries to servers.
	- test package that runs replay scenarios.

12 February 2007: Wouter
	- work on fake events.

9 February 2007: Wouter
	- replay file reading.
	- fake event setup, it creates fake structures, and teardowns,
	  added signal callbacks to reply to be able to fake those,
	  and main structure of event replay routines.

8 February 2007: Wouter
	- added tcp test.
	- replay storage.
	- testcode/fake_event work.

7 February 2007: Wouter
	- return answer with the same ID as query was sent with.
	- created udp forwarder test. I've done some effort to make it perform
	  quickly. After servers are created, no big sleep statements but
	  it checks the logfiles to see if servers have come up. Takes 0.14s.
	- set addrlen value when calling recvfrom.
	- comparison of addrs more portable.
	- LIBEVENT option for testbed to set libevent directory.
	- work on tcp input.

6 February 2007: Wouter
	- reviewed code and improved in places.

5 February 2007: Wouter
	- Picked up stdc99 and other define tests from ldns. Improved
	  POSIX define test to include getaddrinfo.
	- defined constants for netevent callback error code.
	- unit test for strisip6.

2 February 2007: Wouter
	- Created udp4 and udp6 port arrays to provide service for both
	  address families.
	- uses IPV6_USE_MIN_MTU for udp6 ,IPV6_V6ONLY to make ip6 sockets.
	- listens on both ip4 and ip6 ports to provide correct return address.
	- worker fwder address filled correctly.
	- fixup timer code.
	- forwards udp queries and sends answer.

1 February 2007: Wouter
	- outside network more UDP work.
	- moved * closer to type.
	- comm_timer object and events.

31 January 2007: Wouter
	- Added makedist.sh script to make release tarball.
	- Removed listen callback layer, did not add anything.
	- Added UDP recv to netevent, worker callback for udp.
	- netevent communication reply storage structure.
	- minimal query header sanity checking for worker.
	- copied over rbtree implementation from NSD (BSD licensed too).
	- outgoing network query service work.

30 January 2007: Wouter
	- links in example/ldns-testpkts.c and .h for premade packet support.
	- added callback argument to listen_dnsport and daemon/worker.

29 January 2007: Wouter
	- unbound.8 a short manpage.

26 January 2007: Wouter
	- fixed memleak.
	- make lint works on BSD and Linux (openssl defines).
	- make tags works.
	- testbound program start.

25 January 2007: Wouter
	- fixed lint so it may work on BSD.
	- put license into header of every file.
	- created verbosity flag.
	- fixed libevent configure flag.
	- detects event_base_free() in new libevent 1.2 version.
	- getopt in daemon. fatal_exit() and verbose() logging funcs.
	- created log_assert, that throws assertions to the logfile.
	- listen_dnsport service. Binds ports.

24  January 2007: Wouter
	- cleaned up configure.ac.

23  January 2007: Wouter
	- added libevent to configure to link with.
	- util/netevent setup work.
	- configure searches for libevent.
	- search for libs at end of configure (when other headers and types
	  have been found).
	- doxygen works with ATTR_UNUSED().
	- util/netevent implementation.

22  January 2007: Wouter
	- Designed header file for network communication.

16  January 2007: Wouter
	- added readme.svn and readme.tests.

4 January 2007: Wouter
	- Testbed script (run on multiple platforms the test set).
	  Works on Sunos9, Sunos10, FreeBSD 6.1, Fedora core 5.
	- added unit test tpkg.

3 January 2007: Wouter
	- committed first set of files into subversion repository.
	  svn co svn+ssh://unbound.net/svn/unbound
	  You need a ssh login.  There is no https access yet.
	- Added LICENSE, the BSD license.
	- Added doc/README with compile help.
	- main program stub and quiet makefile.
	- minimal logging service (to stderr).
	- added postcommit hook that serves emails.
	- added first test 00-lint. postcommit also checks if build succeeds.
	- 01-doc: doxygen doc target added for html docs. And stringent test
	  on documented files, functions and parameters.

15 December 2006: Wouter
	- Created Makefile.in and configure.ac.<|MERGE_RESOLUTION|>--- conflicted
+++ resolved
@@ -1,13 +1,11 @@
-<<<<<<< HEAD
+14 August 2019: Wouter
+	- Generate configlexer with newer flex.
+
 12 August 2019: George
 	- Introduce `-V` option to print the version number and build options.
 	  Previously reported build options like linked libs and linked modules
 	  are now moved from `-h` to `-V` as well for consistency.
 	- PACKAGE_BUGREPORT now also includes link to GitHub issues.
-=======
-14 August 2019: Wouter
-	- Generate configlexer with newer flex.
->>>>>>> b5a52f8c
 
 1 August 2019: Wouter
 	- For #52 #53, second context does not close logfile override.
