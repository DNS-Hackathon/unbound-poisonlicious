--- conflicted
+++ resolved
@@ -1,11 +1,9 @@
-<<<<<<< HEAD
-26 January 2022: Wouter
-	- Test for NSID in SERVFAIL response due to DNSSEC bogus.
-=======
 26 January 2022: George
 	- Fix #599: [FR] RFC 9156 (obsoletes RFC 7816), by noting the new RFC
 	  document.
->>>>>>> ea47c08e
+
+26 January 2022: Wouter
+	- Test for NSID in SERVFAIL response due to DNSSEC bogus.
 
 25 January 2022: George
 	- Fix #588: Unbound 1.13.2 crashes due to p->pc is NULL in
