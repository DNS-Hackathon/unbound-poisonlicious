<<<<<<< HEAD
13 April 2021: George
	- Fix documentation comment for files previously residing in checkconf/.
=======
13 April 2021: Wouter
	- Fix that nxdomain synthesis does not happen above the stub or
	  forward definition.
>>>>>>> 55ba8634

12 April 2021: George
	- Fix (increase) verbosity level for iterator error log in
	  processQueryTargets().

12 April 2021: Wouter
	- Fix permission denied sendto log, squelch the log messages
	  unless high verbosity is set.

9 April 2021: Wouter
	- rebuild configure to set EXTRALINK to libunbound.la for #460.

7 April 2021: Wouter
	- Fix for #411: Depth protect for crash on deleted element timeout.

1 April 2021: Wouter
	- Merge #460 from orbea: build: Link with the libtool archive.
	- Fix to stop IPv6 PMTU discovery.

31 March 2021: George
	- Clean makedist.sh.

31 March 2021: Wouter
	- Fix stack-protector change to not override other CFLAGS options.

30 March 2021: George
	- Disable the use of stack-protector for cross compiled 32-bit windows
	  builds; relates to #444.

25 March 2021: Wouter
	- Fix #429: Also fix end of transfer for http download of auth zones.

24 March 2021: Wouter
	- Fix deprecation test to work for iOS TVOS and WatchOS, it uses
	  CFLAGS and CPPFLAGS and also checks if the item is unavailable.
	- Travis, fix script to fail when tasks fail.
	- Travis, fix warning in ubsan compile.
	- Fix configure Targetconfiditionals.h header check, to use compile.
	- Fix that cachedb does not produce empty object files when disabled.

23 March 2021: Wouter
	- Travis enable all tests again. Clang analyzer only a couple times,
	  when there is a difference. homebrew updates disabled, so it does
	  not hang. removed trailing slashes from configure paths. Moved iOS
	  tests to allow-failure.
	- travis, analyzer disabled on test without debug, that does not
	  run anway.  Turn off failing tests except one.  Update iOS test
	  to xcode image 12.2.

22 March 2021: George
	- Fix unused-function warning when compiling with --enable-dnscrypt.
	- Fix for #367: fix memory leak when cannot bind to listening port.
	- Reformat pythonmod/pythonmod_utils.{c,h}.

22 March 2021: Wouter
	- Merge #449 from orbea: build: Add missing linker flags.
	- iana portlist update.
	- Comment out nonworking OSX and IOS travis tests, vm fails to start.
	- Fix compile error in listen_dnsport on Android.
	- Fix memory leak reported by asan in rpz SOA record query name.

19 March 2021: Wouter
	- Fix for #447: squelch connection refused tcp connection failures
	  from the log, unless verbosity is high.

17 March 2021: Wouter
	- Fix #441: Minimal NSEC range not accepted for top level domains.

11 March 2021: Wouter
	- Fix parse of LOC RR type for decimetres.

5 March 2021: Wouter
	- Workaround for #439: prevent loops in the reuse rbtree.
	- Debug output for #411 and #439: printout internal error and details.

4 March 2021: Wouter
	- iana portlist update.
	- Fix spurious errors about "Could not generate request: out of
	  memory".  The mesh detect cycle routine no longer wrongly stops
	  the check when the calling mesh state is unique.

26 February 2021: George
	- Fix for #367: rc_ports don't have ub_sock; skip cleaning up.

26 February 2021: Wouter
	- Fix: Resolve interface names on control-interface too.

25 February 2021: Wouter
	- Merge PR #367 : DNSTAP log local address.  With code from PR #365
	  and fixes #368 : dnstap does not log the DNS message ID for
	  FORWARDER_QUERY.
	- Fix to allow rpz with wildcard that applies to all TLDs at once.

24 February 2021: George
	- Fix #384: (1) A minor request to improve the log (2) A minor bug in one
	  log message.
	- ipsecmod: Better logging for detecting a cycle when attaching the
	  A/AAAA subquery.

24 February 2021: Wouter
	- On startup of unbound it checks if rlimits on memory size look
	  sufficient for the configured cache size, and logs warning if not.
	- Fix function documentation.
	- Fix unit test for added ulimit checks.
	- spelling fix in header.

23 February 2021: Wouter
	- Fix for zonemd, that domain-insecure zones work without dnssec.
	- Fix for zonemd, do not reject insecure result from trust anchor
	  validation step in dnssec chain of trust.

22 February 2021: Wouter
	- Fix #431: Squelch permission denied errors for tcp connect
	  and udp connect from the logs, unless at high verbosity.
	- Fix for zonemd, that nxdomain for the chain of trust is allowed
	  for island zones, it is treated as an insecure zone for verification.

18 February 2021: Wouter
	- Merge PR #317: ZONEMD Zone Verification, with RFC 8976 support.
	  ZONEMD records are checked for zones loaded as auth-zone,
	  with DNSSEC if available.  There is an added option
	  zonemd-permissive-mode that makes it log but not fail wrong zones.
	  With zonemd-reject-absence for an auth-zone the presence of a
	  zonemd can be mandated for specific zones.
	- Fix doxygen and pydoc warnings.
	- Fix #429: rpz: url: with https: broken (regression in 1.13.1).
	- rpz skip nsec3param records, and nicer log for unsupported actions.

15 February 2021: Wouter
	- Fix #422: IPv6 fallback issues when IPv6 is not properly
	  enabled/configured.
	- Fix to make tests work with support indicators set for iterator.
	- Fix build on Python 3.10.

10 February 2021: Wouter
	- Merge PR #420 from dyunwei: DOH not responsing with
	  "http2_query_read_done failure" logged.

9 February 2021: Wouter
	- Fix for Python 3.9, no longer use deprecated functions of
	  PyEval_CallObject (now PyObject_Call), PyEval_InitThreads (now
	  none), PyParser_SimpleParseFile (now Py_CompileString).

4 February 2021: Wouter
	- release 1.13.1rc2 tag on branch-1.13.1 with added changes of 2 feb.
	  This became 1.13.1 release tag on 9 feb.  The main branch is set
	  to version 1.13.2.

2 February 2021: Wouter
	- branch-1.13.1 is created, with release-1.13.1rc1 tag.
	- Fix dynlibmod link on rhel8 for -ldl inclusion.
	- Fix windows dependency on libssp.dll because of default stack
	  protector in mingw.
	- Fix indentation of root anchor for use by windows install script.

1 February 2021: George
	- Attempt to fix NULL keys in the reuse_tcp tree; relates to #411.

29 January 2021: Wouter
	- Fix for doxygen 1.8.20 compatibility.

28 January 2021: Wouter
	- Annotate that we ignore the return value of if_indextoname.
	- Fix to use correct type for label count in rpz routine.
	- Fix empty clause warning in config_file nsid parse.
	- Fix to use correct type for label count in ipdnametoaddr rpz routine.
	- Fix empty clause warning in edns pass for padding.
	- Fix fwd ancil test post script when not supported.

26 January 2021: George
	- Merge PR #408 from fobser: Prevent a few more yacc clashes.
	- Merge PR #275 from Roland van Rijswijk-Deij: Add feature to return the
	  original instead of a decrementing TTL ('serve-original-ttl')
	- Merge PR #355 from noloader: Make ICANN Update CA and DS Trust Anchor
	  static data.
	- Ignore cache blacklisting when trying to reply with expired data from
	  cache (#394).

26 January 2021: Wouter
	- Fix compile of unbound-dnstap-socket without dnstap installed.

22 January 2021: Willem
	- Padding of queries and responses with DNS over TLS as specified in
	  RFC7830 and RFC8467.

22 January 2021: George
	- Fix TTL of SOA record for negative answers (localzone and
	  authzone data) to be the minimum of the SOA TTL and the SOA.MINIMUM.

19 January 2021: Willem
	- Support for RFC5001: DNS Name Server Identifier (NSID) Option
	  with the nsid: option in unbound.conf

18 January 2021: Wouter
	- Fix #404: DNS query with small edns bufsize fail.
	- Fix declaration before statement and signed comparison warning in
	  dns64.

15 January 2021: Wouter
	- Merge #402 from fobser: Implement IPv4-Embedded addresses according
	  to RFC6052.

14 January 2021: Wouter
	- Fix for #93: dynlibmodule import library is named libunbound.dll.a.

13 January 2021: Wouter
	- Merge #399 from xiangbao227: The lock of lruhash table should
	  unlocked after markdel entry.
	- Fix for #93: dynlibmodule link fix for Windows.

12 January 2021: Wouter
	- Fix #397: [Feature request] add new type always_null to local-zone
	  similar to always_nxdomain.
	- Fix so local zone types always_nodata and always_deny can be used
	  from the config file.

8 January 2021: Wouter
	- Merge PR #391 from fhriley: Add start_time to reply callbacks so
	  modules can compute the response time.
	- For #391: use struct timeval* start_time for callback information.
	- For #391: fix indentation.
	- For #391: more double casts in python start time calculation.
	- Add comment documentation.
	- Fix clang analysis warning.

6 January 2021: Wouter
	- Fix #379: zone loading over HTTP appears to have buffer issues.
	- Merge PR #395 from mptre: add missing null check.
	- Fix #387: client-subnet-always-forward seems to effectively bypass
	  any caching?

5 January 2021: Wouter
	- Fix #385: autoconf 2.70 impacts unbound build
	- Merge PR #375 by fhriley: Add rpz_enable and rpz_disable commands
	  to unbound-control.

4 January 2021: Wouter
	- For #376: Fix that comm point event is not double removed or double
	  added to event map.
	- iana portlist updated.

16 December 2020: George
	- Fix error cases when udp-connect is set and send() returns an error
	  (modified patch from Xin Li @delphij).

11 December 2020: Wouter
	- Fix #371: unbound-control timeout when Unbound is not running.
	- Fix to squelch permission denied and other errors from remote host,
	  they are logged at higher verbosity but not on low verbosity.
	- Merge PR #335 from fobser: Sprinkle in some static to prevent
	  missing prototype warnings.
	- Merge PR #373 from fobser: Warning: arithmetic on a pointer to void
	  is a GNU extension.
	- Fix missing prototypes in the code.

3 December 2020: Wouter
	- make depend.
	- iana portlist updated.

2 December 2020: Wouter
	- Fix #360: for the additionally reported TCP Fast Open makes TCP
	  connections fail, in that case we print a hint that this is
	  happening with the error in the logs.
	- Fix #356: deadlock when listening tcp.
	- Fix unbound-dnstap-socket to not use log routine from interrupt
	  handler and not print so frequently when invoked in sequence.
	- Fix on windows to ignore connection failure on UDP, unless verbose.
	- Fix for #283: fix stream reuse and tcp fast open.
	- Fix update, with write event check with streamreuse and fastopen.

1 December 2020: Wouter
	- Fix #358: Squelch udp connect 'no route to host' errors on low
	  verbosity.

30 November 2020: Wouter
	- Fix assertion failure on double callback when iterator loses
	  interest in query at head of line that then has the tcp stream
	  not kept for reuse.
	- tag for the 1.13.0rc4 release.  This also became the 1.13.0
	  release version on 3 dec 2020 with the streamreuse and fastopen
	  fix from 2 dec 2020.  The code repo continues for 1.13.1 in
	  development.

27 November 2020: Wouter
	- Fix compile warning for type cast in http2_submit_dns_response.
	- Fix when use free buffer to initialize rbtree for stream reuse.
	- Fix compile warnings for windows.
	- Fix compile warnings in rpz initialization.
	- Fix contrib/metrics.awk for FreeBSD awk compatibility.
	- tag for the 1.13.0rc3 release.

26 November 2020: Wouter
	- Fix to omit UDP receive errors from log, if verbosity low.
	  These happen because of udp-connect.
	- For #352: contrib/metrics.awk for Prometheus style metrics output.
	- Fix that after failed read, the readagain cannot activate.
	- Clear readagain upon decommission of pending tcp structure.

25 November 2020: Wouter
	- with udp-connect ignore connection refused with UDP timeouts.
	- Fix udp-connect on FreeBSD, do send calls on connected UDP socket.
	- Better fix for reuse tree comparison for is-tls sockets.  Where
	  the tree key identity is preserved after cleanup of the TLS state.
	- Remove debug commands from reuse tests.
	- Fix memory leak for edns client tag opcode config element.
	- Attempt fix for libevent state in tcp reuse cases after a packet
	  is written.
	- Fix readagain and writeagain callback functions for comm point
	  cleanup.
	- tag for the 1.13.0rc2 release.

24 November 2020: Wouter
	- Merge PR #283 : Stream reuse.  This implements upstream stream
	  reuse for performing several queries over the same TCP or TLS
	  channel.
	- set version of main branch to 1.13.0 for upcoming release.
	- iana portlist updated.
	- Fix one port unit test for udp-connect.
	- tag for the 1.13.0rc1 release.
	- Fix crash when TLS connection is closed prematurely, when
	  reuse tree comparison is not properly identical to insertion.
	- Fix padding of struct regional for 32bit systems.

23 November 2020: George
	- Merge PR #313 from Ralph Dolmans: Replace edns-client-tag with
	  edns-client-string option.

23 November 2020: Wouter
	- Merge #351 from dvzrv: Add AF_NETLINK to set of allowed socket
	  address families.
	- Fix #350: with the AF_NETLINK permission, to fix 1.12.0 error:
	  failed to list interfaces: getifaddrs: Address family not
	  supported by protocol.
	- Fix #347: IP_DONTFRAG broken on Apple xcode 12.2.
	- Option to toggle udp-connect, default is enabled.
	- Fix for #303 CVE-2020-28935 : Fix that symlink does not interfere
	  with chown of pidfile.
	- Further fix for it and retvalue 0 fix for it.

12 November 2020: Wouter
	- Fix to connect() to UDP destinations, default turned on,
	  this lowers vulnerability to ICMP side channels.
	- Retry for interfaces with unused ports if possible.

10 November 2020: Wouter
	- Fix #341: fixing a possible memory leak.
	- Fix memory leak after fix for possible memory leak failure.
	- Fix #343: Fail to build --with-libnghttp2 with error: 'SSIZE_MAX'
	  undeclared.

27 October 2020: Wouter
	- In man page note that tls-cert-bundle is read before permission
	  drop and chroot.

22 October 2020: Wouter
	- Fix #333: Unbound Segmentation Fault w/ log_info Functions From
	  Python Mod.
	- Fix that minimal-responses does not remove addresses from a priming
	  query response.

21 October 2020: George
	- Fix #327: net/if.h check fails on some darwin versions; contribution by
	  Joshua Root.
	- Fix #320: potential memory corruption due to size miscomputation upton
	  custom region alloc init.

21 October 2020: Wouter
	- Merge PR #228 : infra-keep-probing option to probe hosts that are
	  down.  Add infra-keep-probing: yes option. Hosts that are down are
	  probed more frequently.
	  With the option turned on, it probes about every 120 seconds,
	  eventually after exponential backoff, and that keeps that way. If
	  traffic keeps up for the domain. It probes with one at a time, eg.
	  one query is allowed to probe, other queries within that 120 second
	  interval are turned away.

19 October 2020: George
	- Merge PR #324 from James Renken: Add modern X.509v3 extensions to
	  unbound-control TLS certificates.
	- Fix for PR #324 to attach the x509v3 extensions to the client
	  certificate.

19 October 2020: Ralph
	- local-zone regional allocations outside of chunk

19 October 2020: Wouter
	- Fix that http settings have colon in set_option, for
	  http-endpoint, http-max-streams, http-query-buffer-size,
	  http-response-buffer-size, and http-nodelay.
	- Fix memory leak of https port string when reading config.
	- Fix #330: [Feature request] Add unencrypted DNS over HTTPS support.
	  This adds the option http-notls-downstream: yesno to change that,
	  and the dohclient test code has the -n option.
	- Fix python documentation warning on functions.rst inplace_cb_reply.
	- Fix dnstap test to wait for log timer to see if queries are logged.
	- Log ip address when http session recv fails, eg. due to tls fail.
	- Fix to set the tcp handler event toggle flag back to default when
	  the handler structure is reused.
	- Clean the fix for out of order TCP processing limits on number
	  of queries.  It was tested to work.

16 October 2020: Wouter
	- Fix that the out of order TCP processing does not limit the
	  number of outstanding queries over a connection.

15 October 2020: George
	- Fix that if there are reply callbacks for the given rcode, those
	  are called per reply and a new message created if that was modified
	  by the call.
	- Pass the comm_reply information to the inplace_cb_reply* functions
	  during the mesh state and update the documentation on that.

15 October 2020: Wouter
	- Merge PR #326 from netblue30: DoH: implement content-length
	  header field
	- DoH content length, simplify code, remove declaration after
	  statement and fix cast warning.

14 October 2020: Wouter
	- Fix for python reply callback to see mesh state reply_list member,
	  it only removes it briefly for the commpoint call so that it does
	  not drop it and attempt to modify the reply list during reply.
	- Fix that if there are on reply callbacks, those are called per
	  reply and a new message created if that was modified by the call.
	- Free up auth zone parse region after use for lookup of host

13 October 2020: Wouter
	- Fix #323: unbound testsuite fails on mock build in systemd-nspawn
	  if systemd support is build.

9 October 2020: Wouter
	- Fix dnstap socket and the chroot not applied properly to the dnstap
	  socket path.
	- Fix warning in libnss compile, nss_buf2dsa is not used without DSA.

8 October 2020: Wouter
	- Tag for 1.12.0 release.
	- Current repo is version 1.12.1 in development.
	- Fix #319: potential memory leak on config failure, in rpz config.

1 October 2020: Wouter
	- Current repo is version 1.12.0 for release.  Tag for 1.12.0rc1.

30 September 2020: Wouter
	- Fix doh tests when not compiled in.
	- Add dohclient test executable to gitignore.
	- Fix stream_ssl, ssl_req_order and ssl_req_timeout tests for
	  alloc check debug output.
	- Easier kill of unbound-dnstap-socket tool in test.
	- Fix memory leak of edns tags at libunbound context delete.
	- Fix double loopexit for unbound-dnstap-socket after sigterm.

29 September 2020: Ralph
	- DNS Flag Day 2020: change edns-buffer-size default to 1232.

28 September 2020: Wouter
	- Fix unit test for dnstap changes, so that it waits for the timer.

23 September 2020: Wouter
	- Fix #305: dnstap logging significantly affects unbound performance
	  (regression in 1.11).
	- Fix #305: only wake up thread when threshold reached.
	- Fix to ifdef fptr wlist item for dnstap.

23 September 2020: Ralph
	- Fix edns-client-tags get_option typo
	- Add edns-client-tag-opcode option
	- Use inclusive language in configuration

21 September 2020: Ralph
	- Fix #304: dnstap logging not recovering after dnstap process restarts

21 September 2020: Wouter
	- Merge PR #311 by luismerino: Dynlibmod leak.
	- Error message is logged for dynlibmod malloc failures.
	- iana portlist updated.

18 September 2020: Wouter
	- Fix that prefer-ip4 and prefer-ip6 can be get and set with
	  unbound-control, with libunbound and the unbound-checkconf option
	  output function.
	- iana portlist updated.

15 September 2020: George
	- Introduce test for statistics.

15 September 2020: Wouter
	- Spelling fix.

11 September 2020: Wouter
	- Remove x file mode on ipset/ipset.c and h files.

9 September 2020: Wouter
	- Fix num.expired statistics output.

31 August 2020: Wouter
	- Merge PR #293: Add missing prototype.  Also refactor to use the new
	  shorthand function to clean up the code.
	- Refactor to use sock_strerr shorthand function.
	- Fix #296: systemd nss-lookup.target is reached before unbound can
	  successfully answer queries. Changed contrib/unbound.service.in.

27 August 2020: Wouter
	- Similar to NSD PR#113, implement that interface names can be used,
	  eg. something like interface: eth0 is resolved at server start and
	  uses the IP addresses for that named interface.
	- Review fix, doxygen and assign null in case of error free.

26 August 2020: George
	- Update documentation in python example code.

24 August 2020: Wouter
	- Fix that dnstap reconnects do not spam the log with the repeated
	  attempts.  Attempts on the timer are only logged on high verbosity,
	  if they produce a connection failure error.
	- Fix to apply chroot to dnstap-socket-path, if chroot is enabled.
	- Change configure to use EVP_sha256 instead of HMAC_Update for
	  openssl-3.0.0.

20 August 2020: Ralph
	- Fix stats double count issue (#289).

13 August 2020: Ralph
	- Create and init edns tags data for libunbound.

10 August 2020: Ralph
	- Merge (modified) PR #277, use EVP_MAC_CTX_set_params if available,
	  by Vítězslav Čížek.

10 August 2020: Wouter
	- Fix #287: doc typo: "Additionaly".
	- Rerun autoconf

6 August 2020: Wouter
	- Merge PR #284 and Fix #246: Remove DLV entirely from Unbound.
	  The DLV has been decommisioned and in unbound 1.5.4, in 2015, there
	  was advise to stop using it.  The current code base does not contain
	  DLV code any more.  The use of dlv options displays a warning.

5 August 2020: Wouter
	- contrib/aaaa-filter-iterator.patch file renewed diff content to
	  apply cleanly to the current coderepo for the current code version.

5 August 2020: Ralph
	- Merge PR #272: Add EDNS client tag functionality.

4 August 2020: George
	- Improve error log message when inserting rpz RR.
	- Merge PR #280, Make tvOS & watchOS checks verify truthiness as well as
	  definedness, by Felipe Gasper.

4 August 2020: Wouter
	- Fix mini_event.h on OpenBSD cannot find fd_set.

31 July 2020: Wouter
	- Fix doxygen comment for no ssl for tls session ticket key callback
	  routine.

27 July 2020: George
	- Merge PR #268, draft-ietf-dnsop-serve-stale-10 has become RFC 8767 on
	  March 2020, by and0x000.

27 July 2020: Ralph
	- Merge PR #269, Fix python module len() implementations, by Torbjörn
	  Lönnemark

27 July 2020: Wouter
	- branch now named 1.11.1.  1.11.0rc1 became the 1.11.0 release.
	- Merge PR #270 from cgzones: munin plugin: always exit 0 in autoconf

20 July 2020: Wouter
	- Fix streamtcp to print packet data to stdout.  This makes the
	  stdout and stderr not mix together lines, when parsing its output.
	- Fix contrib/fastrpz.patch to apply cleanly.  It fixes for changes
	  due to added libdynmod, but it does not compile, it conflicts with
	  new rpz code.
	- branch now named 1.11.0 and 1.11.0rc1 tag.

17 July 2020: Wouter
	- Fix libnettle compile for session ticket key callback function
	  changes.
	- Fix lock dependency cycle in rpz zone config setup.

17 July 2020: Ralph
	- Merge PR #234 - Ensure proper alignment of cmsg buffers by Jérémie
	  Courrèges-Anglas.
	- Fix PR #234 log_assert sizeof to use union buffer.

16 July 2020: Wouter
	- Fix check conf test for referencing installation paths.
	- Fix unused variable warning for clang analyzer.

16 July 2020: George
	- Introduce 'include-toplevel:' configuration option.

16 July 2020: Ralph
	- Add bidirectional frame streams support.

8 July 2020: Wouter
	- Fix add missing DSA header, for compilation without deprecated
	  OpenSSL APIs.
	- Fix to use SSL_CTX_set_tlsext_ticket_key_evp_cb in OpenSSL
	  3.0.0-alpha4.
	- Longer keys for the test set, this avoids weak crypto errors.

7 July 2020: Wouter
	- Fix #259: Fix unbound-checkconf does not check view existence.
	  unbound-checkconf checks access-control-view, access-control-tags,
	  access-control-tag-actions and access-control-tag-datas.
	- Fix offset of error printout for access-control-tag-datas.
	- Review fixes for checkconf #259 change.

6 July 2020: Wouter
	- run_vm cleanup better and removes trailing slash on single argument.

29 June 2020: Wouter
	- Move reply list clean for serve expired mesh callback to after
	  the reply is sent, so that script callbacks have reply_info.
	- Also move reply list clean for mesh callbacks to the scrip callback
	  can see the reply_info.
	- Fix for mesh accounting if the reply list already empty to begin
	  with.
	- Fix for mesh accounting when rpz decides to drop a reply with a
	  tcp stream waiting for it.
	- Review fix for number of detached states due to use of variable
	  after end of loop.
	- Fix tcp req info drop due to size call into mesh accounting
	  removal of mesh state during mesh send reply.

24 June 2020: Wouter
	- iana portlist updated.
	- doxygen file comments for dynlibmodule.

17 June 2020: Wouter
	- Fix default explanation in man page for qname-minimisation-strict.
	- Fix display of event loop method with libev.

8 June 2020: Wouter
	- Mention tls name possible when tls is enabled for stub-addr in the
	  man page.

27 May 2020: George
	- Merge PR #241 by Robert Edmonds: contrib/libunbound.pc.in: Do not use
	  "Requires:".

25 May 2020: George
	- Update contrib/aaaa-filter-iterator.patch for the recent
	  generate_sub_request() change and to apply cleanly.

21 May 2020: George
	- Fix for integer overflow when printing RDF_TYPE_TIME.

19 May 2020: Wouter
	- CVE-2020-12662 Unbound can be tricked into amplifying an incoming
	  query into a large number of queries directed to a target.
	- CVE-2020-12663 Malformed answers from upstream name servers can be
	  used to make Unbound unresponsive.
	- Release 1.10.1 is 1.10.0 with fixes, code repository continues,
	  including those fixes, towards the next release.  Configure has
	  version 1.10.2 version number in it.
	- For PR #93: windows compile warnings removal
	- windows compile warnings removal for ip dscp option code.
	- For PR #93: unit test for dynlib module.

18 May 2020: Wouter
	- For PR #93: dynlibmod can handle reloads and deinit and inits again,
	  with dlclose and dlopen of the library again.  Also for multiple
	  modules.  Fix memory leak by not closing dlopened content.  Fix
	  to allow one dynlibmod instance by unbound-checkconf.
	- For PR #93: checkconf allows multiple dynlib in module-config, for
	  a couple cases.
	- For PR #93: checkconf allows python dynlib in module-config, for
	  a couple cases.
	- For PR #93: man page spelling reference fix.
	- For PR #93: fix link of other executables for dynlibmod dependency.

15 May 2020: Wouter
	- Merge PR #93: Add dynamic library support.
	- Fixed conflicts for PR #93 and make configure, yacc, lex.
	- For PR #93: Fix warnings for dynlibmodule.

15 May 2020: Ralph
	- Cache ECS answers with longest scope of CNAME chain.

22 April 2020: George
	- Explicitly use 'rrset-roundrobin: no' for test cases.

21 April 2020: Wouter
	- Merge #225 from akhait: KSK-2010 has been revoked. It removes the
	  KSK-2010 from the default list in unbound-anchor, now that the
	  revocation period is over.  KSK-2017 is the only trust anchor in
	  the shipped default now.

21 April 2020: George
	- Change default value for 'rrset-roundrobin' to yes.
	- Fix tests for new rrset-roundrobin default.

20 April 2020: Wouter
	- Fix #222: --enable-rpath, fails to rpath python lib.
	- Fix for count of reply states in the mesh.
	- Remove unneeded was_mesh_reply check.

17 April 2020: George
	- Add SNI support on more TLS connections (fixes #193).
	- Add SNI support to unbound-anchor.

16 April 2020: George
	- Add doxygen documentation for DSCP.

16 April 2020: Wouter
	- Fix help return code in unbound-control-setup script.
	- Fix for posix shell syntax for trap in nsd-control-setup.
	- Fix for posix shell syntax for trap in run_msg.sh test script.

15 April 2020: George
	- Fix #220: auth-zone section in config may lead to segfault.

7 April 2020: Wouter
	- Merge PR #214 from gearnode: unbound-control-setup recreate
	  certificates.  With the -r option the certificates are created
	  again, without it, only the files that do not exist are created.

6 April 2020: Ralph
	- Keep track of number of timeouts. Use this counter to determine if
	  capsforid fallback should be started.

6 April 2020: George
	- More documentation for redis-expire-records option.

1 April 2020: George
	- Merge PR #206: Redis TTL, by Talkabout.

30 March 2020: Wouter
	- Merge PR #207: Clarify if-automatic listens on 0.0.0.0 and ::
	- Merge PR #208: Fix uncached CLIENT_RESPONSE'es on stateful
	  transports.

27 March 2020: Wouter
	- Merge PR #203 from noloader: Update README-Travis.md with current
	  procedures.

27 March 2020: Ralph
	- Make unbound-control error returned on missing domain name more user
	  friendly.

26 March 2020: Ralph
	- Fix RPZ concurrency issue when using auth_zone_reload.

25 March 2020: George
	- Merge PR #201 from noloader: Fix OpenSSL cross-compaile warnings.
	- Fix on #201.

24 March 2020: Wouter
	- Merge PR #200 from yarikk: add ip-dscp option to specify the DSCP
	  tag for outgoing packets.
	- Fixes on #200.
	- Travis fix for ios by omitting tools from install.

23 March 2020: Wouter
	- Fix compile on Solaris for unbound-checkconf.

20 March 2020: George
	- Merge PR #198 from fobser: Declare lz_enter_rr_into_zone() static, it's
	  only used in this file.

20 March 2020: Wouter
	- Merge PR #197 from fobser: Make log_ident_revert_to_default() a
	  proper prototype.

19 March 2020: Ralph
	- Merge PR#191: Update iOS testing on Travis, by Jeffrey Walton.
	- Fix #158: open tls-session-ticket-keys as binary, for Windows. By
	  Daisuke HIGASHI.
	- Merge PR#134, Allow the kernel to provide random source ports. By
	  Florian Obser.
	- Log warning when using outgoing-port-permit and outgoing-port-avoid
	  while explicit port randomisation is disabled.
	- Merge PR#194: Add libevent testing to Travis, by Jeffrey Walton.
	- Fix .travis.yml error, missing 'env' option.

16 March 2020: Wouter
	- Fix #192: In the unbound-checkconf tool, the module config of
	  dns64 subnetcache respip validator iterator is whitelisted, it was
	  reported it seems to work.

12 March 2020: Wouter
	- Fix compile of test tools without protobuf.

11 March 2020: Ralph
	- Add check to make sure RPZ records are subdomains of configured
	  zone origin.

11 March 2020: George
	- Fix #189: mini_event.h:142:17: error: field 'ev_timeout' has incomplete
	  type, by noloader.
	- Changelog entry for (Fix #189, Merge PR #190).

11 March 2020: Wouter
	- Fix #188: unbound-control.c:882:6: error: 'execlp' is
	  unavailable: not available on tvOS.

6 March 2020: George
	- Merge PR #186, fix #183: Fix unrecognized 'echo -n' option on OS X, by
	  noloader

5 March 2020: Wouter
	- Fix PR #182 from noloader: Add iOS testing to Travis.

4 March 2020: Ralph
	- Update README-Travis.md (from PR #179), by Jeffrey Walton.

4 March 2020: George
	- Merge PR #181 from noloader: Fix OpenSSL -pie warning on Android.

4 March 2020: Wouter
	- Merge PR #180 from noloader: Avoid calling exit in Travis script.

3 March 2020: George
	- Upgrade config.guess(2020-01-01) and config.sub(2020-01-01).

2 March 2020: Ralph
	- Fix #175, Merge PR #176: fix link error when OpenSSL is configured
 	  with no-engine, thanks noloader.

2 March 2020: George
	- Fix compiler warning in dns64/dns64.c
	- Merge PR #174: Add Android to Travis testing, by noloader.
	- Move android build scripts to contrib/ and allow android tests to fail.

2 March 2020: Wouter
	- Fix #177: dnstap does not build on macOS.

28 February 2020: Ralph
	- Merge PR #172: Add IBM s390x arch for testing, by noloader.

28 February 2020: Wouter
	- Merge PR #173: updated makedist.sh for config.guess and
	  config.sub and sha256 digest for gpg, by noloader.
	- Merge PR #164: Framestreams, this branch implements dnstap
	  unidirectional connectivity in unbound. This has a number of
	  new features.

	  The dependency on libfstrm is removed. The fstrm protocol code
	  resides in dnstap/dnstap_fstrm.h and dnstap/dnstap_fstrm.c. This
	  contains a brief definition of what unbound needs.

	  The make unbound-dnstap-socket builds a debug tool,
	  unbound-dnstap-socket. It can listen, accept multiple DNSTAP
	  streams and print information. Commandline options control it.

	  Unbound can reconnect if the unix domain socket file socket is
	  closed. This uses exponential backoff after which it uses a
	  one second timer to throttle cpu down. There is also support
	  to use TCP and TLS for connecting to the log server. There
	  are new config options to turn them on, in the dnstap section
	  in the man page and example config file. dnstap-ip with IP
	  address of server for TCP or TLS use. dnstap-tls to turn
	  on TLS. And dnstap-tls-server-name, dnstap-tls-cert-bundle,
	  dnstap-tls-client-key-file and dnstap-tls-client-cert-file
	  to configure the certificates for server authentication and
	  client authentication, or leave at "" to not use that.

27 February 2020: George
	- Merge PR #171: Add additional compilers and platforms to Travis
	  testing, by noloader.

27 February 2020: Wouter
	- Fix #169: Fix warning for daemon/remote.c output may be truncated
	  from snprintf.
	- Fix #170: Fix gcc undefined sanitizer signed integer overflow
	  warning in signature expiry RFC1982 serial number arithmetic.
	- Fix more undefined sanitizer issues, in respip copy_rrset null
	  dname, and in the client_info_compare routine for null memcmp.

26 February 2020: Wouter
	- iana portlist updated.

25 February 2020: Wouter
	- Fix #165: Add prefer-ip4: yesno config option to prefer ipv4 for
	  using ipv4 filters, because the hosts ip6 netblock /64 is not owned
	  by one operator, and thus reputation is shared.

24 February 2020: George
	- Merge PR #166: Fix typo in unbound.service.in, by glitsj16.

20 February 2020: Wouter
	- Updated contrib/unbound_smf23.tar.gz with Solaris SMF service for
	  Unbound from Yuri Voinov.
	- master branch has 1.10.1 version.

18 February 2020: Wouter
	- protect X509_CHECK_FLAG_NO_PARTIAL_WILDCARDS with ifdef for
	  different openssl versions.

17 February 2020: Wouter
	- changelog point where the tag for 1.10.0rc2 release is.  And with
	  the unbound_smf23 commit added to it, that is the 1.10.0 release.

17 February 2020: Ralph
	- Add respip to supported module-config options in unbound-checkconf.

17 February 2020: George
	- Remove unused variable.

17 February 2020: Wouter
	- contrib/drop2rpz: perl script that converts the Spamhaus DROP-List
	  in RPZ-Format, contributed by Andreas Schulze.

14 February 2020: Wouter
	- Fix spelling in unbound.conf.5.in.
	- Stop unbound-checkconf from insisting that auth-zone and rpz
	  zonefiles have to exist.  They can not exist, and download later.

13 February 2020: Wouter
	- tag for 1.10.0rc1 release.

12 February 2020: Wouter
	- Fix with libnettle make test with dsa disabled.
	- Fix contrib/fastrpz.patch to apply cleanly.  Fix for serve-stale
	  fixes, but it does not compile, conflicts with new rpz code.
	- Fix to clean memory leak of respip_addr.lock when ip_tree deleted.
	- Fix compile warning when threads disabled.
	- updated version number to 1.10.0.

10 February 2020: George
	- Document 'ub_result.was_ratelimited' in libunbound.
	- Fix use after free on log-identity after a reload; Fixes #163.

6 February 2020: George
	- Fix num_reply_states and num_detached_states counting with
	  serve_expired_callback.
	- Cleaner code in mesh_serve_expired_lookup.
	- Document in unbound.conf manpage that configuration clauses can be
	  repeated in the configuration file.

6 February 2020: Wouter
	- Fix num_reply_addr counting in mesh and tcp drop due to size
	  after serve_stale commit.
	- Fix to create and destroy rpz_lock in auth_zones structure.
	- Fix to lock zone before adding rpz qname trigger.
	- Fix to lock and release once in mesh_serve_expired_lookup.
	- Fix to put braces around empty if body when threading is disabled.

5 February 2020: George
	- Added serve-stale functionality as described in
	  draft-ietf-dnsop-serve-stale-10. `serve-expired-*` options can be used
	  to configure the behavior.
	- Updated cachedb to honor `serve-expired-ttl`; Fixes #107.
	- Renamed statistic `num.zero_ttl` to `num.expired` as expired replies
	  come with a configurable TTL value (`serve-expired-reply-ttl`).
	- Fixed stats when replying with cached, cname-aliased records.
	- Added missing default values for redis cachedb backend.

3 February 2020: Ralph
	- Add assertion to please static analyzer

31 January 2020: Wouter
	- Fix fclose on error in TLS session ticket code.

30 January 2020: Ralph
	- Fix memory leak in error condition remote.c
	- Fix double free in error condition view.c
	- Fix memory leak in do_auth_zone_transfer on success
	- Merge RPZ support into master. Only QNAME and Response IP triggers are
	  supported.
	- Stop working on socket when socket() call returns an error.
	- Check malloc return values in TLS session ticket code

30 January 2020: Wouter
	- Fix subnet tests for disabled DSA algorithm by default.
	- Update contrib/fastrpz.patch for clean diff with current code.
	- Merge PR#151: Fixes for systemd units, by Maryse47, Edmonds
	  and Frzk.  Updates the unbound.service systemd file and adds
	  a portable systemd service file.
	- updated .gitignore for added contrib file.
	- Add build rule for ipset to Makefile
	- Add getentropy_freebsd.o to Makefile dependencies.

29 January 2020: Ralph
	- Merge PR#156 from Alexander Berkes; Added unbound-control
	  view_local_datas_remove command.

29 January 2020: Wouter
	- Fix #157: undefined reference to `htobe64'.

28 January 2020: Ralph
	- Merge PR#147; change rfc reference for reserved top level dns names.

28 January 2020: Wouter
	- iana portlist updated.
	- Fix to silence the tls handshake errors for broken pipe and reset
	  by peer, unless verbosity is set to 2 or higher.

27 January 2020: Ralph
	- Merge PR#154; Allow use of libbsd functions with configure option
	  --with-libbsd. By Robert Edmonds and Steven Chamberlain.
	- Merge PR#148; Add some TLS stats to unbound_munin_. By Fredrik Pettai.

27 January 2020: Wouter
	- Merge PR#155 from Robert Edmonds: contrib/libunbound.pc.in: Fixes
	  to Libs/Requires for crypto library dependencies.
	- Fix #153: Disable validation for DSA algorithms.  RFC 8624
	  compliance.

23 January 2020: Wouter
	- Merge PR#150 from Frzk: Systemd unit without chroot.  It add
	  contrib/unbound_nochroot.service.in, a systemd file for use with
	  chroot: "", see comments in the file, it uses systemd protections
	  instead.

14 January 2020: Wouter
	- Removed the dnscrypt_queries and dnscrypt_queries_chacha tests,
	  because dnscrypt-proxy (2.0.36) does not support the test setup
	  any more, and also the config file format does not seem to have
	  the appropriate keys to recreate that setup.
	- Fix crash after reload where a stats lookup could reference old key
	  cache and neg cache structures.
	- Fix for memory leak when edns subnet config options are read when
	  compiled without edns subnet support.
	- Fix auth zone support for NSEC3 records without salt.

10 January 2020: Wouter
	- Fix the relationship between serve-expired and prefetch options,
	  patch from Saksham Manchanda from Secure64.
	- Fix unreachable code in ssl set options code.

8 January 2020: Ralph
	- Fix #138: stop binding pidfile inside chroot dir in systemd service
	  file.

8 January 2020: Wouter
	- Fix 'make test' to work for --disable-sha1 configure option.
	- Fix out-of-bounds null-byte write in sldns_bget_token_par while
	  parsing type WKS, reported by Luis Merino from X41 D-Sec.
	- Updated sldns_bget_token_par fix for also space for the zero
	  delimiter after the character.  And update for more spare space.

6 January 2020: George
	- Downgrade compat/getentropy_solaris.c to version 1.4 from OpenBSD.
	  The dl_iterate_phdr() function introduced in newer versions raises
	  compilation errors on solaris 10.
	- Changes to compat/getentropy_solaris.c for,
	  ifdef stdint.h inclusion for older systems.
	  ifdef sha2.h inclusion for older systems.

6 January 2020: Wouter
	- Merge #135 from Florian Obser: Use passed in neg and key cache
	  if non-NULL.
	- Fix #140: Document slave not downloading new zonefile upon update.

16 December 2019: George
	- Update mailing list URL.

12 December 2019: Ralph
	- Master is 1.9.7 in development.
	- Fix typo to let serve-expired-ttl work with ub_ctx_set_option(), by
	  Florian Obser

10 December 2019: Wouter
	- Fix to make auth zone IXFR to fallback to AXFR if a single
	  response RR is received over TCP with the SOA in it.

6 December 2019: Wouter
	- Fix ipsecmod compile.
	- Fix Makefile.in for ipset module compile, from Adi Prasaja.
	- release-1.9.6 tag, which became the 1.9.6 release

5 December 2019: Wouter
	- unbound-fuzzers.tar.bz2: three programs for fuzzing, that are 1:1
	  replacements for unbound-fuzzme.c that gets created after applying
	  the contrib/unbound-fuzzme.patch.  They are contributed by
	  Eric Sesterhenn from X41 D-Sec.
	- tag for 1.9.6rc1.

4 December 2019: Wouter
	- Fix lock type for memory purify log lock deletion.
	- Fix testbound for alloccheck runs, memory purify and lock checks.
	- update contrib/fastrpz.patch to apply more cleanly.
	- Fix Make Test Fails when Configured With --enable-alloc-nonregional,
	  reported by X41 D-Sec.

3 December 2019: Wouter
	- Merge pull request #124 from rmetrich: Changed log lock
	  from 'quick' to 'basic' because this is an I/O lock.
	- Fix text around serial arithmatic used for RRSIG times to refer
	  to correct RFC number.
	- Fix Assert Causing DoS in synth_cname(),
	  reported by X41 D-Sec.
	- Fix similar code in auth_zone synth cname to add the extra checks.
	- Fix Assert Causing DoS in dname_pkt_copy(),
	  reported by X41 D-Sec.
	- Fix OOB Read in sldns_wire2str_dname_scan(),
	  reported by X41 D-Sec.
	- Fix Out of Bounds Write in sldns_str2wire_str_buf(),
	  reported by X41 D-Sec.
	- Fix Out of Bounds Write in sldns_b64_pton(),
	  fixed by check in sldns_str2wire_int16_data_buf(),
	  reported by X41 D-Sec.
	- Fix Insufficient Handling of Compressed Names in dname_pkt_copy(),
	  reported by X41 D-Sec.
	- Fix Out of Bound Write Compressed Names in rdata_copy(),
	  reported by X41 D-Sec.
	- Fix Hang in sldns_wire2str_pkt_scan(),
	  reported by X41 D-Sec.
	  This further lowers the max to 256.
	- Fix snprintf() supports the n-specifier,
	  reported by X41 D-Sec.
	- Fix Bad Indentation, in dnscrypt.c,
	  reported by X41 D-Sec.
	- Fix Client NONCE Generation used for Server NONCE,
	  reported by X41 D-Sec.
	- Fix compile error in dnscrypt.
	- Fix _vfixed not Used, removed from sbuffer code,
	  reported by X41 D-Sec.
	- Fix Hardcoded Constant, reported by X41 D-Sec.
	- make depend

2 December 2019: Wouter
	- Merge pull request #122 from he32: In tcp_callback_writer(),
	  don't disable time-out when changing to read.

22 November 2019: George
	- Fix compiler warnings.

22 November 2019: Wouter
	- Fix dname loop maximum, reported by Eric Sesterhenn from X41 D-Sec.
	- Add make distclean that removes everything configure produced,
	  and make maintainer-clean that removes bison and flex output.

20 November 2019: Wouter
	- Fix Out of Bounds Read in rrinternal_get_owner(),
	  reported by X41 D-Sec.
	- Fix Race Condition in autr_tp_create(),
	  reported by X41 D-Sec.
	- Fix Shared Memory World Writeable,
	  reported by X41 D-Sec.
	- Adjust unbound-control to make stats_shm a read only operation.
	- Fix Weak Entropy Used For Nettle,
	  reported by X41 D-Sec.
	- Fix Randomness Error not Handled Properly,
	  reported by X41 D-Sec.
	- Fix Out-of-Bounds Read in dname_valid(),
	  reported by X41 D-Sec.
	- Fix Config Injection in create_unbound_ad_servers.sh,
	  reported by X41 D-Sec.
	- Fix Local Memory Leak in cachedb_init(),
	  reported by X41 D-Sec.
	- Fix Integer Underflow in Regional Allocator,
	  reported by X41 D-Sec.
	- Upgrade compat/getentropy_linux.c to version 1.46 from OpenBSD.
	- Synchronize compat/getentropy_win.c with version 1.5 from
	  OpenBSD, no changes but makes the file, comments, identical.
	- Upgrade compat/getentropy_solaris.c to version 1.13 from OpenBSD.
	- Upgrade compat/getentropy_osx.c to version 1.12 from OpenBSD.
	- Changes to compat/getentropy files for,
	  no link to openssl if using nettle, and hence config.h for
	  HAVE_NETTLE variable.
	  compat definition of MAP_ANON, for older systems.
	  ifdef stdint.h inclusion for older systems.
	  ifdef sha2.h inclusion for older systems.
	- Fixed Compat Code Diverging from Upstream, reported by X41 D-Sec.
	- Fix compile with --enable-alloc-checks, reported by X41 D-Sec.
	- Fix Terminating Quotes not Written, reported by X41 D-Sec.
	- Fix Useless memset() in validator, reported by X41 D-Sec.
	- Fix Unrequired Checks, reported by X41 D-Sec.
	- Fix Enum Name not Used, reported by X41 D-Sec.
	- Fix NULL Pointer Dereference via Control Port,
	  reported by X41 D-Sec.
	- Fix Bad Randomness in Seed, reported by X41 D-Sec.
	- Fix python examples/calc.py for eval, reported by X41 D-Sec.
	- Fix comments for doxygen in dns64.

19 November 2019: Wouter
	- Fix CVE-2019-18934, shell execution in ipsecmod.
	- 1.9.5 is 1.9.4 with bugfix, trunk is 1.9.6 in development.
	- Fix authzone printout buffer length check.
	- Fixes to please lint checks.
	- Fix Integer Overflow in Regional Allocator,
	  reported by X41 D-Sec.
	- Fix Unchecked NULL Pointer in dns64_inform_super()
	  and ipsecmod_new(), reported by X41 D-Sec.
	- Fix Out-of-bounds Read in rr_comment_dnskey(),
	  reported by X41 D-Sec.
	- Fix Integer Overflows in Size Calculations,
	  reported by X41 D-Sec.
	- Fix Integer Overflow to Buffer Overflow in
	  sldns_str2wire_dname_buf_origin(), reported by X41 D-Sec.
	- Fix Out of Bounds Read in sldns_str2wire_dname(),
	  reported by X41 D-Sec.
	- Fix Out of Bounds Write in sldns_bget_token_par(),
	  reported by X41 D-Sec.

18 November 2019: Wouter
	- In unbound-host use separate variable for get_option to please
	  code checkers.
	- update to bison output of 3.4.1 in code repository.
	- Provide a prototype for compat malloc to remove compile warning.
	- Portable grep usage for reuseport configure test.
	- Check return type of HMAC_Init_ex for openssl 0.9.8.
	- gitignore .source tempfile used for compatible make.

13 November 2019: Wouter
	- iana portlist updated.
	- contrib/fastrpz.patch updated to apply for current code.
	- fixes for splint cleanliness, long vs int in SSL set_mode.

11 November 2019: Wouter
	- Fix #109: check number of arguments for stdin-pipes in
	  unbound-control and fail if too many arguments.
	- Merge #102 from jrtc27: Add getentropy emulation for FreeBSD.

24 October 2019: Wouter
	- Fix #99: Memory leak in ub_ctx (event_base will never be freed).

23 October 2019: George
	- Add new configure option `--enable-fully-static` to enable full static
	  build if requested; in relation to #91.

23 October 2019: Wouter
	- Merge #97: manpage: Add missing word on unbound.conf,
	  from Erethon.

22 October 2019: Wouter
	- drop-tld.diff: adds option drop-tld: yesno that drops 2 label
	  queries, to stop random floods.  Apply with
	  patch -p1 < contrib/drop-tld.diff and compile.
	  From Saksham Manchanda (Secure64).  Please note that we think this
	  will drop DNSKEY and DS lookups for tlds and hence break DNSSEC
	  lookups for downstream clients.

7 October 2019: Wouter
	- Add doxygen comments to unbound-anchor source address code, in #86.

3 October 2019: Wouter
	- Merge #90 from vcunat: fix build with nettle-3.5.
	- Merge 1.9.4 release with fix for vulnerability CVE-2019-16866.
	- Continue with development of 1.9.5.
	- Merge #86 from psquarejho: Added -b source address option to
	  smallapp/unbound-anchor.c, from Lukas Wunner.

26 September 2019: Wouter
	- Merge #87 from hardfalcon: Fix contrib/unbound.service.in,
	  Drop CAP_KILL, use + prefix for ExecReload= instead.

25 September 2019: Wouter
	- The unbound.conf includes are sorted ascending, for include
	  statements with a '*' from glob.

23 September 2019: Wouter
	- Merge #85 for #84 from sam-lunt: Add kill capability to systemd
	  service file to fix that systemctl reload fails.

20 September 2019: Wouter
	- Merge #82 from hardfalcon: Downgrade CAP_NET_ADMIN to CAP_NET_RAW
	  in unbound.service.
	- Merge #81 from Maryse47: Consistently use /dev/urandom instead
	  of /dev/random in scripts and docs.
	- Merge #83 from Maryse47: contrib/unbound.service.in: do not fork
	  into the background.

19 September 2019: Wouter
	- Fix #78: Memory leak in outside_network.c.
	- Merge pull request #76 from Maryse47: Improvements and fixes for
	  systemd unbound.service.
	- oss-fuzz badge on README.md.
	- Fix fix for #78 to also free service callback struct.
	- Fix for oss-fuzz build warning.
	- Fix wrong response ttl for prepended short CNAME ttls, this would
	  create a wrong zero_ttl response count with serve-expired enabled.
	- Merge #80 from stasic: Improve wording in man page.

11 September 2019: Wouter
	- Use explicit bzero for wiping clear buffer of hash in cachedb,
	  reported by Eric Sesterhenn from X41 D-Sec.

9 September 2019: Wouter
	- Fix #72: configure --with-syslog-facility=LOCAL0-7 with default
	  LOG_DAEMON (as before) can set the syslog facility that the server
	  uses to log messages.

4 September 2019: Wouter
	- Fix #71: fix openssl error squelch commit compilation error.

3 September 2019: Wouter
	- squelch DNS over TLS errors 'ssl handshake failed crypto error'
	  on low verbosity, they show on verbosity 3 (query details), because
	  there is a high volume and the operator cannot do anything for the
	  remote failure.  Specifically filters the high volume errors.

2 September 2019: Wouter
	- ipset module #28: log that an address is added, when verbosity high.
	- ipset: refactor long routine into three smaller ones.
	- updated Makefile dependencies.

23 August 2019: Wouter
	- Fix contrib/fastrpz.patch asprintf return value checks.

22 August 2019: Wouter
	- Fix that pkg-config is setup before --enable-systemd needs it.
	- 1.9.3rc2 release candidate tag.  And this became the 1.9.3 release.
	  Master is 1.9.4 in development.

21 August 2019: Wouter
	- Fix log_dns_msg to log irrespective of minimal responses config.

19 August 2019: Ralph
	- Document limitation of pidfile removal outside of chroot directory.

16 August 2019: Wouter
	- Fix unittest valgrind false positive uninitialised value report,
	  where if gcc 9.1.1 uses -O2 (but not -O1) then valgrind 3.15.0
	  issues an uninitialised value for the token buffer at the str2wire.c
	  rrinternal_get_owner() strcmp with the '@' value.  Rewritten to use
	  straight character comparisons removes the false positive.  Also
	  valgrinds --expensive-definedness-checks=yes can stop this false
	  positive.
	- Please doxygen's parser for "@" occurrence in doxygen comment.
	- Fixup contrib/fastrpz.patch
	- Remove warning about unknown cast-function-type warning pragma.

15 August 2019: Wouter
	- iana portlist updated.
	- Fix autotrust temp file uniqueness windows compile.
	- avoid warning about upcast on 32bit systems for autotrust.
	- escape commandline contents for -V.
	- Fix character buffer size in ub_ctx_hosts.
	- 1.9.3rc1 release candidate tag.
	- Option -V prints if TCP fastopen is available.

14 August 2019: George
	- Fix #59, when compiled with systemd support check that we can properly
	  communicate with systemd through the `NOTIFY_SOCKET`.

14 August 2019: Wouter
	- Generate configlexer with newer flex.
	- Fix warning for unused variable for compilation without systemd.

12 August 2019: George
	- Introduce `-V` option to print the version number and build options.
	  Previously reported build options like linked libs and linked modules
	  are now moved from `-h` to `-V` as well for consistency.
	- PACKAGE_BUGREPORT now also includes link to GitHub issues.

1 August 2019: Wouter
	- For #52 #53, second context does not close logfile override.
	- Fix #52 #53, fix for example fail program.
	- Fix to return after failed auth zone http chunk write.
	- Fix to remove unused test for task_probe existance.
	- Fix to timeval_add for remaining second in microseconds.
	- Check repinfo in worker_handle_request, if null, drop it.

29 July 2019: Wouter
	- Add verbose log message when auth zone file is written, at level 4.
	- Add hex print of trust anchor pointer to trust anchor file temp
	  name to make it unique, for libunbound created multiple contexts.

23 July 2019: Wouter
	- Fix question section mismatch in local zone redirect.

19 July 2019: Wouter
	- Fix #49: Set no renegotiation on the SSL context to stop client
	  session renegotiation.

12 July 2019: Wouter
	- Fix #48: Unbound returns additional records on NODATA response,
	  if minimal-responses is enabled, also the additional for negative
	  responses is removed.

9 July 2019: Ralph
	- Fix in respip addrtree selection. Absence of addr_tree_init_parents()
	  call made it impossible to go up the tree when the matching netmask is
	  too specific.

5 July 2019: Ralph
	- Fix for possible assertion failure when answering respip CNAME from
	  cache.

25 June 2019: Wouter
	- For #45, check that 127.0.0.1 and ::1 are not used in unbound.conf
	  when do-not-query-localhost is turned on, or at default on,
	  unbound-checkconf prints a warning if it is found in forward-addr or
	  stub-addr statements.

24 June 2019: Wouter
	- Fix memleak in unit test, reported from the clang 8.0 static analyzer.

18 June 2019: Wouter
	- PR #28: IPSet module, by Kevin Chou.  Created a module to support
	  the ipset that could add the domain's ip to a list easily.
	  Needs libmnl, and --enable-ipset and config it, doc/README.ipset.md.
	- Fix to omit RRSIGs from addition to the ipset.
	- Fix to make unbound-control with ipset, remove unused variable,
	  use unsigned type because of comparison, and assign null instead
	  of compare with it.  Remade lex and yacc output.
	- make depend
	- Added documentation to the ipset files (for doxygen output).
	- Merge PR #6: Python module: support multiple instances
	- Merge PR #5: Python module: define constant MODULE_RESTART_NEXT
	- Merge PR #4: Python module: assign something useful to the
	  per-query data store 'qdata'
	- Fix python dict reference and double free in config.

17 June 2019: Wouter
	- Master contains version 1.9.3 in development.
	- Fix #39: In libunbound, leftover logfile is close()d unpredictably.
	- Fix for #24: Fix abort due to scan of auth zone masters using old
	  address from previous scan.

12 June 2019: Wouter
	- Fix another spoolbuf storage code point, in prefetch.
	- 1.9.2rc3 release candidate tag.  Which became the 1.9.2 release
	  on 17 June 2019.

11 June 2019: Wouter
	- Fix that fixes the Fix that spoolbuf is not used to store tcp
	  pipelined response between mesh send and callback end, this fixes
	  error cases that did not use the correct spoolbuf.
	- 1.9.2rc2 release candidate tag.

6 June 2019: Wouter
	- 1.9.2rc1 release candidate tag.

4 June 2019: Wouter
	- iana portlist updated.

29 May 2019: Wouter
	- Fix to guard _OPENBSD_SOURCE from redefinition.

28 May 2019: Wouter
	- Fix to define _OPENBSD_SOURCE to get reallocarray on NetBSD.
	- gitignore config.h.in~.

27 May 2019: Wouter
	- Fix double file close in tcp pipelined response code.

24 May 2019: Wouter
	- Fix that spoolbuf is not used to store tcp pipelined response
	  between mesh send and callback end.

20 May 2019: Wouter
	- Note that so-reuseport at extreme load is better turned off,
	  otherwise queries are not distributed evenly, on Linux 4.4.x.

16 May 2019: Wouter
	- Fix #31: swig 4.0 and python module.

13 May 2019: Wouter
	- Squelch log messages from tcp send about connection reset by peer.
	  They can be enabled with verbosity at higher values for diagnosing
	  network connectivity issues.
	- Attempt to fix malformed tcp response.

9 May 2019: Wouter
	- Revert fix for oss-fuzz, error is in that build script that
	  unconditionally includes .o files detected by configure, also
	  when the machine architecture uses different LIBOBJS files.

8 May 2019: Wouter
	- Attempt to fix build failure in oss-fuzz because of reallocarray.
	  https://bugs.chromium.org/p/oss-fuzz/issues/detail?id=14648.
	  Does not omit compile flags from commandline.

7 May 2019: Wouter
	- Fix edns-subnet locks, in error cases the lock was not unlocked.
	- Fix doxygen output error on readme markdown vignettes.

6 May 2019: Wouter
	- Fix #29: Solaris 11.3 and missing symbols be64toh, htobe64.
	- Fix #30: AddressSanitizer finding in lookup3.c.  This sets the
	  hash function to use a slower but better auditable code that does
	  not read beyond array boundaries.  This makes code better security
	  checkable, and is better for security.  It is fixed to be slower,
	  but not read outside of the array.

2 May 2019: Wouter
	- contrib/fastrpz.patch updated for code changes, and with git diff.
	- Fix .gitignore, add pythonmod and dnstap generated files.
	  And unit test generated files, and generated doc files.

1 May 2019: Wouter
	- Update makedist for git.
	- Nicer travis output for clang analysis.
	- PR #16: XoT support, AXFR over TLS, turn it on with
	  master: <ip>#<authname> in unbound.conf.  This uses TLS to
	  download the AXFR (or IXFR).

25 April 2019: Wouter
	- Fix wrong query name in local zone redirect answers with a CNAME,
	  the copy of the local alias is in unpacked form.

18 April 2019: Ralph
	- Scrub RRs from answer section when reusing NXDOMAIN message for
	  subdomain answers.
	- For harden-below-nxdomain: do not consider a name to be non-exitent
	  when message contains a CNAME record.

18 April 2019: Wouter
	- travis build file.

16 April 2019: Wouter
	- Better braces in if statement in TCP fastopen code.
	- iana portlist updated.

15 April 2019: Wouter
	- Fix tls write event for read state change to re-call SSL_write and
	  not resume the TLS handshake.

11 April 2019: George
	- Update python documentation for init_standard().
	- Typos.

11 April 2019: Wouter
	- Fix that auth zone uses correct network type for sockets for
	  SOA serial probes.  This fixes that probes fail because earlier
	  probe addresses are unreachable.
	- Fix that auth zone fails over to next master for timeout in tcp.
	- Squelch SSL read and write connection reset by peer and broken pipe 
	  messages.  Verbosity 2 and higher enables them.

8 April 2019: Wouter
	- Fix to use event_assign with libevent for thread-safety.
	- verbose information about auth zone lookup process, also lookup
	  start, timeout and fail.
	- Fix #17: Add python module example from Jan Janak, that is a
	  plugin for the Unbound DNS resolver to resolve DNS records in
	  multicast DNS [RFC 6762] via Avahi.  The plugin communicates
	  with Avahi via DBus. The comment section at the beginning of
	  the file contains detailed documentation.
	- Fix to wipe ssl ticket keys from memory with explicit_bzero,
	  if available.

5 April 2019: Wouter
	- Fix to reinit event structure for accepted TCP (and TLS) sockets.

4 April 2019: Wouter
	- Fix spelling error in log output for event method.

3 April 2019: Wouter
	- Move goto label in answer_from_cache to the end of the function
	  where it is more visible.
	- Fix auth-zone NSEC3 response for wildcard nodata answers,
	  include the closest encloser in the answer.

2 April 2019: Wouter
	- Fix auth-zone NSEC3 response for empty nonterminals with exact
	  match nsec3 records.
	- Fix for out of bounds integers, thanks to OSTIF audit.  It is in
	  allocation debug code.
	- Fix for auth zone nsec3 ent fix for wildcard nodata.

25 March 2019: Wouter
	- Fix that tls-session-ticket-keys: "" on its own in unbound.conf
	  disables the tls session ticker key calls into the OpenSSL API.
	- Fix crash if tls-servic-pem not filled in when necessary.

21 March 2019: Wouter
	- Fix #4240: Fix whitespace cleanup in example.conf.

19 March 2019: Wouter
	- add type CAA to libpyunbound (accessing libunbound from python).

18 March 2019: Wouter
	- Add log message, at verbosity 4, that says the query is encrypted
	  with TLS, if that is enabled for the query.
	- Fix #4239: set NOTIMPL when deny-any is enabled, for RFC8482.

7 March 2019: Wouter
	- Fix for #4233: guard use of NDEBUG, so that it can be passed in
	  CFLAGS into configure.

5 March 2019: Wouter
	- Tag release 1.9.1rc1.  Which became 1.9.1 on 12 March 2019.  Trunk
	  has 1.9.2 in development.

1 March 2019: Wouter
	- output forwarder log in ssl_req_order test.

28 February 2019: Wouter
	- Remove memory leak on pythonmod python2 script file init.
	- Remove swig gcc8 python function cast warnings, they are ignored.
	- Print correct module that failed when module-config is wrong.

27 February 2019: Wouter
	- Fix #4229: Unbound man pages lack information, about access-control
	  order and local zone tags, and elements in views.
	- Fix #14: contrib/unbound.init: Fix wrong comparison judgment
	  before copying.
	- Fix for python module on Windows, fix fopen.

25 February 2019: Wouter
	- Fix #4227: pair event del and add for libevent for tcp_req_info.

21 February 2019: Wouter
	- Fix the error for unknown module in module-config is understandable,
	  and explains it was not compiled in and where to see the list.
	- In example.conf explain where to put cachedb module in module-config.
	- In man page and example config explain that most modules have to
	  be listed at the start of module-config.

20 February 2019: Wouter
	- Fix pythonmod include and sockaddr_un ifdefs for compile on
	  Windows, and for libunbound.

18 February 2019: Wouter
	- Print query name with ip_ratelimit exceeded log lines.
	- Spaces instead of tabs in that log message.
	- Print query name and IP address when domain rate limit exceeded.

14 February 2019: Wouter
	- Fix capsforid canonical sort qsort callback.

11 February 2019: Wouter
	- Note default for module-config in man page.
	- Fix recursion lame test for qname minimisation asked queries,
	  that were not present in the set of prepared answers.
	- Fix #13: Remove left-over requirements on OpenSSL >= 1.1.0 for
	  cert name matching, from man page.
	- make depend, with newer gcc, nicer layout.

7 February 2019: Wouter
	- Fix #4206: OpenSSL 1.0.2 hostname verification for FreeBSD 11.2.
	- Fix that qname minimisation does not skip a label when missing
	  nameserver targets need to be fetched.
	- Fix #4225: clients seem to erroneously receive no answer with
	  DNS-over-TLS and qname-minimisation.

4 February 2019: Wouter
	- Fix that log-replies prints the correct name for local-alias
	  names, for names that have a CNAME in local-data configuration.
	  It logs the original query name, not the target of the CNAME.
	- Add local-zone type inform_redirect, which logs like type inform,
	  and redirects like type redirect.
	- Perform canonical sort for 0x20 capsforid compare of replies,
	  this sorts rrsets in the authority and additional section before
	  comparison, so that out of order rrsets do not cause failure.

31 January 2019: Wouter
	- Set ub_ctx_set_tls call signature in ltrace config file for
	  libunbound in contrib/libunbound.so.conf.
	- improve documentation for tls-service-key and forward-first.
	- #10: fixed pkg-config operations, PKG_PROG_PKG_CONFIG moved out of
	  conditional section, fixes systemd builds, from Enrico Scholz.
	- #9: For openssl 1.0.2 use the CRYPTO_THREADID locking callbacks,
	  still supports the set_id_callback previous API.  And for 1.1.0
	  no locking callbacks are needed.
	- #8: Fix OpenSSL without ENGINE support compilation.
	- Wipe TLS session key data from memory on exit.

30 January 2019: Ralph
	- Fix case in which query timeout can result in marking delegation
	  as edns_lame_known.

29 January 2019: Wouter
	- Fix spelling of tls-ciphers in example.conf.in.
	- Fix #4224: auth_xfr_notify.rpl test broken due to typo
	- Fix locking for libunbound context setup with broken port config.

28 January 2019: Wouter
	- ub_ctx_set_tls call for libunbound that enables DoT for the machines
	  set with ub_ctx_set_fwd.  Patch from Florian Obser.
	- Set build system for added call in the libunbound API.
	- List example config for root zone copy locally hosted with auth-zone
	  as suggested from draft-ietf-dnsop-7706-bis-02.  But with updated
	  B root address.
	- set version to 1.9.0 for release.  And this was released with the
	  spelling for tls-ciphers fix as 1.9.0 on Feb 5.  Trunk has 1.9.1 in
	  development.

25 January 2019: Wouter
	- Fix that tcp for auth zone and outgoing does not remove and
	  then gets the ssl read again applied to the deleted commpoint.
	- updated contrib/fastrpz.patch to cleanly diff.
	- no lock when threads disabled in tcp request buffer count.
	- remove compile warnings from libnettle compile.
	- output of newer lex 2.6.1 and bison 3.0.5.

24 January 2019: Wouter
	- Newer aclocal and libtoolize used for generating configure scripts,
	  aclocal 1.16.1 and libtoolize 2.4.6.
	- Fix unit test for python 3.7 new keyword 'async'.
	- clang analysis fixes, assert arc4random buffer in init,
	  no check for already checked delegation pointer in iterator,
	  in testcode check for NULL packet matches, in perf do not copy
	  from NULL start list when growing capacity.  Adjust host and file
	  only when present in test header read to please checker.  In
	  testcode for unknown macro operand give zero result. Initialise the
	  passed argv array in test code.  In test code add EDNS data
	  segment copy only when nonempty.
	- Patch from Florian Obser fixes some compiler warnings:
	  include mini_event.h to have a prototype for mini_ev_cmp
	  include edns.h to have a prototype for apply_edns_options
	  sldns_wire2str_edns_keepalive_print is only called in the wire2str,
	  module declare it static to get rid of compiler warning:
	  no previous prototype for function
	  infra_find_ip_ratedata() is only called in the infra module,
	  declare it static to get rid of compiler warning:
	  no previous prototype for function
	  do not shadow local variable buf in authzone
	  auth_chunks_delete and az_nsec3_findnode are only called in the
	  authzone module, declare them static to get rid of compiler warning:
	  no previous prototype for function...
	  copy_rrset() is only called in the respip module, declare it
	  static to get rid of compiler warning:
	  no previous prototype for function 'copy_rrset'
	  no need for another variable "r"; gets rid of compiler warning:
	  declaration shadows a local variable in libunbound.c
	  no need for another variable "ns"; gets rid of compiler warning:
	  declaration shadows a local variable in iterator.c
	- Moved includes and make depend.

23 January 2019: Wouter
	- Patch from Manabu Sonoda with tls-ciphers and tls-ciphersuites
	  options for unbound.conf.
	- Fixes for the patch, and man page entry.
	- Fix configure to detect SSL_CTX_set_ciphersuites, for better
	  library compatibility when compiling.
	- Patch for TLS session resumption from Manabu Sonoda,
	  enable with tls-session-ticket-keys in unbound.conf.
	- Fixes for patch (includes, declarations, warnings).  Free at end
	  and keep config options in order read from file to keep the first
	  one as the first one.
	- Fix for IXFR fallback to reset counter when IXFR does not timeout.

22 January 2019: Wouter
	- Fix space calculation for tcp req buffer size.
	- Doc for stream-wait-size and unit test.
	- unbound-control stats has mem.streamwait that counts TCP and TLS
	  waiting result buffers.
	- Fix for #4219: secondaries not updated after serial change, unbound
	  falls back to AXFR after IXFR gives several timeout failures.
	- Fix that auth zone after IXFR fallback tries the same master.

21 January 2019: Wouter
	- Fix tcp idle timeout test, for difference in the tcp reply code.
	- Unit test for tcp request reorder and timeouts.
	- Unit tests for ssl out of order processing.
	- Fix that multiple dns fragments can be carried in one TLS frame.
	- Add stream-wait-size: 4m config option to limit the maximum
	  memory used by waiting tcp and tls stream replies.  This avoids
	  a denial of service where these replies use up all of the memory.

17 January 2019: Wouter
	- For caps-for-id fallback, use the whitelist to avoid timeout
	  starting a fallback sequence for it.
	- increase mesh max activation count for capsforid long fetches.

16 January 2019: Ralph
	- Get ready for the DNS flag day: remove EDNS lame procedure, do not
	  re-query without EDNS after timeout.

15 January 2019: Wouter
	- In the out of order processing, reset byte count for (potential)
	  partial read.
	- Review fixes in out of order processing.

14 January 2019: Wouter
	- streamtcp option -a send queries consecutively and prints answers
	  as they arrive.
	- Fix for out of order processing administration quit cleanup.
	- unit test for tcp out of order processing.

11 January 2019: Wouter
	- Initial commit for out-of-order processing for TCP and TLS.

9 January 2019: Wouter
	- Log query name for looping module errors.

8 January 2019: Wouter
	- Fix syntax in comment of local alias processing.
	- Fix NSEC3 record that is returned in wildcard replies from
	  auth-zone zones with NSEC3 and wildcards.

7 January 2019: Wouter
	- On FreeBSD warn if systcl settings do not allow server TCP FASTOPEN,
	  and server tcp fastopen is enabled at compile time.
	- Document interaction between the tls-upstream option in the server
	  section and forward-tls-upstream option in the forward-zone sections.
	- Add contrib/unbound-fuzzme.patch from Jacob Hoffman-Andrews,
	  the patch adds a program used for fuzzing.

12 December 2018: Wouter
	- Fix for crash in dns64 module if response is null.

10 December 2018: Wouter
	- Fix config parser memory leaks.
	- ip-ratelimit-factor of 1 allows all traffic through, instead of the
	  previous blocking everything.
	- Fix for FreeBSD port make with dnscrypt and dnstap enabled.
	- Fix #4206: support openssl 1.0.2 for TLS hostname verification,
	  alongside the 1.1.0 and later support that is already there.
	- Fixup openssl 1.0.2 compile

6 December 2018: Wouter
	- Fix dns64 allocation in wrong region for returned internal queries.

3 December 2018: Wouter
	- Fix icon, no ragged edges and nicer resolutions available, for eg.
	  Win 7 and Windows 10 display.
	- cache-max-ttl also defines upperbound of initial TTL in response.

30 November 2018: Wouter
	- Patch for typo in unbound.conf man page.
	- log-tag-queryreply: yes in unbound.conf tags the log-queries and
	  log-replies in the log file for easier log filter maintenance.

29 November 2018: Wouter
	- iana portlist updated.
	- Fix chroot auth-zone fix to remove chroot prefix.
	- tag for 1.8.2rc1, which became 1.8.2 on 4 dec 2018, with icon
	  updated.  Trunk contains 1.8.3 in development.
	  Which became 1.8.3 on 11 december with only the dns64 fix of 6 dec.
	  Trunk then became 1.8.4 in development.
	- Fix that unbound-checkconf does not complains if the config file
	  is not placed inside the chroot.
	- Refuse to start with no ports.
	- Remove clang analysis warnings.

28 November 2018: Wouter
	- Fix leak in chroot fix for auth-zone.
	- Fix clang analysis for outside directory build test.

27 November 2018: Wouter
	- Fix DNS64 to not store intermediate results in cache, this avoids
	  other threads from picking up the wrong data.  The module restores
	  the previous no_cache_store setting when the the module is finished.
	- Fix #4208: 'stub-no-cache' and 'forward-no-cache' not work.
	- New and better fix for Fix #4193: Fix that prefetch failure does
	  not overwrite valid cache entry with SERVFAIL.
	- auth-zone give SERVFAIL when expired, fallback activates when
	  expired, and this is documented in the man page.
	- stat count SERVFAIL downstream auth-zone queries for expired zones.
	- Put new logos into windows installer.
	- Fix windows compile for new rrset roundrobin fix.
	- Update contrib fastrpz patch for latest release.

26 November 2018: Wouter
	- Fix to not set GLOB_NOSORT so the unbound.conf include: files are
	  sorted and in a predictable order.
	- Fix #4193: Fix that prefetch failure does not overwrite valid cache
	  entry with SERVFAIL.
	- Add unbound-control view_local_datas command, like local_datas.
	- Fix that unbound-control can send file for view_local_datas.

22 November 2018: Wouter
	- With ./configure --with-pyunbound --with-pythonmodule
	  PYTHON_VERSION=3.6 or with 2.7 unbound can compile and unit tests
	  succeed for the python module.
	- pythonmod logs the python error and traceback on failure.
	- ignore debug python module for test in doxygen output.
	- review fixes for python module.
	- Fix #4209: Crash in libunbound when called from getdns.
	- auth zone zonefiles can be in a chroot, the chroot directory
	  components are removed before use.
	- Fix that empty zonefile means the zonefile is not set and not used.
	- make depend.

21 November 2018: Wouter
	- Scrub NS records from NODATA responses as well.

20 November 2018: Wouter
	- Scrub NS records from NXDOMAIN responses to stop fragmentation
	  poisoning of the cache.
	- Add patch from Jan Vcelak for pythonmod,
	  add sockaddr_storage getters, add support for query callbacks,
	  allow raw address access via comm_reply and update API documentation.
	- Removed compile warnings in pythonmod sockaddr routines.

19 November 2018: Wouter
	- Support SO_REUSEPORT_LB in FreeBSD 12 with the so-reuseport: yes
	  option in unbound.conf.

6 November 2018: Ralph
	- Bugfix min-client-subnet-ipv6

25 October 2018: Ralph
	- Add min-client-subnet-ipv6 and min-client-subnet-ipv4 options.

25 October 2018: Wouter
	- Fix #4191: NXDOMAIN vs SERVFAIL during dns64 PTR query.
	- Fix #4190: Please create a "ANY" deny option, adds the option
	  deny-any: yes in unbound.conf.  This responds with an empty message
	  to queries of type ANY.
	- Fix #4141: More randomness to rrset-roundrobin.
	- Fix #4132: Openness/closeness of RANGE intervals in rpl files.
	- Fix #4126: RTT_band too low on VSAT links with 600+ms latency,
	  adds the option unknown-server-time-limit to unbound.conf that
	  can be increased to avoid the problem.
	- remade makefile dependencies.
	- Fix #4152: Logs shows wrong time when using log-time-ascii: yes.

24 October 2018: Ralph
	- Add markdel function to ECS slabhash.
	- Limit ECS scope returned to client to the scope used for caching.
	- Make lint like previous #4154 fix.

22 October 2018: Wouter
	- Fix #4192: unbound-control-setup generates keys not readable by
	  group.
	- check that the dnstap socket file can be opened and exists, print
	  error if not.
	- Fix #4154: make ECS_MAX_TREESIZE configurable, with
	  the max-ecs-tree-size-ipv4 and max-ecs-tree-size-ipv6 options.

22 October 2018: Ralph
	- Change fast-server-num default to 3.

8 October 2018: Ralph
	- Add fast-server-permil and fast-server-num options.
	- Deprecate low-rtt and low-rtt-permil options.

8 October 2018: Wouter
	- Squelch log of failed to tcp initiate after TCP Fastopen failure.

5 October 2018: Wouter
	- Squelch EADDRNOTAVAIL errors when the interface goes away,
	  this omits 'can't assign requested address' errors unless
	  verbosity is set to a high value.
	- Set default for so-reuseport to no for FreeBSD.  It is enabled
	  by default for Linux and DragonFlyBSD.  The setting can 
	  be configured in unbound.conf to override the default.
	- iana port update.

2 October 2018: Wouter
	- updated contrib/fastrpz.patch to apply for this version
	- dnscrypt.c removed sizeof to get array bounds.
	- Fix testlock code to set noreturn on error routine.
	- Remove unused variable from contrib fastrpz/rpz.c and
	  remove unused diagnostic pragmas that themselves generate warnings
	- clang analyze test is used only when assertions are enabled.

1 October 2018: Wouter
	- tag for release 1.8.1rc1.  Became release 1.8.1 on 8 oct, with
	  fastrpz.patch fix included.  Trunk has 1.8.2 in development.

27 September 2018: Wouter
	- Fix #4188: IPv6 forwarders without ipv6 result in SERVFAIL, fixes
	  qname minimisation with a forwarder when connectivity has issues
	  from rejecting responses.

25 September 2018: Wouter
	- Perform TLS SNI indication of the host that is being contacted
	  for DNS over TLS service.  It sets the configured tls auth name.
	  This is useful for hosts that apart from the DNS over TLS services
	  also provide other (web) services.
	- Fix #4149: Add SSL cleanup for tcp timeout.

17 September 2018: Wouter
	- Fix compile on Mac for unbound, provide explicit_bzero when libc
	  does not have it.
	- Fix unbound for openssl in FIPS mode, it uses the digests with
	  the EVP call contexts.
	- Fix that with harden-below-nxdomain and qname minisation enabled
	  some iterator states for nonresponsive domains can get into a
	  state where they waited for an empty list.
	- Stop UDP to TCP failover after timeouts that causes the ping count
	  to be reset by the TCP time measurement (that exists for TLS),
	  because that causes the UDP part to not be measured as timeout.
	- Fix #4156: Fix systemd service manager state change notification.

13 September 2018: Wouter
	- Fix seed for random backup code to use explicit zero when wiped.
	- exit log routine is annotated as noreturn function.
	- free memory leaks in config strlist and str2list insert functions.
	- do not move unused argv variable after getopt.
	- Remove unused if clause in testcode.
	- in testcode, free async ids, initialise array, and check for null
	  pointer during test of the test.  And use exit for return to note
	  irregular program stop.
	- Free memory leak in config strlist append.
	- make sure nsec3 comparison salt is initialized.
	- unit test has clang analysis.
	- remove unused variable assignment from iterator scrub routine.
	- check for null in delegation point during iterator refetch
	  in forward zone.
	- neater pointer cast in libunbound context quit routine.
	- initialize statistics totals for printout.
	- in authzone check that node exists before adding rrset.
	- in unbound-anchor, use readwrite memory BIO.
	- assertion in autotrust that packed rrset is formed correctly.
	- Fix memory leak when message parse fails partway through copy.
	- remove unused udpsize assignment in message encode.
	- nicer bio free code in unbound-anchor.
	- annotate exit functions with noreturn in unbound-control.

11 September 2018: Wouter
	- Fixed unused return value warnings in contrib/fastrpz.patch for
	  asprintf.
	- Fix to squelch respip warning in unit test, it is printed at
	  higher verbosity settings.
	- Fix spelling errors.
	- Fix initialisation in remote.c

10 September 2018: Wouter
	- 1.8.1 in svn trunk. (changes from 4,5,.. sep apply).
	- iana port update.

5 September 2018: Wouter
	- Fix spelling error in header, from getdns commit by Andreas Gelmini.

4 September 2018: Ralph
	- More explicitly mention the type of ratelimit when applying
	  ip-ratelimit.

4 September 2018: Wouter
	- Tag for 1.8.0rc1 release, became 1.8.0 release on 10 Sep 2018.

31 August 2018: Wouter
	- Disable minimal-responses in subnet unit tests.

30 August 2018: Wouter
	- Fix that a local-zone with a local-zone-type that is transparent
	  in a view with view-first, makes queries check for answers from the
	  local-zones defined outside of views.

28 August 2018: Ralph
	- Disable minimal-responses in ipsecmod unit tests.
	- Added serve-expired-ttl and serve-expired-ttl-reset options.

27 August 2018: Wouter
	- Set defaults to yes for a number of options to increase speed and
	  resilience of the server.  The so-reuseport, harden-below-nxdomain,
	  and minimal-responses options are enabled by default.  They used
	  to be disabled by default, waiting to make sure they worked.  They
	  are enabled by default now, and can be disabled explicitly by
	  setting them to "no" in the unbound.conf config file.  The reuseport
	  and minimal options increases speed of the server, and should be
	  otherwise harmless.  The harden-below-nxdomain option works well
	  together with the recently default enabled qname minimisation, this
	  causes more fetches to use information from the cache.
	- next release is called 1.8.0.
	- Fix lintflags for lint on FreeBSD.

22 August 2018: George
	- #4140: Expose repinfo (comm_reply) to the inplace_callbacks. This
	  gives access to reply information for the client's communication
	  point when the callback is called before the mesh state (modules).
	  Changes to C and Python's inplace_callback signatures were also
	  necessary.

21 August 2018: Wouter
	- log-local-actions: yes option for unbound.conf that logs all the
	  local zone actions, a patch from Saksham Manchanda (Secure64).
	- #4146: num.query.subnet and num.query.subnet_cache counters.
	- Fix only misc failure from log-servfail when val-log-level is not
	  enabled.

17 August 2018: Ralph
	- Fix classification for QTYPE=CNAME queries when QNAME minimisation is
 	  enabled.

17 August 2018: Wouter
	- Set libunbound to increase current, because the libunbound change
	  to the event callback function signature.  That needs programs,
	  that use it, to recompile against the new header definition.
	- print servfail info to log as error.
	- added more servfail printout statements, to the iterator.
	- log-servfail: yes prints log lines that say why queries are
	  returning SERVFAIL to clients.

16 August 2018: Wouter
	- Fix warning on compile without threads.
	- Fix contrib/fastrpz.patch.

15 August 2018: Wouter
	- Fix segfault in auth-zone read and reorder of RRSIGs.

14 August 2018: Wouter
	- Fix that printout of error for cycle targets is a verbosity 4
	  printout and does not wrongly print it is a memory error.
	- Upgraded crosscompile script to include libunbound DLL in the
	  zipfile.

10 August 2018: Wouter
	- Fix #4144: dns64 module caches wrong (negative) information.

9 August 2018: Wouter
	- unbound-checkconf checks if modules exist and prints if they are
	  not compiled in the name of the wrong module.
	- document --enable-subnet in doc/README.
	- Patch for stub-no-cache and forward-no-cache options that disable
	  caching for the contents of that stub or forward, for when you
	  want immediate changes visible, from Bjoern A. Zeeb.

7 August 2018: Ralph
	- Make capsforid fallback QNAME minimisation aware.

7 August 2018: Wouter
	- Fix #4142: unbound.service.in: improvements and fixes.
	  Add unit dependency ordering (based on systemd-resolved).
	  Add 'CAP_SYS_RESOURCE' to 'CapabilityBoundingSet' (fixes warnings
	  about missing privileges during startup). Add 'AF_INET6' to
	  'RestrictAddressFamilies' (without it IPV6 can't work). From
	  Guido Shanahan.
	- Patch to implement tcp-connection-limit from Jim Hague (Sinodun).
	  This limits the number of simultaneous TCP client connections
	  from a nominated netblock.
	- make depend, yacc, lex, doc, headers.  And log the limit exceeded
	  message only on high verbosity, so as to not spam the logs when
	  it is busy.

6 August 2018: Wouter
	- Fix for #4136: Fix to unconditionally call destroy in daemon.c.

3 August 2018: George
	- Expose if a query (or a subquery) was ratelimited (not src IP
	  ratelimiting) to libunbound under 'ub_result.was_ratelimited'.
	  This also introduces a change to 'ub_event_callback_type' in
	  libunbound/unbound-event.h.
	- Tidy pylib tests.

3 August 2018: Wouter
	- Revert previous change for #4136: because it introduces build
	  problems.
	- New fix for #4136: This one ignores lex without without
	  yylex_destroy.

1 August 2018: Wouter
	- Fix to remove systemd sockaddr function check, that is not
	  always present.  Make socket activation more lenient.  But not
	  different when socket activation is not used.
	- iana port list update.

31 July 2018: Wouter
	- Patches from Jim Hague (Sinodun) for EDNS KeepAlive.
	- Sort out test runs when the build directory isn't the project
	  root directory.
	- Add config tcp-idle-timeout (default 30s). This applies to
	  client connections only; the timeout on TCP connections upstream
	  is unaffected.
	- Error if EDNS Keepalive received over UDP.
	- Add edns-tcp-keepalive and edns-tcp-keepalive timeout options
	  and implement option in client responses.
	- Correct and expand manual page entries for keepalive and idle timeout.
	- Implement progressive backoff of TCP idle/keepalive timeout.
	- Fix 'make depend' to work when build dir is not project root.
	- Add delay parameter to streamtcp, -d secs.
	  To be used when testing idle timeout.
	- From Wouter: make depend, the dependencies in the patches did not
	  apply cleanly.  Also remade yacc and lex.
	- Fix mesh.c incompatible pointer pass.
	- Please doxygen so it passes.
	- Fix #4139: Fix unbound-host leaks memory on ANY.

30 July 2018: Wouter
	- Fix #4136: insufficiency from mismatch of FLEX capability between
	  released tarball and build host.

27 July 2018: Wouter
	- Fix man page, say that chroot is enabled by default.

26 July 2018: Wouter
	- Fix #4135: 64-bit Windows Installer Creates Entries Under The
	  Wrong Registry Key, reported by Brian White.

23 July 2018: Wouter
	- Fix use-systemd readiness signalling, only when use-systemd is yes
	  and not in signal handler.

20 July 2018: Wouter
	- Fix #4130: print text describing -dd and unbound-checkconf on
	  config file read error at startup, the errors may have been moved
	  away by the startup process.
	- Fix #4131: for solaris, error YY_CURRENT_BUFFER undeclared.

19 July 2018: Wouter
	- Fix #4129 unbound-control error message with wrong cert permissions
	  is too cryptic.

17 July 2018: Wouter
	- Fix #4127 unbound -h does not list -p help.
	- Print error if SSL name verification configured but not available
	  in the ssl library.
	- Fix that ratelimit and ip-ratelimit are applied after reload of
	  changed config file.
	- Resize ratelimit and ip-ratelimit caches if changed on reload.

16 July 2018: Wouter
	- Fix qname minimisation NXDOMAIN validation lookup failures causing
	  error_supers assertion fails.
	- Squelch can't bind socket errors with Permission denied unless
	  verbosity is 4 or higher, for UDP outgoing sockets.

12 July 2018: Wouter
	- Fix to improve systemd socket activation code file descriptor
	  assignment.
	- Fix for 4126 that the #define for UNKNOWN_SERVER_NICENESS can be more
	  easily changed to adjust default rtt assumptions.

10 July 2018: Wouter
	- Note in documentation that the cert name match code needs
	  OpenSSL 1.1.0 or later to be enabled.

6 July 2018: Wouter
	- Fix documentation ambiguity for tls-win-cert in tls-upstream and
	  forward-tls-upstream docs.
	- iana port update.
	- Note RFC8162 support.  SMIMEA record type can be read in by the
	  zone record parser.
	- Fix round robin for failed addresses with prefer-ip6: yes

4 July 2018: Wouter
	- Fix #4112: Fix that unbound-anchor -f /etc/resolv.conf will not pass
	  if DNSSEC is not enabled.  New option -R allows fallback from
	  resolv.conf to direct queries.

3 July 2018: Wouter
	- Better documentation for unblock-lan-zones and insecure-lan-zones
	  config statements.
	- Fix permission denied printed for auth zone probe random port nrs.

2 July 2018: Wouter
	- Fix checking for libhiredis printout in configure output.
	- Fix typo on man page in ip-address description.
	- Update libunbound/python/examples/dnssec_test.py example code to
	  also set the 20326 trust anchor for the root in the example code.

29 June 2018: Wouter
	- dns64-ignore-aaaa: config option to list domain names for which the
	  existing AAAA is ignored and dns64 processing is used on the A
	  record.

28 June 2018: Wouter
	- num.queries.tls counter for queries over TLS.
	- log port number with err_addr logs.

27 June 2018: Wouter
	- #4109: Fix that package config depends on python unconditionally.
	- Patch, do not export python from pkg-config, from Petr Menšík.

26 June 2018: Wouter
	- Partial fix for permission denied on IPv6 address on FreeBSD.
	- Fix that auth-zone master reply with current SOA serial does not
	  stop scan of masters for an updated zone.
	- Fix that auth-zone does not start the wait timer without checking
	  if the wait timer has already been started.

21 June 2018: Wouter
	- #4108: systemd reload hang fix.
	- Fix usage printout for unbound-host, hostname has to be last
	  argument on BSDs and Windows.

19 June 2018: Wouter
	- Fix for unbound-control on Windows and set TCP socket parameters
	  more closely.
	  This fix is part of 1.7.3.
	- Windows example service.conf edited with more windows specific
	  configuration.
	- Fix windows unbound-control no cert bad file descriptor error.
	  This fix is part of 1.7.3.

18 June 2018: Wouter
	- Fix that control-use-cert: no works for 127.0.0.1 to disable certs.
	  This fix is part of 1.7.3rc2.
	- Fix unbound-checkconf for control-use-cert.
	  This fix is part of 1.7.3.

15 June 2018: Wouter
	- tag for 1.7.3rc1.
	- trunk has 1.7.4.
	- unbound-control auth_zone_reload _zone_ option rereads the zonefile.
	- unbound-control auth_zone_transfer _zone_ option starts the probe
	  sequence for a master to transfer the zone from and transfers when
	  a new zone version is available.

14 June 2018: Wouter
	- #4103: Fix that auth-zone does not insist on SOA record first in
	  file for url downloads.
	- Fix that first control-interface determines if TLS is used.  Warn
	  when IP address interfaces are used without TLS.
	- Fix nettle compile.

12 June 2018: Ralph
	- Don't count CNAME response types received during qname minimisation as
	  query restart.

12 June 2018: Wouter
	- #4102 for NSD, but for Unbound.  Named unix pipes do not use
	  certificate and key files, access can be restricted with file and
	  directory permissions.  The option control-use-cert is no longer
	  used, and ignored if found in unbound.conf.
	- Rename tls-additional-ports to tls-additional-port, because every
	  line adds one port.
	- Fix buffer size warning in unit test.
	- remade dependencies in the Makefile.

6 June 2018: Wouter
	- Patch to fix openwrt for mac os build darwin detection in configure.

5 June 2018: Wouter
	- Fix crash if ratelimit taken into use with unbound-control
	  instead of with unbound.conf.

4 June 2018: Wouter
	- Fix deadlock caused by incoming notify for auth-zone.
	- tag for 1.7.2rc1, became 1.7.2 release on 11 June 2018,
	  trunk is 1.7.3 in development from this point.
	- #4100: Fix stub reprime when it becomes useless.

1 June 2018: Wouter
	- Rename additional-tls-port to tls-additional-ports.
	  The older name is accepted for backwards compatibility.

30 May 2018: Wouter
	- Patch from Syzdek: Add ability to ignore RD bit and treat all
	  requests as if the RD bit is set.

29 May 2018: Wouter
	- in compat/arc4random call getentropy_urandom when getentropy fails
	  with ENOSYS.
	- Fix that fallback for windows port.

28 May 2018: Wouter
	- Fix windows tcp and tls spin on events.
	- Add routine from getdns to add windows cert store to the SSL_CTX.
	- tls-win-cert option that adds the system certificate store for
	  authenticating DNS-over-TLS connections.  It can be used instead
	  of the tls-cert-bundle option, or with it to add certificates.

25 May 2018: Wouter
	- For TCP and TLS connections that don't establish, perform address
	  update in infra cache, so future selections can exclude them.
	- Fix that tcp sticky events are removed for closed fd on windows.
	- Fix close events for tcp only.

24 May 2018: Wouter
	- Fix that libunbound can do DNS-over-TLS, when configured.
	- Fix that windows unbound service can use DNS-over-TLS.
	- unbound-host initializes ssl (for potential DNS-over-TLS usage
	  inside libunbound), when ssl upstream or a cert-bundle is configured.

23 May 2018: Wouter
	- Use accept4 to speed up incoming TCP (and TLS) connections,
	  available on Linux, FreeBSD and OpenBSD.

17 May 2018: Ralph
	- Qname minimisation default changed to yes.

15 May 2018: Wouter
	- Fix low-rtt-pct to low-rtt-permil, as it is parts in one thousand.

11 May 2018: Wouter
	- Fix contrib/libunbound.pc for libssl libcrypto references,
	  from https://bugs.freebsd.org/bugzilla/show_bug.cgi?id=226914

7 May 2018: Wouter
	- Fix windows to not have sticky TLS events for TCP.
	- Fix read of DNS over TLS length and data in one read call.
	- Fix mesh state assertion failure due to callback removal.

3 May 2018: Wouter
	- Fix that configure --with-libhiredis also turns on cachedb.
	- Fix gcc 8 buffer warning in testcode.
	- Fix function type cast warning in libunbound context callback type.

2 May 2018: Wouter
	- Fix fail to reject dead peers in forward-zone, with ssl-upstream.

1 May 2018: Wouter
	- Fix that unbound-control reload frees the rrset keys and returns
	  the memory pages to the system.

30 April 2018: Wouter
	- Fix spelling error in man page and note defaults as no instead of
	  off.

26 April 2018: Wouter
	- Fix for crash in daemon_cleanup with dnstap during reload,
	  from Saksham Manchanda.
	- Also that for dnscrypt.
	- tag for 1.7.1rc1 release.  Became 1.7.1 release on 3 May, trunk
	  is from here 1.7.2 in development.

25 April 2018: Ralph
	- Fix memory leak when caching wildcard records for aggressive NSEC use

24 April 2018: Wouter
	- Fix contrib/fastrpz.patch for this release.
	- Fix auth https for libev.

24 April 2018: Ralph
	- Added root-key-sentinel support

23 April 2018: Wouter
	- makedist uses bz2 for expat code, instead of tar.gz.
	- Fix #4092: libunbound: use-caps-for-id lacks colon in
	  config_set_option.
	- auth zone http download stores exact copy of downloaded file,
	  including comments in the file.
	- Fix sldns parse failure for CDS alternate delete syntax empty hex.
	- Attempt for auth zone fix; add of callback in mesh gets from
	  callback does not skip callback of result.
	- Fix cname classification with qname minimisation enabled.
	- list_auth_zones unbound-control command.

20 April 2018: Wouter
	- man page documentation for dns-over-tls forward-addr '#' notation.
	- removed free from failed parse case.
	- Fix #4091: Fix that reload of auth-zone does not merge the zonefile
	  with the previous contents.
	- Delete auth zone when removed from config.

19 April 2018: Wouter
	- Can set tls authentication with forward-addr: IP#tls.auth.name
	  And put the public cert bundle in tls-cert-bundle: "ca-bundle.pem".
	  such as forward-addr: 9.9.9.9@853#dns.quad9.net or
	  1.1.1.1@853#cloudflare-dns.com
	- Fix #658: unbound using TLS in a forwarding configuration does not
	  verify the server's certificate (RFC 8310 support).
	- For addr with #authname and no @port notation, the default is 853.

18 April 2018: Wouter
	- Fix auth-zone retry timer to be on schedule with retry timeout,
	  with backoff.  Also time a refresh at the zone expiry.

17 April 2018: Wouter
	- auth zone notify work.
	- allow-notify: config statement for auth-zones.
	- unit test for allow-notify

16 April 2018: Wouter
	- Fix auth zone target lookup iterator.
	- auth zone notify with prefix
	- auth zone notify work.

13 April 2018: Wouter
	- Fix for max include depth for authzones.
	- Fix memory free on fail for $INCLUDE in authzone.
	- Fix that an internal error to look up the wrong rr type for
	  auth zone gets stopped, before trying to send there.
	- auth zone notify work.

10 April 2018: Ralph
	- num.query.aggressive.NOERROR and num.query.aggressive.NXDOMAIN
	  statistics counters.

10 April 2018: Wouter
	- documentation for low-rtt and low-rtt-pct.
	- auth zone notify work.

9 April 2018: Wouter
	- Fix that flush_zone sets prefetch ttl expired, so that with
	  serve-expired enabled it'll start prefetching those entries.
	- num.query.authzone.up and num.query.authzone.down statistics counters.
	- Fix downstream auth zone, only fallback when auth zone fails to
	  answer and fallback is enabled.
	- Accept both option names with and without colon for get_option
	  and set_option.
	- low-rtt and low-rtt-pct in unbound.conf enable the server selection
	  of fast servers for some percentage of the time.

5 April 2018: Wouter
	- Combine write of tcp length and tcp query for dns over tls.
	- nitpick fixes in example.conf.
	- Fix above stub queries for type NS and useless delegation point.
	- Fix unbound-control over pipe with openssl 1.1.1, the TLSv1.3
	  tls_choose_sigalg routine does not allow the ciphers for the pipe,
	  so use TLSv1.2.
	- ED448 support.

3 April 2018: Wouter
	- Fix #4043: make test fails due to v6 presentation issue in macOS.
	- Fix unable to resolve after new WLAN connection, due to auth-zone
	  failing with a forwarder set.  Now, auth-zone is only used for
	  answers (not referrals) when a forwarder is set.

29 March 2018: Ralph
	- Check "result" in dup_all(), by Florian Obser.

23 March 2018: Ralph
	- Fix unbound-control get_option aggressive-nsec

21 March 2018: Ralph
	- Do not use cached NSEC records to generate negative answers for
	  domains under DNSSEC Negative Trust Anchors.

19 March 2018: Wouter
	- iana port update.

16 March 2018: Wouter
	- corrected a minor typo in the changelog.
	- move htobe64/be64toh portability code to cachedb.c.

15 March 2018: Wouter
	- Add --with-libhiredis, unbound support for a new cachedb backend
	  that uses a Redis server as the storage.  This implementation
	  depends on the hiredis client library (https://redislabs.com/lp/hiredis/).
	  And unbound should be built with both --enable-cachedb and
	  --with-libhiredis[=PATH] (where $PATH/include/hiredis/hiredis.h
	  should exist).  Patch from Jinmei Tatuya (Infoblox).
	- Fix #3817: core dump happens in libunbound delete, when queued
	  servfail hits deleted message queue.
	- Create additional tls service interfaces by opening them on other
	  portnumbers and listing the portnumbers as additional-tls-port: nr.

13 March 2018: Wouter
	- Fix typo in documentation.
	- Fix #3736: Fix 0 TTL domains stuck on SERVFAIL unless manually
	  flushed with serve-expired on.

12 March 2018: Wouter
	- Added documentation for aggressive-nsec: yes.
	- tag 1.7.0rc3.  That became the 1.7.0 release on 15 Mar, trunk
	  now has 1.7.1 in development.
	- Fix #3727: Protocol name is TLS, options have been renamed but
	  documentation is not consistent.
	- Check IXFR start serial.

9 March 2018: Wouter
	- Fix #3598: Fix swig build issue on rhel6 based system.
	  configure --disable-swig-version-check stops the swig version check.

8 March 2018: Wouter
	- tag 1.7.0rc2.

7 March 2018: Wouter
	- Fixed contrib/fastrpz.patch, even though this already applied
	  cleanly for me, now also for others.
	- patch to log creates keytag queries, from A. Schulze.
	- patch suggested by Debian lintian: allow to -> allow one to, from 
	  A. Schulze.
	- Attempt to remove warning about trailing whitespace.

6 March 2018: Wouter
	- Reverted fix for #3512, this may not be the best way forward;
	  although it could be changed at a later time, to stay similar to
	  other implementations.
	- svn trunk contains 1.7.0, this is the number for the next release.
	- Fix for windows compile.
	- tag 1.7.0rc1.

5 March 2018: Wouter
	- Fix to check define of DSA for when openssl is without deprecated.
	- iana port update.
	- Fix #3582: Squelch address already in use log when reuseaddr option
	  causes same port to be used twice for tcp connections.

27 February 2018: Wouter
	- Fixup contrib/fastrpz.patch so that it applies.
	- Fix compile without threads, and remove unused variable.
	- Fix compile with staticexe and python module.
	- Fix nettle compile.

22 February 2018: Ralph
	- Save wildcard RRset from answer with original owner for use in
 	  aggressive NSEC.

21 February 2018: Wouter
	- Fix #3512: unbound incorrectly reports SERVFAIL for CAA query
	  when there is a CNAME loop.
	- Fix validation for CNAME loops.  When it detects a cname loop,
	  by finding the cname, cname in the existing list, it returns
	  the partial result with the validation result up to then.
	- more robust cachedump rrset routine.

19 February 2018: Wouter
	- Fix #3505: Documentation for default local zones references
	  wrong RFC.
	- Fix #3494: local-zone noview can be used to break out of the view
	  to the global local zone contents, for queries for that zone.
	- Fix for more maintainable code in localzone.

16 February 2018: Wouter
	- Fixes for clang static analyzer, the missing ; in
	  edns-subnet/addrtree.c after the assert made clang analyzer
	  produce a failure to analyze it.

13 February 2018: Ralph
	- Aggressive NSEC tests

13 February 2018: Wouter
	- tls-cert-bundle option in unbound.conf enables TLS authentication.
	- iana port update.

12 February 2018: Wouter
	- Unit test for auth zone https url download.

12 February 2018: Ralph
	- Added tests with wildcard expanded NSEC records (CVE-2017-15105 test)
	- Processed aggressive NSEC code review remarks Wouter

8 February 2018: Ralph
	- Aggressive use of NSEC implementation. Use cached NSEC records to
	  generate NXDOMAIN, NODATA and positive wildcard answers.

8 February 2018: Wouter
	- iana port update.
	- auth zone url config.

5 February 2018: Wouter
	- Fix #3451: dnstap not building when you have a separate build dir.
	  And removed protoc warning, set dnstap.proto syntax to proto2.
	- auth-zone provides a way to configure RFC7706 from unbound.conf,
	  eg. with auth-zone: name: "." for-downstream: no for-upstream: yes
	  fallback-enabled: yes and masters or a zonefile with data.

2 February 2018: Wouter
	- Fix unfreed locks in log and arc4random at exit of unbound.
	- unit test with valgrind
	- Fix lock race condition in dns cache dname synthesis.
	- lock subnet new item before insertion to please checklocks,
	  no modification of critical regions outside of lock region.

1 February 2018: Wouter
	- fix unaligned structure making a false positive in checklock
	  unitialised memory.

29 January 2018: Ralph
	- Use NSEC with longest ce to prove wildcard absence.
	- Only use *.ce to prove wildcard absence, no longer names.

25 January 2018: Wouter
	- ltrace.conf file for libunbound in contrib.

23 January 2018: Wouter
	- Fix that unbound-checkconf -f flag works with auto-trust-anchor-file
	  for startup scripts to get the full pathname(s) of anchor file(s).
	- Print fatal errors about remote control setup before log init,
	  so that it is printed to console.

22 January 2018: Wouter
	- Accept tls-upstream in unbound.conf, the ssl-upstream keyword is
	  also recognized and means the same.  Also for tls-port,
	  tls-service-key, tls-service-pem, stub-tls-upstream and
	  forward-tls-upstream.
	- Fix #3397: Fix that cachedb could return a partial CNAME chain.
	- Fix #3397: Fix that when the cache contains an unsigned DNAME in
	  the middle of a cname chain, a result without the DNAME could
	  be returned.

19 January 2018: Wouter
	- tag 1.6.8 for release with CVE fix.
	- trunk has 1.6.9 with fix and previous commits.
	- patch for CVE-2017-15105: vulnerability in the processing of
	  wildcard synthesized NSEC records.
	- iana port update.
	- make depend: code dependencies updated in Makefile.

4 January 2018: Ralph
	- Copy query and correctly set flags on REFUSED answers when cache
	  snooping is not allowed.

3 January 2018: Ralph
	- Fix queries being leaked above stub when refetching glue.

2 January 2017: Wouter
	- Fix that DS queries with referral replies are answered straight
	  away, without a repeat query picking the DS from cache.
	  The correct reply should have been an answer, the reply is fixed
	  by the scrubber to have the answer in the answer section.
	- Remove clang optimizer disable,
	  Fix that expiration date checks don't fail with clang -O2.

15 December 2017: Wouter
	- Fix timestamp failure because of clang optimizer failure, by
	  disabling -O2 when the compiler --version is clang.
	- iana port update.
	- Also disable -flto for clang, to make incep-expi signature check
	  work.

12 December 2017: Ralph
	- Fix qname-minimisation documentation (A QTYPE, not NS)

12 December 2017: Wouter
	- authzone work, transfer connect.

7 December 2017: Ralph
	- Check whether --with-libunbound-only is set when using --with-nettle
	  or --with-nss.

4 December 2017: Wouter 
	- Fix link failure on OmniOS.

1 December 2017: Wouter 
	- auth zone work.

30 November 2017: Wouter 
	- Fix #3299 - forward CNAME daisy chain is not working

14 November 2017: Wouter 
	- Fix #2882: Unbound behaviour changes (wrong) when domain-insecure is
	  set for stub zone.  It no longer searches for DNSSEC information.
	- auth xfer work on probe timer and lookup.

13 November 2017: Wouter 
	- Fix #2801: Install libunbound.pc.
	- Fix qname minimisation to send AAAA queries at zonecut like type A.
	- reverted AAAA change.

7 November 2017: Wouter 
	- Fix #2492: Documentation libunbound.

3 November 2017: Wouter 
	- Fix #2362: TLS1.3/openssl-1.1.1 not working.
	- Fix #2034 - Autoconf and -flto.
	- Fix #2141 - for libsodium detect lack of entropy in chroot, print
	  a message and exit.

2 November 2017: Wouter 
	- Fix #1913: ub_ctx_config is under circumstances thread-safe.
	- make ip-transparent option work on OpenBSD.

31 October 2017: Wouter 
	- Document that errno is left informative on libunbound config read
	  fail.
	- lexer output.
	- iana port update.

25 October 2017: Ralph
	- Fixed libunbound manual typo.
	- Fix #1949: [dnscrypt] make provider name mismatch more obvious.
	- Fix #2031: Double included headers

24 October 2017: Ralph
	- Update B root ipv4 address.

19 October 2017: Wouter 
	- authzone work, probe timer setup.

18 October 2017: Wouter 
	- lint for recent authzone commit.

17 October 2017: Wouter 
	- Fix #1749: With harden-referral-path: performance drops, due to
	  circular dependency in NS and DS lookups.
	- [dnscrypt] prevent dnscrypt-secret-key, dnscrypt-provider-cert
	  duplicates
	- [dnscrypt] introduce dnscrypt-provider-cert-rotated option,
	  from Manu Bretelle.
	This option allows handling multiple cert/key pairs while only
	distributing some of them.
	In order to reliably match a client magic with a given key without
	strong assumption as to how those were generated, we need both key and
	cert. Likewise, in order to know which ES version should be used.
	On the other hand, when rotating a cert, it can be desirable to only
	serve the new cert but still be able to handle clients that are still
	using the old certs's public key.
	The `dnscrypt-provider-cert-rotated` allow to instruct unbound to not
	publish the cert as part of the DNS's provider_name's TXT answer.
	- Better documentation for cache-max-negative-ttl.
	- Work on local root zone code.

10 October 2017: Wouter 
	- tag 1.6.7
	- trunk has version 1.6.8.

6 October 2017: Wouter 
	- Fix spelling in unbound-control man page.

5 October 2017: Wouter 
	- Fix trust-anchor-signaling works in libunbound.
	- Fix some more crpls in testdata for different signaling default.
	- tag 1.6.7rc1

5 October 2017: Ralph 
	- Set trust-anchor-signaling default to yes
	- Use RCODE from A query on DNS64 synthesized answer.

2 October 2017: Wouter
	- Fix param unused warning for windows exportsymbol compile.

25 September 2017: Ralph
	- Fix #1450: Generate again patch contrib/aaaa-filter-iterator.patch
	   (by Danilo G. Baio).

21 September 2017: Ralph
	- Log name of looping module

19 September 2017: Wouter
	- use a cachedb answer even if it's "expired" when serve-expired is yes
	  (patch from Jinmei Tatuya).
	- trigger refetching of the answer in that case (this will bypass
	  cachedb lookup)
	- allow storing a 0-TTL answer from cachedb in the in-memory message
	  cache when serve-expired is yes
	- Fix DNSCACHE_STORE_ZEROTTL to be bigger than 0xffff.

18 September 2017: Ralph
	- Fix #1400: allowing use of global cache on ECS-forwarding unless
	  always-forward.

18 September 2017: Wouter
	- tag 1.6.6 (is 1.6.6rc2)
	- Fix that looping modules always stop the query, and don't pass
	  control.
	- Fix #1435: Please allow UDP to be disabled separately upstream and
	  downstream.
	- Fix #1440: [dnscrypt] client nonce cache.

15 September 2017: Wouter
	- Fix unbound-host to report error for DNSSEC state of failed lookups.
	- Spelling fixes, from Josh Soref.

13 September 2017: Wouter
	- tag 1.6.6rc2, became 1.6.6 on 18 sep.  trunk 1.6.7 in development.

12 September 2017: Wouter
	- Add dns64 for client-subnet in unbound-checkconf.

4 September 2017: Ralph
	- Fix #1412: QNAME minimisation strict mode not honored
	- Fix #1434: Fix windows openssl 1.1.0 linking.

4 September 2017: Wouter
	- tag 1.6.6rc1
	- makedist fix for windows binaries, with openssl 1.1.0 windres fix,
	  and expat 2.2.4 install target fix.

1 September 2017: Wouter
	- Recommend 1472 buffer size in unbound.conf

31 August 2017: Wouter
	- Fix #1424: cachedb:testframe is not thread safe.
	- For #1417: escape ; in dnscrypt tests.
	- but reverted that, tests fails with that escape.
	- Fix #1417: [dnscrypt] shared secret cache counters, and works when
	  dnscrypt is not enabled.  And cache size configuration option.
	- make depend
	- Fix #1418: [ip ratelimit] initialize slabhash using
	  ip-ratelimit-slabs.

30 August 2017: Wouter
	- updated contrib/fastrpz.patch to apply with configparser changes.
	- Fix 1416: qname-minimisation breaks TLSA lookups with CNAMEs.

29 August 2017: Wouter
	- Fix #1414: fix segfault on parse failure and log_replies.
	- zero qinfo in handle_request, this zeroes local_alias and also the
	  qname member.
	- new keys and certs for dnscrypt tests.
	- fixup WKS test on buildhost without servicebyname.

28 August 2017: Wouter
	- Fix #1415: patch to free dnscrypt environment on reload.
	- iana portlist update
	- Fix #1415: [dnscrypt] shared secret cache, patch from
	  Manu Bretelle.
	- Small fixes for the shared secret cache patch.
	- Fix WKS records on kvm autobuild host, with default protobyname
	  entries for udp and tcp.

23 August 2017: Wouter
	- Fix #1407: Add ECS options check to unbound-checkconf.
	- make depend
	- Fix to reclaim tcp handler when it is closed due to dnscrypt buffer
	  allocation failure.

22 August 2017: Wouter
	- Fix install of trust anchor when two anchors are present, makes both
	  valid. Checks hash of DS but not signature of new key. This fixes
	  the root.key file if created when unbound is installed between
	  sep11 and oct11 2017.
	- tag 1.6.5 with pointrelease 1.6.5 (1.6.4 plus 5011 fix).
	- trunk version 1.6.6 in development.
	- Fix issue on macOX 10.10 where TCP fast open is detected but not
	  implemented causing TCP to fail. The fix allows fallback to regular
	  TCP in this case and is also more robust for cases where connectx()
	  fails for some reason.
	- Fix #1402: squelch invalid argument error for fd_set_block on windows.

10 August 2017: Wouter
	- Patch to show DNSCrypt status in help output, from Carsten
	  Strotmann.

8 August 2017: Wouter
	- Fix #1398: make cachedb secret configurable.
	- Remove spaces from Makefile.

7 August 2017: Wouter
	- Fix #1397: Recursive DS lookups for AS112 zones names should recurse.

3 August 2017: Ralph
	- Remove unused iter_env member (ip6arpa_dname)
	- Do not reset rrset.bogus stats when called using stats_noreset.
	- Added stats for queries that have been ratelimited by domain
	  recursion.
	- Do not add rrset_bogus and query ratelimiting stats per thread, these
	  module stats are global.

3 August 2017: Wouter
	- Fix #1394: mix of serve-expired and response-ip could cause a crash.

24 July 2017: Wouter
	- upgrade aclocal(pkg.m4 0.29.1), config.guess(2016-10-02),
	  config.sub(2016-09-05).
	- annotate case statement fallthrough for gcc 7.1.1.
	- flex output from flex 2.6.1.
	- snprintf of thread number does not warn about truncated string.
	- squelch TCP fast open error on FreeBSD when kernel has it disabled,
	  unless verbosity is high.
	- remove warning from windows compile.
	- Fix compile with libnettle
	- Fix DSA configure switch (--disable dsa) for libnettle and libnss.
	- Fix #1365: Add Ed25519 support using libnettle.
	- iana portlist update

17 July 2017: Wouter
	- Fix #1350: make cachedb backend configurable (from JINMEI Tatuya).
	- Fix #1349: allow suppression of pidfiles (from Daniel Kahn Gillmor).
	  With the -p option unbound does not create a pidfile.

11 July 2017: Wouter
	- Fix #1344: RFC6761-reserved domains: test. and invalid.
	- Redirect all localhost names to localhost address for RFC6761.

6 July 2017: Wouter
	- Fix tests to use .tdir (from Manu Bretelle) instead of .tpkg.
	- Fix svn hooks for tdir (selected if testcode/mini_tdir.sh exists)..

4 July 2017: Wouter
	- Fix 1332: Bump verbosity of failed chown'ing of the control socket.

3 July 2017: Wouter
	- Fix for unbound-checkconf, check ipsecmod-hook if ipsecmod is turned
	  on.
	- Fix #1331: libunbound segfault in threaded mode when context is
	  deleted.
	- Fix pythonmod link line option flag.
	- Fix openssl 1.1.0 load of ssl error strings from ssl init.

29 June 2017: Wouter
	- Fix python example0 return module wait instead of error for pass.
	- iana portlist update
	- enhancement for hardened-tls for DNS over TLS.  Removed duplicated
	  security settings.

27 June 2017: Wouter
	- Tag 1.6.4 is created with the 1.6.4rc2 contents.
	- Trunk contains 1.6.5, with changes from 26, 27 june.
	- Remove signed unsigned warning from authzone.
	- Fix that infra cache host hash does not change after reconfig.

26 June 2017: Wouter
	- (for 1.6.5)
	  Better fixup of dnscrypt_cert_chacha test for different escapes.
	- First fix for zero b64 and hex text zone format in sldns.
	- unbound-control dump_infra prints port number for address if not 53.

23 June 2017: Wouter
	- (for 1.6.5): fixup of dnscrypt_cert_chacha test (from Manu Bretelle).

22 June 2017: Wouter
	- Tag 1.6.4rc2

22 June 2017: Ralph
	- Added fastrpz patch to contrib

21 June 2017: Wouter
	- Fix #1316: heap read buffer overflow in parse_edns_options.

20 June 2017: Wouter
	- Fix warning in pythonmod under clang compiler.
	- Tag 1.6.4rc1
	- Fix lintian typo.

16 June 2017: Ralph
	- Fix #1277: disable domain ratelimit by setting value to 0.

16 June 2017: Wouter
	- Fix #1301: memory leak in respip and tests.
	- Free callback in edns-subnetmod on exit and restart.
	- Fix memory leak in sldns_buffer_new_frm_data.
	- Fix memory leak in dnscrypt config read.
	- Fix dnscrypt chacha cert support ifdefs.
	- Fix dnscrypt chacha cert unit test escapes in grep.
	- Remove asynclook tests that cause test and purifier problems.
	- Fix to unlock view in view test.

15 June 2017: Wouter
	- Fix stub zone queries leaking to the internet for
	  harden-referral-path ns checks.
	- Fix query for refetch_glue of stub leaking to internet.

13 June 2017: Wouter
	- Fix #1279: Memory leak on reload when python module is enabled.
	- Fix #1280: Unbound fails assert when response from authoritative
	  contains malformed qname.  When 0x20 caps-for-id is enabled, when
	  assertions are not enabled the malformed qname is handled correctly.
	- 1.6.3 tag created, with only #1280 fix, trunk is 1.6.4 development.
	- More fixes in depth for buffer checks in 0x20 qname checks.

12 June 2017: Wouter
	- Fix #1278: Incomplete wildcard proof.

8 June 2017: Ralph
	- Added domain name based ECS whitelist.

8 June 2017: Wouter
	- Detect chacha for dnscrypt at configure time.
	- dnscrypt unit tests with chacha.

7 June 2017: Wouter
	- Fix that unbound-control can set val_clean_additional and val_permissive_mode.
	- Add dnscrypt XChaCha20 tests.

6 June 2017: Wouter
	- Add an explicit type cast for TCP FASTOPEN fix.
	- renumbering B-Root's IPv6 address to 2001:500:200::b.
	- Fix #1275: cached data in cachedb is never used.
	- Fix #1276: [dnscrypt] add XChaCha20-Poly1305 cipher.

1 June 2017: Ralph
	- Fix #1274: automatically trim chroot path from dnscrypt key/cert paths
	  (from Manu Bretelle).

1 June 2017: Wouter
	- Fix fastopen EPIPE fallthrough to perform connect.

31 May 2017: Ralph
	- Also use global local-zones when there is a matching view that does
	  not have any local-zone specified.

31 May 2017: Wouter
	- Fix #1273: cachedb.c doesn't compile with -Wextra.
	- If MSG_FASTOPEN gives EPIPE fallthrough to try normal tcp write.

30 May 2017: Ralph
	- Fix #1269: inconsistent use of built-in local zones with views.
	- Add defaults for new local-zone trees added to views using
	  unbound-control.

30 May 2017: Wouter
	- Support for openssl EVP_DigestVerify.
	- Support for the ED25519 algorithm with openssl (from openssl 1.1.1).

29 May 2017: Wouter
	- Fix assertion for low buffer size and big edns payload when worker
	  overrides udpsize.

26 May 2017: Ralph
	- Added redirect-bogus.patch to contrib directory.

26 May 2017: Wouter
	- Fix #1270: unitauth.c doesn't compile with higher warning level
	  and optimization
	- exec_prefix is by default equal to prefix.
	- printout localzone for duplicate local-zone warnings.

24 May 2017: Wouter
	- authzone cname chain, no rrset duplicates, wildcard doesn't change
	  rrsets added for cname chain.

23 May 2017: Wouter
	- first services/authzone check in, it compiles and reads and writes
	  zonefiles.
	- iana portlist update

22 May 2017: Wouter
	- Fix #1268: SIGSEGV after log_reopen.

18 May 2017: Wouter
	- Fix #1265 to use /bin/kill.
	- Fix #1267: Libunbound validator/val_secalgo.c uses obsolete APIs,
	  and compatibility with BoringSSL.

17 May 2017: Wouter
	- Fix #1265: contrib/unbound.service contains hardcoded path.

17 May 2017: George
	- Use qstate's region for IPSECKEY rrset (ipsecmod).

16 May 2017: George
	- Implemented opportunistic IPsec support module (ipsecmod).
	- Some whitespace fixup.

16 May 2017: Wouter
	- updated dependencies in the makefile.
	- document trust-anchor-signaling in example config file.
	- updated configure, dependencies and flex output.
	- better module memory lookup, fix of unbound-control shm names for
	  module memory printout of statistics.
	- Fix type AVC sldns rrdef.

12 May 2017: Wouter
	- Adjust servfail by iterator to not store in cache when serve-expired
	  is enabled, to avoid overwriting useful information there.
	- Fix queries for nameservers under a stub leaking to the internet.

9 May 2017: Ralph
	- Add 'c' to getopt() in testbound.
	- iana portlist update

8 May 2017: Wouter
	- Fix tcp-mss failure printout text.
	- Set SO_REUSEADDR on outgoing tcp connections to fix the bind before
	  connect limited tcp connections.  With the option tcp connections
	  can share the same source port (for different destinations).

2 May 2017: Ralph
	- Added mesh_add_sub to add detached mesh entries.
	- Use mesh_add_sub for key tag signaling query.

2 May 2017: Wouter
	- Added test for leak of stub information.
	- Fix sldns wire2str printout of RR type CAA tags.
	- Fix sldns int16_data parse.
	- Fix sldns parse and printout of TSIG RRs.
	- sldns SMIMEA and AVC definitions, same as getdns definitions.

1 May 2017: Wouter
	- Fix #1259: "--disable-ecdsa" argument overwritten 
	  by "#ifdef SHA256_DIGEST_LENGTH@daemon/remote.c".
	- iana portlist update
	- Fix #1258: Windows 10 X64 unbound 1.6.2 service will not start.
	  and fix that 64bit getting installed in C:\Program Files (x86).

26 April 2017: Ralph
	- Implemented trust anchor signaling using key tag query.

26 April 2017: Wouter
	- Based on #1257: check parse limit before t increment in sldns RR
	  string parse routine.

24 April 2017: Wouter
	- unbound-checkconf -o allows query of dnstap config variables.
	  Also unbound-control get_option.  Also for dnscrypt.
	- trunk contains 1.6.3 version number (changes from 1.6.2 back from
	  when the 1.6.2rc1 tag has been created).

21 April 2017: Ralph
	- Fix #1254: clarify ratelimit-{for,below}-domain (from Manu Bretelle).
	- iana portlist update
	
18 April 2017: Ralph
	- Fix #1252: more indentation inconsistencies.
	- Fix #1253: unused variable in edns-subnet/addrtree.c:getbit().

13 April 2017: Ralph
	- Added ECS unit test (from Manu Bretelle).
	- ECS documentation fix (from Manu Bretelle).

13 April 2017: Wouter
	- Fix #1250: inconsistent indentation in services/listen_dnsport.c.
	- tag for 1.6.2rc1
	- (for 1.6.3:) unbound.h exports the shm stats structures.  They use
	  type long long and no ifdefs, and ub_ before the typenames.

12 April 2017: Wouter
	- subnet mem value is available in shm, also when not enabled,
	  to make the struct easier to memmap by other applications,
	  independent of the configuration of unbound.

12 April 2017: Ralph
	- Fix #1247: unbound does not shorten source prefix length when
	  forwarding ECS.
	- Properly check for allocation failure in local_data_find_tag_datas.
	- Fix #1249: unbound doesn't return FORMERR to bogus ECS.
	- Set SHM ECS memory usage to 0 when module not loaded.

11 April 2017: Ralph
	- Display ECS module memory usage.

10 April 2017: Wouter
	- harden-algo-downgrade: no also makes unbound more lenient about
	  digest algorithms in DS records.

10 April 2017: Ralph
	- Remove ECS option after REFUSED answer.
	- Fix small memory leak in edns_opt_copy_alloc.
	- Respip dereference after NULL check.
	- Zero initialize addrtree allocation.
	- Use correct identifier for SHM destroy.

7 April 2017: George
	- Fix pythonmod for cb changes.
	- Some whitespace fixup.

7 April 2017: Ralph
	- Unlock view in respip unit test

6 April 2017: Ralph
	- Generalise inplace callback (de)registration
	- (de)register inplace callbacks for module id
	- No unbound-control set_option for ECS options
	- Deprecated client-subnet-opcode config option
	- Introduced client-subnet-always-forward config option
	- Changed max-client-subnet-ipv6 default to 56 (as in RFC)
	- Removed extern ECS config options
	- module_restart_next now calls clear on all following modules
	- Also create ECS module qstate on module_event_pass event
	- remove malloc from inplace_cb_register

6 April 2017: Wouter
	- Small fixup for documentation.
	- iana portlist update
	- Fix respip for braces when locks arent used.
	- Fix pythonmod for cb changes.

4 April 2017: Wouter
	- Fix #1244: document that use of chroot requires trust anchor file to
	  be under chroot.
	- iana portlist update

3 April 2017: Ralph
	- Do not add current time twice to TTL before ECS cache store.
	- Do not touch rrset cache after ECS cache message generation.
	- Use LDNS_EDNS_CLIENT_SUBNET as default ECS opcode.

3 April 2017: Wouter
	- Fix #1217: Add metrics to unbound-control interface showing
	  crypted, cert request, plaintext and malformed queries (from
	  Manu Bretelle).
	- iana portlist update

27 March 2017: Wouter
	- Remove (now unused) event2 include from dnscrypt code.

24 March 2017: George
	- Fix to prevent non-referal query from being cached as referal when the
	  no_cache_store flag was set.

23 March 2017: Wouter
	- Fix #1239: configure fails to find python distutils if python
	  prints warning.

22 March 2017: Wouter
	- Fix #1238: segmentation fault when adding through the remote
	  interface a per-view local zone to a view with no previous
	  (configured) local zones.
	- Fix #1229: Systemd service sandboxing, options in wrong sections.

21 March 2017: Ralph
	- Merge EDNS Client subnet implementation from feature branch into main
	  branch, using new EDNS processing framework. 

21 March 2017: Wouter
	- Fix doxygen for dnscrypt files.

20 March 2017: Wouter
	- #1217. DNSCrypt support, with --enable-dnscrypt, libsodium and then
	  enabled in the config file from Manu Bretelle.
	- make depend, autoconf, remove warnings about statement before var.
	- lru_demote and lruhash_insert_or_retrieve functions for getdns.
	- fixup for lruhash (whitespace and header file comment).
	- dnscrypt tests.

17 March 2017: Wouter
	- Patch for view functionality for local-data-ptr from Björn Ketelaars.
	- Fix #1237 - Wrong resolving in chain, for norec queries that get
	  SERVFAIL returned.

16 March 2017: Wouter
	- Fix that SHM is not inited if not enabled.
	- Add trustanchor.unbound CH TXT that gets a response with a number
	  of TXT RRs with a string like "example.com. 2345 1234" with
	  the trust anchors and their keytags.
	- Fix that looped DNAMEs do not cause unbound to spend effort.
	- trustanchor tags are sorted.  reusable routine to fetch taglist.

13 March 2017: Wouter
	- testbound understands Deckard MATCH rcode question answer commands.
	- Fix #1235: Fix too long DNAME expansion produces SERVFAIL instead
	  of YXDOMAIN + query loop, reported by Petr Spacek.

10 March 2017: Wouter
	- Fix #1234: shortening DNAME loop produces duplicate DNAME records
	  in ANSWER section.

9 March 2017: Wouter
	- --disable-sha1 disables SHA1 support in RRSIG, so from DNSKEY and
	  DS records.  NSEC3 is not disabled.
	- fake-sha1 test option; print warning if used.  To make unit tests.
	- unbound-control list local zone and data commands listed in the
	  help output.

8 March 2017: Wouter
	- make depend for build dependencies.
	- swig version 2.0.1 required.
	- fix enum conversion warnings

7 March 2017: Wouter
	- Fix #1230: swig version 2.0.0 is required for pythonmod, with
	  1.3.40 it crashes when running repeatly unbound-control reload.
	- Response actions based on IP address from Jinmei Tatuya (Infoblox).

6 March 2017: Wouter
	- Fix #1229: Systemd service sandboxing in contrib/unbound.service.
	- iana portlist update

28 February 2017: Ralph
	- Fix testpkts.c, check if DO bit is set, not only if there is an OPT
	  record.

28 February 2017: Wouter
	- For #1227: if we have sha256, set the cipher list to have no
	  known vulns.

27 February 2017: Wouter
	- Fix #1227: Fix that Unbound control allows weak ciphersuits.
	- Fix #1226: provide official 32bit binary for windows.

24 February 2017: Wouter
	- include sys/time.h for new shm code on NetBSD.

23 February 2017: Wouter
	- Fix doc/CNAME-basedRedirectionDesignNotes.pdf zone static to
	  redirect.
	- Patch from Luiz Fernando Softov for Stats Shared Memory.
	- unbound-control stats_shm command prints stats using shared memory,
	  which uses less cpu.
	- make depend, autoconf, doxygen and lint fixed up.

22 February 2017: Wouter
	- Fix #1224: Fix that defaults should not fall back to "Program Files
	  (x86) if Unbound is 64bit by default on windows.

21 February 2017: Wouter
	- iana portlist update

16 February 2017: Wouter
	- sldns updated for vfixed and buffer resize indication from getdns.

15 February 2017: Wouter
	- sldns has ED25519 and ED448 algorithm number and name for display.

14 February 2017: Wouter
	- tag 1.6.1rc3. -- which became 1.6.1 on 21feb, trunk has 1.6.2

13 February 2017: Wouter
	- Fix autoconf of systemd check for lack of pkg-config.

10 February 2017: Wouter
	- Fix pythonmod for typedef changes.
	- Fix dnstap for warning of set but not used.
	- tag 1.6.1rc2.

9 February 2017: Wouter
	- tag 1.6.1rc1.

8 February 2017: Wouter
	- Fix for type name change and fix warning on windows compile.

7 February 2017: Wouter
	- Include root trust anchor id 20326 in unbound-anchor.

6 February 2017: Wouter
	- Fix compile on solaris of the fix to use $host detect.

4 February 2017: Wouter
	- fix root_anchor test for updated icannbundle.pem lower certificates.

26 January 2017: Wouter
	- Fix 1211: Fix can't enable interface-automatic if no IPv6 with
	  more helpful error message.

20 January 2017: Wouter
	- Increase MAX_MODULE to 16.

19 January 2017: Wouter
	- Fix to Rename ub_callback_t to ub_callback_type, because POSIX
	  reserves _t typedefs.
	- Fix to rename internally used types from _t to _type, because _t
	  type names are reserved by POSIX.
	- iana portlist update

12 January 2017: Wouter
	- Fix to also block meta types 128 through to 248 with formerr. 
	- Fix #1206: Some view-related commands are missing from 'unbound-control -h'

9 January 2017: Wouter
	- Fix #1202: Fix code comment that packed_rrset_data is not always
	  'packed'.

6 January 2017: Wouter
	- Fix #1201: Fix missing unlock in answer_from_cache error condition.

5 January 2017: Wouter
	- Fix to return formerr for queries for meta-types, to avoid
	  packet amplification if this meta-type is sent on to upstream.
	- Fix #1184: Log DNS replies. This includes the same logging
	  information that DNS queries and response code and response size,
	  patch from Larissa Feng.
	- Fix #1187: Source IP rate limiting, patch from Larissa Feng.

3 January 2017: Wouter
	- configure --enable-systemd and lets unbound use systemd sockets if
	  you enable use-systemd: yes in unbound.conf.
	  Also there are contrib/unbound.socket and contrib/unbound.service:
	  systemd files for unbound, install them in /usr/lib/systemd/system.
	  Contributed by Sami Kerola and Pavel Odintsov.
	- Fix reload chdir failure when also chrooted to that directory.

2 January 2017: Wouter
	- Fix #1194: Cross build fails when $host isn't `uname` for getentropy.

23 December 2016: Ralph
	- Fix #1190: Do not echo back EDNS options in local-zone error response.
	- iana portlist update

21 December 2016: Ralph
	- Fix #1188: Unresolved symbol 'fake_dsa' in libunbound.so when built
	  with Nettle

19 December 2016: Ralph
	- Fix #1191: remove comment about view deletion.

15 December 2016: Wouter
	- iana portlist update
	- 64bit is default for windows builds.
	- Fix inet_ntop and inet_pton warnings in windows compile.

14 December 2016: Wouter
	- Fix #1178: attempt to fix setup error at end, pop result values
	  at end of install.

13 December 2016: Wouter
	- Fix #1182: Fix Resource leak (socket), at startup.
	- Fix unbound-control and ipv6 only.

9 December 2016: Wouter
	- Fix #1176: stack size too small for Alpine Linux.

8 December 2016: Wouter
	- Fix downcast warnings from visual studio in sldns code.
	- tag 1.6.0rc1 which became 1.6.0 on 15 dec, and trunk is 1.6.1.

7 December 2016: Ralph
	- Add DSA support for OpenSSL 1.1.0
	- Fix remote control without cert for LibreSSL

6 December 2016: George
	- Added generic EDNS code for registering known EDNS option codes,
	  bypassing the cache response stage and uniquifying mesh states. Four EDNS
	  option lists were added to module_qstate (module_qstate.edns_opts_*) to
	  store EDNS options from/to front/back side.
	- Added two flags to module_qstate (no_cache_lookup, no_cache_store) that
	  control the modules' cache interactions.
	- Added code for registering inplace callback functions. The registered
	  functions can be called just before replying with local data or Chaos,
	  replying from cache, replying with SERVFAIL, replying with a resolved
	  query, sending a query to a nameserver. The functions can inspect the
	  available data and maybe change response/query related data (i.e. append
	  EDNS options).
	- Updated Python module for the above.
	- Updated Python documentation.

5 December 2016: Ralph
	- Fix #1173: differ local-zone type deny from unset
	  tag_actions element.

5 December 2016: Wouter
	- Fix #1170: document that 'inform' local-zone uses local-data.

1 December 2016: Ralph
	- hyphen as minus fix, by Andreas Schulze

30 November 2016: Ralph
	- Added local-zones and local-data bulk addition and removal
	  functionality in unbound-control (local_zones, local_zones_remove,
	  local_datas and local_datas_remove).
	- iana portlist update

29 November 2016: Wouter
	- version 1.6.0 is in the development branch.
	- braces in view.c around lock statements.

28 November 2016: Wouter
	- new install-sh.

25 November 2016: Wouter
	- Fix that with openssl 1.1 control-use-cert: no uses less cpu, by
	  using no encryption over the unix socket.

22 Novenber 2016: Ralph
	- Make access-control-tag-data RDATA absolute. This makes the RDATA
	  origin consistent between local-data and access-control-tag-data.
	- Fix NSEC ENT wildcard check. Matching wildcard does not have to be a
	  subdomain of the NSEC owner.
	- QNAME minimisation uses QTYPE=A, therefore always check cache for
	  this type in harden-below-nxdomain functionality.
	- Added unit test for QNAME minimisation + harden below nxdomain
	  synergy.

22 November 2016: Wouter
	- iana portlist update.
	- Fix unit tests for DS hash processing for fake-dsa test option.
	- patch from Dag-Erling Smorgrav that removes code that relies
	  on sbrk().

21 November 2016: Wouter
	- Fix #1158: reference RFC 8020 "NXDOMAIN: There Really Is Nothing
	  Underneath" for the harden-below-nxdomain option.

10 November 2016: Ralph
	- Fix #1155: test status code of unbound-control in 04-checkconf,
	  not the status code from the tee command.

4 November 2016: Ralph
	- Added stub-ssl-upstream and forward-ssl-upstream options.

4 November 2016: Wouter
	- configure detects ssl security level API function in the autoconf
	  manner.  Every function on its own, so that other libraries (eg.
	  LibreSSL) can develop their API without hindrance.
	- Fix #1154: segfault when reading config with duplicate zones.
	- Note that for harden-below-nxdomain the nxdomain must be secure,
	  this means nsec3 with optout is insufficient.

3 November 2016: Ralph
	- Set OpenSSL security level to 0 when using aNULL ciphers.

3 November 2016: Wouter
	- .gitattributes line for githubs code language display.
	- log-identity: config option to set sys log identity, patch from
	  "Robin H. Johnson" <robbat2@gentoo.org>

2 November 2016: Wouter
	- iana portlist update.

31 October 2016: Wouter
	- Fix failure to build on arm64 with no sbrk.
	- iana portlist update.

28 October 2016: Wouter
	- Patch for server.num.zero_ttl stats for count of expired replies,
	  from Pavel Odintsov.

26 October 2016: Wouter
	- Fix unit tests for openssl 1.1, with no DSA, by faking DSA, enabled
	  with the undocumented switch 'fake-dsa'.  It logs a warning.

25 October 2016: Wouter
	- Fix #1134: unbound-control set_option -- val-override-date: -1 works
	  immediately to ignore datetime, or back to 0 to enable it again.
	  The -- is to ignore the '-1' as an option flag.

24 October 2016: Wouter
	- serve-expired config option: serve expired responses with TTL 0.
	- g.root-servers.net has AAAA address.

21 October 2016: Wouter
	- Ported tests for local_cname unit test to testbound framework.

20 October 2016: Wouter
	- suppress compile warning in lex files.
	- init lzt variable, for older gcc compiler warnings.
	- fix --enable-dsa to work, instead of copying ecdsa enable.
	- Fix DNSSEC validation of query type ANY with DNAME answers.
	- Fixup query_info local_alias init.

19 October 2016: Wouter
	- Fix #1130: whitespace in example.conf.in more consistent.

18 October 2016: Wouter
	- Patch that resolves CNAMEs entered in local-data conf statements that
	  point to data on the internet, from Jinmei Tatuya (Infoblox).
	- Removed patch comments from acllist.c and msgencode.c
	- Added documentation doc/CNAME-basedRedirectionDesignNotes.pdf,
	  from Jinmei Tatuya (Infoblox).
	- Fix #1125: unbound could reuse an answer packet incorrectly for
	  clients with different EDNS parameters, from Jinmei Tatuya.
	- Fix #1118: libunbound.pc sets strange Libs, Libs.private values.
	- Added Requires line to libunbound.pc
	- Please doxygen by modifying mesh.h

17 October 2016: Wouter
	- Re-fix #839 from view commit overwrite.
	- Fixup const void cast warning.

12 October 2016: Ralph
	- Free view config elements.

11 October 2016: Ralph
	- Added qname-minimisation-strict config option.
	- iana portlist update.
	- fix memoryleak logfile when in debug mode.

5 October 2016: Ralph
	- Added views functionality.
	- Fix #1117: spelling errors, from Robert Edmonds.

30 September 2016: Wouter
	- Fix Nits for 1.5.10 reported by Dag-Erling Smorgrav.

29 September 2016: Wouter
	- Fix #838: 1.5.10 cannot be built on Solaris, undefined PATH_MAX.
	- Fix #839: Memory grows unexpectedly with large RPZ files.
	- Fix #840: infinite loop in unbound_munin_ plugin on unowned lockfile.
	- Fix #841: big local-zone's make it consume large amounts of memory.

27 September 2016: Wouter
	- tag for 1.5.10 release
	- trunk contains 1.5.11 in development.
	- Fix dnstap relaying "random" messages instead of resolver/forwarder
	  responses, from Nikolay Edigaryev.
	- Fix #836: unbound could echo back EDNS options in an error response.

20 September 2016: Wouter
	- iana portlist update.
	- Fix #835: fix --disable-dsa with nettle verify.
	- tag for 1.5.10rc1 release.

15 September 2016: Wouter
	- Fix 883: error for duplicate local zone entry.
	- Test for openssl init_crypto and init_ssl functions.

15 September 2016: Ralph
	- fix potential memory leak in daemon/remote.c and nullpointer
	  dereference in validator/autotrust.
	- iana portlist update.

13 September 2016: Wouter
	- Silenced flex-generated sign-unsigned warning print with gcc
	  diagnostic pragma.
	- Fix for new splint on FreeBSD.  Fix cast for sockaddr_un.sun_len.

9 September 2016: Wouter
	- Fix #831: workaround for spurious fread_chk warning against petal.c

5 September 2016: Ralph
	- Take configured minimum TTL into consideration when reducing TTL
	  to original TTL from RRSIG.

5 September 2016: Wouter
	- Fix #829: doc of sldns_wire2str_rdata_buf() return value has an
	  off-by-one typo, from Jinmei Tatuya (Infoblox).
	- Fix incomplete prototypes reported by Dag-Erling Smørgrav.
	- Fix #828: missing type in access-control-tag-action redirect results
	  in NXDOMAIN.

2 September 2016: Wouter
	- Fix compile with openssl 1.1.0 with api=1.1.0.

1 September 2016: Wouter
	- RFC 7958 is now out, updated docs for unbound-anchor.
	- Fix for compile without warnings with openssl 1.1.0.
	- Fix #826: Fix refuse_non_local could result in a broken response.
	- iana portlist update.

29 August 2016: Wouter
	- Fix #777: OpenSSL 1.1.0 compatibility, patch from Sebastian A.
	  Siewior.
	- Add default root hints for IPv6 E.ROOT-SERVERS.NET, 2001:500:a8::e.

25 August 2016: Ralph
	- Clarify local-zone-override entry in unbound.conf.5 
	
25 August 2016: Wouter
	- 64bit build option for makedist windows compile, -w64.

24 August 2016: Ralph
	- Fix #820: set sldns_str2wire_rr_buf() dual meaning len parameter
	  in each iteration in find_tag_datas().
	- unbound.conf.5 entries for define-tag, access-control-tag,
	  access-control-tag-action, access-control-tag-data, local-zone-tag,
	  and local-zone-override.
	  
23 August 2016: Wouter
	- Fix #804: unbound stops responding after outage.  Fixes queries
	  that attempt to wait for an empty list of subqueries.
	- Fix #804: lower num_target_queries for iterator also for failed
	  lookups.

8 August 2016: Wouter
	- Note that OPENPGPKEY type is RFC 7929.

4 August 2016: Wouter
	- Fix #807: workaround for possible some "unused" function parameters
	  in test code, from Jinmei Tatuya.

3 August 2016: Wouter
	- use sendmsg instead of sendto for TFO.

28 July 2016: Wouter
	- Fix #806: wrong comment removed.

26 July 2016: Wouter
	- nicer ratelimit-below-domain explanation.

22 July 2016: Wouter
	- Fix #801: missing error condition handling in
	  daemon_create_workers().
	- Fix #802: workaround for function parameters that are "unused"
	  without log_assert.
	- Fix #803: confusing (and incorrect) code comment in daemon_cleanup().

20 July 2016: Wouter
	- Fix typo in unbound.conf.

18 July 2016: Wouter
	- Fix #798: Client-side TCP fast open fails (Linux).

14 July 2016: Wouter
	- TCP Fast open patch from Sara Dickinson.
	- Fixed unbound.doxygen for 1.8.11.

7 July 2016: Wouter
	- access-control-tag-data implemented. verbose(4) prints tag debug.

5 July 2016: Wouter
	- Fix dynamic link of anchor-update.exe on windows.
	- Fix detect of mingw for MXE package build.
	- Fixes for 64bit windows compile.
	- Fix #788 for nettle 3.0: Failed to build with Nettle >= 3.0 and
	  --with-libunbound-only --with-nettle.

4 July 2016: Wouter
	- For #787: prefer-ip6 option for unbound.conf prefers to send
	  upstream queries to ipv6 servers.
	- Fix #787: outgoing-interface netblock/64 ipv6 option to use linux
	  freebind to use 64bits of entropy for every query with random local
	  part.

30 June 2016: Wouter
	- Document always_transparent, always_refuse, always_nxdomain types.

29 June 2016: Wouter
	- Fix static compile on windows missing gdi32.

28 June 2016: Wouter
	- Create a pkg-config file for libunbound in contrib.

27 June 2016: Wouter
	- Fix #784: Build configure assumess that having getpwnam means there
	  is endpwent function available.
	- Updated repository with newer flex and bison output.

24 June 2016: Ralph
	- Possibility to specify local-zone type for an acl/tag pair
	- Possibility to specify (override) local-zone type for a source address
	  block
16 June 2016: Ralph
	- Decrease dp attempts at each QNAME minimisation iteration

16 June 2016: Wouter
	- Fix tcp timeouts in tv.usec.

15 June 2016: Wouter
	- TCP_TIMEOUT is specified in milliseconds.
	- If more than half of tcp connections are in use, a shorter timeout
	  is used (200 msec, vs 2 minutes) to pressure tcp for new connects.

14 June 2016: Ralph
	- QNAME minimisation unit test for dropped QTYPE=A queries.

14 June 2016: Wouter
	- Fix 775: unbound-host and unbound-anchor crash on windows, ignore
	  null delete for wsaevent.
	- Fix spelling in freebind option man page text.
	- Fix windows link of ssl with crypt32.
	- Fix 779: Union casting is non-portable.
	- Fix 780: MAP_ANON not defined in HP-UX 11.31.
	- Fix 781: prealloc() is an HP-UX system library call.

13 June 2016: Ralph
	- Use QTYPE=A for QNAME minimisation.
	- Keep track of number of time-outs when performing QNAME minimisation.
	  Stop minimising when number of time-outs for a QNAME/QTYPE pair is
	  more than three.

13 June 2016: Wouter
	- Fix #778: unbound 1.5.9: -h segfault (null deref).
	- Fix directory: fix for unbound-checkconf, it restores cwd.

10 June 2016: Wouter
	- And delete service.conf.shipped on uninstall.
	- In unbound.conf directory: dir immediately changes to that directory,
	  so that include: file below that is relative to that directory.
	  With chroot, make the directory an absolute path inside chroot.
	- keep debug symbols in windows build.
	- do not delete service.conf on windows uninstall.
	- document directory immediate fix and allow EXECUTABLE syntax in it
	  on windows.

9 June 2016: Wouter
	- Trunk is called 1.5.10 (with previous fixes already in there to 2
	  june).
	- Revert fix for NetworkService account on windows due to breakage
	  it causes.
	- Fix that windows install will not overwrite existing service.conf
	  file (and ignore gui config choices if it exists).

7 June 2016: Ralph
	- Lookup localzones by taglist from acl.
	- Possibility to lookup local_zone, regardless the taglist.
	- Added local_zone/taglist/acl unit test.

7 June 2016: Wouter
	- Fix #773: Non-standard Python location build failure with pyunbound.
	- Improve threadsafety for openssl 0.9.8 ecdsa dnssec signatures.

6 June 2016: Wouter
	- Better help text from -h (from Ray Griffith).
	- access-control-tag config directive.
	- local-zone-override config directive.
	- access-control-tag-action and access-control-tag-data config
	  directives.
	- free acl-tags, acltag-action and acltag-data config lists during
	  initialisation to free up memory for more entries.

3 June 2016: Wouter
	- Fix to not ignore return value of chown() in daemon startup.

2 June 2016: Wouter
	- Fix libubound for edns optlist feature.
	- Fix distinction between free and CRYPTO_free in dsa and ecdsa alloc.
	- Fix #752: retry resource temporarily unavailable on control pipe.
	- un-document localzone tags.
	- tag for release 1.5.9rc1.
	  And this also became release 1.5.9.
	- Fix (for 1.5.10): Fix unbound-anchor.exe file location defaults to
	  Program Files with (x86) appended.
	- re-documented localzone tags in example.conf.

31 May 2016: Wouter
	- Fix windows service to be created run with limited rights, as a
	  network service account, from Mario Turschmann.
	- compat strsep implementation.
	- generic edns option parse and store code.
	- and also generic edns options for upstream messages (and replies).
	  after parse use edns_opt_find(edns.opt_list, LDNS_EDNS_NSID),
	  to insert use edns_opt_append(edns, region, code, len, bindata) on
	  the opt_list passed to send_query, or in edns_opt_inplace_reply.

30 May 2016: Wouter
	- Fix time in case answer comes from cache in ub_resolve_event().
	- Attempted fix for #765: _unboundmodule missing for python3.

27 May 2016: Wouter
	- Fix #770: Small subgroup attack on DH used in unix pipe on localhost
	  if unbound control uses a unix local named pipe.
	- Document write permission to directory of trust anchor needed.
	- Fix #768:  Unbound Service Sometimes Can Not Shutdown
	  Completely, WER Report Shown Up.  Close handle before closing WSA.

26 May 2016: Wouter
	- Updated patch from Charles Walker.

24 May 2016: Wouter
	- disable-dnssec-lame-check config option from Charles Walker.
	- remove memory leak from lame-check patch.
	- iana portlist update.

23 May 2016: Wouter
	- Fix #767:  Reference to an expired Internet-Draft in
	  harden-below-nxdomain documentation.

20 May 2016: Ralph
	- No QNAME minimisation fall-back for NXDOMAIN answers from DNSSEC 
	  signed zones.
	- iana portlist update.

19 May 2016: Wouter
	- Fix #766: dns64 should synthesize results on timeout/errors.

18 May 2016: Wouter
	- Fix #761: DNSSEC LAME false positive resolving nic.club.

17 May 2016: Wouter
	- trunk updated with output of flex 2.6.0.

6 May 2016: Wouter
	- Fix memory leak in out-of-memory conditions of local zone add.

29 April 2016: Wouter
	- Fix sldns with static checking fixes copied from getdns.

28 April 2016: Wouter
	- Fix #759: 0x20 capsforid no longer checks type PTR, for
	  compatibility with cisco dns guard.  This lowers false positives.

18 April 2016: Wouter
	- Fix some malformed responses to edns queries get fallback to nonedns.

15 April 2016: Wouter
	- cachedb module event handling design.

14 April 2016: Wouter
	- cachedb module framework (empty).
	- iana portlist update.

12 April 2016: Wouter
	- Fix #753: document dump_requestlist is for first thread.

24 March 2016: Wouter
	- Document permit-small-holddown for 5011 debug.
	- Fix #749: unbound-checkconf gets SIGSEGV when use against a
	  malformatted conf file.

23 March 2016: Wouter
	- OpenSSL 1.1.0 portability, --disable-dsa configure option.

21 March 2016: Wouter
	- Fix compile of getentropy_linux for SLES11 servicepack 4.
	- Fix dnstap-log-resolver-response-messages, from Nikolay Edigaryev.
	- Fix test for openssl to use HMAC_Update for 1.1.0.
	- acx_nlnetlabs.m4 to v33, with HMAC_Update.
	- acx_nlnetlabs.m4 to v34, with -ldl -pthread test for libcrypto.
	- ERR_remove_state deprecated since openssl 1.0.0.
	- OPENSSL_config is deprecated, removing.

18 March 2016: Ralph
	- Validate QNAME minimised NXDOMAIN responses.
	- If QNAME minimisation is enabled, do cache lookup for QTYPE NS in
	  harden-below-nxdomain.

17 March 2016: Ralph
	- Limit number of QNAME minimisation iterations.

17 March 2016: Wouter
	- Fix #746: Fix unbound sets CD bit on all forwards.
	  If no trust anchors, it'll not set CD bit when forwarding to another
	  server.  If a trust anchor, no CD bit on the first attempt to a
	  forwarder, but CD bit thereafter on repeated attempts to get DNSSEC.
	- iana portlist update.

16 March 2016: Wouter
	- Fix ip-transparent for ipv6 on FreeBSD, thanks to Nick Hibma.
	- Fix ip-transparent for tcp on freebsd.

15 March 2016: Wouter
	- ip_freebind: yesno option in unbound.conf sets IP_FREEBIND for
	  binding to an IP address while the interface or address is down.

14 March 2016: Wouter
	- Fix warnings in ifdef corner case, older or unknown libevent.
	- Fix compile for ub_event code with older libev.

11 March 2016: Wouter
	- Remove warning about unused parameter in event_pluggable.c.
	- Fix libev usage of dispatch return value.
	- No side effects in tolower() call, in case it is a macro.
	- For test put free in pluggable api in parenthesis.

10 March 2016: Wouter
	- Fixup backend2str for libev.

09 March 2016: Willem
	- User defined pluggable event API for libunbound
	- Fixup of compile fix for pluggable event API from P.Y. Adi
	  Prasaja.

09 March 2016: Wouter
	- Updated configure and ltmain.sh.
	- Updated L root IPv6 address.

07 March 2016: Wouter
	- Fix #747: assert in outnet_serviced_query_stop.
	- iana ports fetched via https.
	- iana portlist update.

03 March 2016: Wouter
	- configure tests for the weak attribute support by the compiler.

02 March 2016: Wouter
	- 1.5.8 release tag
	- trunk contains 1.5.9 in development.
	- iana portlist update.
	- Fix #745: unbound.py - idn2dname throws UnicodeError when idnname
	  contains trailing dot.

24 February 2016: Wouter
	- Fix OpenBSD asynclook lock free that gets used later (fix test code).
	- Fix that NSEC3 negative cache is used when there is no salt.

23 February 2016: Wouter
	- ub_ctx_set_stub() function for libunbound to config stub zones.
	- sorted ubsyms.def file with exported libunbound functions.

19 February 2016: Wouter
	- Print understandable debug log when unusable DS record is seen.
	- load gost algorithm if digest is seen before key algorithm.
	- iana portlist update.

17 February 2016: Wouter
	- Fix that "make install" fails due to "text file busy" error.

16 February 2016: Wouter
	- Set IPPROTO_IP6 for ipv6 sockets otherwise invalid argument error.

15 February 2016: Wouter
	- ip-transparent option for FreeBSD with IP_BINDANY socket option.
	- wait for sendto to drain socket buffers when they are full.

9 February 2016: Wouter
	- Test for type OPENPGPKEY.
	- insecure-lan-zones: yesno config option, patch from Dag-Erling
	  Smørgrav.

8 February 2016: Wouter
	- Fix patch typo in prevuous commit for 734 from Adi Prasaja.
	- RR Type CSYNC support RFC 7477, in debug printout and config input.
	- RR Type OPENPGPKEY support (draft-ietf-dane-openpgpkey-07).

29 January 2016: Wouter
	- Neater cmdline_verbose increment patch from Edgar Pettijohn.

27 January 2016: Wouter
	- Made netbsd sendmsg test nonfatal, in case of false positives.
	- Fix #741: log message for dnstap socket connection is more clear.

26 January 2016: Wouter
	- Fix #734: chown the pidfile if it resides inside the chroot.
	- Use arc4random instead of random in tests (because it is
	  available, possibly as compat, anyway).
	- Fix cmsg alignment for argument to sendmsg on NetBSD.
	- Fix that unbound complains about unimplemented IP_PKTINFO for
	  sendmsg on NetBSD (for interface-automatic).

25 January 2016: Wouter
	- Fix #738: Swig should not be invoked with CPPFLAGS.

19 January 2016: Wouter
	- Squelch 'cannot assign requested address' log messages unless
	  verbosity is high, it was spammed after network down.

14 January 2016: Wouter
	- Fix to simplify empty string checking from Michael McConville.
	- iana portlist update.

12 January 2016: Wouter
	- Fix #734: Do not log an error when the PID file cannot be chown'ed.
	  Patch from Simon Deziel.

11 January 2016: Wouter
	- Fix test if -pthreads unused to use better grep for portability.

06 January 2016: Wouter
	- Fix mingw crosscompile for recent mingw.
	- Update aclocal, autoconf output with new versions (1.15, 2.4.6).

05 January 2016: Wouter
	- #731: tcp-mss, outgoing-tcp-mss options for unbound.conf, patch
	  from Daisuke Higashi.
	- Support RFC7686: handle ".onion" Special-Use Domain. It is blocked
	  by default, and can be unblocked with "nodefault" localzone config.

04 January 2016: Wouter
	- Define DEFAULT_SOURCE together with BSD_SOURCE when that is defined,
	  for Linux glibc 2.20.
	- Fixup contrib/aaaa-filter-iterator.patch for moved contents in the
	  source code, so it applies cleanly again.  Removed unused variable
	  warnings.

15 December 2015: Ralph
	- Fix #729: omit use of escape sequences in echo since they are not 
	  portable (unbound-control-setup).

11 December 2015: Wouter
	- remove NULL-checks before free, patch from Michael McConville.
	- updated ax_pthread.m4 to version 21 with clang support, this
	  removes a warning from compilation.
	- OSX portability, detect if sbrk is deprecated.
	- OSX clang, stop -pthread unused during link stage warnings.
	- OSX clang new flto check.

10 December 2015: Wouter
	- 1.5.7 release
	- trunk has 1.5.8 in development.

8 December 2015: Wouter
	- Fixup 724 for unbound-control.

7 December 2015: Ralph
	- Do not minimise forwarded requests.

4 December 2015: Wouter
	- Removed unneeded whitespace from example.conf.

3 December 2015: Ralph
	- (after rc1 tag)
	- Committed fix to qname minimisation and unit test case for it.
	
3 December 2015: Wouter
	- iana portlist update.
	- 1.5.7rc1 prerelease tag.

2 December 2015: Wouter
	- Fixup 724: Fix PCA prompt for unbound-service-install.exe.
	  re-enable stdout printout.
	- For 724: Add Changelog to windows binary dist.

1 December 2015: Ralph
	- Qname minimisation review fixes

1 December 2015: Wouter
	- Fixup 724 fix for fname_after_chroot() calls.
	- Remove stdout printout for unbound-service-install.exe
	- .gitignore for git users.

30 November 2015: Ralph
	- Implemented qname minimisation

30 November 2015: Wouter
	- Fix for #724: conf syntax to read files from run dir (on Windows).

25 November 2015: Wouter
	- Fix for #720, fix unbound-control-setup windows batch file.

24 November 2015: Wouter
	- Fix #720: add windows scripts to zip bundle.
	- iana portlist update.

20 November 2015: Wouter
	- Added assert on rrset cache correctness.
	- Fix that malformed EDNS query gets a response without malformed EDNS.

18 November 2015: Wouter
	- newer acx_nlnetlabs.m4.
	- spelling fixes from Igor Sobrado Delgado.

17 November 2015: Wouter
	- Fix #594. libunbound: optionally use libnettle for crypto.
	  Contributed by Luca Bruno.  Added --with-nettle for use with
	  --with-libunbound-only.
	- refactor nsec3 hash implementation to be more library-portable.
	- iana portlist update.
	- Fixup DER encoded DSA signatures for libnettle.

16 November 2015: Wouter
	- Fix for lenient accept of reverse order DNAME and CNAME.

6 November 2015: Wouter
	- Change example.conf: ftp.internic.net to https://www.internic.net

5 November 2015: Wouter
	- ACX_SSL_CHECKS no longer adds -ldl needlessly.

3 November 2015: Wouter
	- Fix #718: Fix unbound-control-setup with support for env
	  without HEREDOC bash support.

29 October 2015: Wouter
	- patch from Doug Hogan for SSL_OP_NO_SSLvx options.
	- Fix #716: nodata proof with empty non-terminals and wildcards.

28 October 2015: Wouter
	- Fix checklock testcode for linux threads on exit.

27 October 2015: Wouter
	- isblank() compat implementation.
	- detect libexpat without xml_StopParser function.
	- portability fixes.
	- portability, replace snprintf if return value broken.

23 October 2015: Wouter
	- Fix #714: Document config to block private-address for IPv4
	  mapped IPv6 addresses.

22 October 2015: Wouter
	- Fix #712: unbound-anchor appears to not fsync root.key.

20 October 2015: Wouter
	- 1.5.6 release.
	- trunk tracks development of 1.5.7.

15 October 2015: Wouter
	- Fix segfault in the dns64 module in the formaterror error path.
	- Fix sldns_wire2str_rdata_scan for malformed RRs.
	- tag for 1.5.6rc1 release.

14 October 2015: Wouter
	- ANY responses include DNAME records if present, as per Evan Hunt's
	  remark in dnsop.
	- Fix manpage to suggest using SIGTERM to terminate the server.

9 October 2015: Wouter
	- Default for ssl-port is port 853, the temporary port assignment
	  for secure domain name system traffic.
	  If you used to rely on the older default of port 443, you have
	  to put a clause in unbound.conf for that.  The new value is likely
	  going to be the standardised port number for this traffic.
	- iana portlist update.

6 October 2015: Wouter
	- 1.5.5 release.
	- trunk tracks the development of 1.5.6.

28 September 2015: Wouter
	- MAX_TARGET_COUNT increased to 64, to fix up sporadic resolution
	  failures.
	- tag for 1.5.5rc1 release.
	- makedist.sh: pgp sig echo commands.

25 September 2015: Wouter
	- Fix unbound-control flush that does not succeed in removing data.

22 September 2015: Wouter
	- Fix config globbed include chroot treatment, this fixes reload of
	  globs (patch from Dag-Erling Smørgrav).
	- iana portlist update.
	- Fix #702: New IPs for for h.root-servers.net.
	- Remove confusion comment from canonical_compare() function.
	- Fix #705: ub_ctx_set_fwd() return value mishandled on windows.
	- testbound selftest also works in non-debug mode.
	- Fix minor error in unbound.conf.5.in
	- Fix unbound.conf(5) access-control description for precedence
	  and default.

31 August 2015: Wouter
	- changed windows setup compression to be more transparent.

28 August 2015: Wouter
	- Fix #697: Get PY_MAJOR_VERSION failure at configure for python
	  2.4 to 2.6.
	- Feature #699: --enable-pie option to that builds PIE binary.
	- Feature #700: --enable-relro-now option that enables full read-only
	  relocation.

24 August 2015: Wouter
	- Fix deadlock for local data add and zone add when unbound-control
	  list_local_data printout is interrupted.
	- iana portlist update.
	- Change default of harden-algo-downgrade to off.  This is lenient
	  for algorithm rollover.

13 August 2015: Wouter
	- 5011 implementation does not insist on all algorithms, when
	  harden-algo-downgrade is turned off.
	- Reap the child process that libunbound spawns.

11 August 2015: Wouter
	- Fix #694: configure script does not detect LibreSSL 2.2.2

4 August 2015: Wouter
	- Document that local-zone nodefault matches exactly and transparent
	  can be used to release a subzone.

3 August 2015: Wouter
	- Document in the manual more text about configuring locally served
	  zones.
	- Fix 5011 anchor update timer after reload.
	- Fix mktime in unbound-anchor not using UTC.

30 July 2015: Wouter
	- please afl-gcc (llvm) for uninitialised variable warning.
	- Added permit-small-holddown config to debug fast 5011 rollover.

24 July 2015: Wouter
	- Fix #690: Reload fails when so-reuseport is yes after changing
	  num-threads.
	- iana portlist update.

21 July 2015: Wouter
	- Fix configure to detect SSL_CTX_set_ecdh_auto.
	- iana portlist update.

20 July 2015: Wouter
	- Enable ECDHE for servers.  Where available, use
	  SSL_CTX_set_ecdh_auto() for TLS-wrapped server configurations to
	  enable ECDHE.  Otherwise, manually offer curve p256.
	  Client connections should automatically use ECDHE when available.
	  (thanks Daniel Kahn Gillmor)

18 July 2015: Willem
	- Allow certificate chain files to allow for intermediate certificates.
	  (thanks Daniel Kahn Gillmor)

13 July 2015: Wouter
	- makedist produces sha1 and sha256 files for created binaries too.

9 July 2015: Wouter
	- 1.5.4 release tag
	- trunk has 1.5.5 in development.
	- Fix #681: Setting forwarders with unbound-control forward
	  implicitly turns on forward-first.

29 June 2015: Wouter
	- iana portlist update.
	- Fix alloc with log for allocation size checks.

26 June 2015: Wouter
	- Fix #677 Fix DNAME responses from cache that failed internal chain
	  test.
	- iana portlist update.

22 June 2015: Wouter
	- Fix #677 Fix CNAME corresponding to a DNAME was checked incorrectly
	  and was therefore always synthesized (thanks to Valentin Dietrich).

4 June 2015: Wouter
	- RFC 7553 RR type URI support, is now enabled by default.

2 June 2015: Wouter
	- Fix #674: Do not free pointers given by getenv.

29 May 2015: Wouter
	- Fix that unparseable error responses are ratelimited.
	- SOA negative TTL is capped at minimumttl in its rdata section.
	- cache-max-negative-ttl config option, default 3600.

26 May 2015: Wouter
	- Document that ratelimit works with unbound-control set_option.

21 May 2015: Wouter
	- iana portlist update.
	- documentation proposes ratelimit of 1000 (closer to what upstream
	  servers expect from us).

20 May 2015: Wouter
	- DLV is going to be decommissioned.  Advice to stop using it, and
	  put text in the example configuration and man page to that effect.

10 May 2015: Wouter
	- Change syntax of particular validator error to be easier for
	  machine parse, swap rrset and ip adres info so it looks like:
	  validation failure <www.example.nl. TXT IN>: signature crypto
	  failed from 2001:DB8:7:bba4::53 for <*.example.nl. NSEC IN>

1 May 2015: Wouter
	- caps-whitelist in unbound.conf allows whitelist of loadbalancers
	  that cannot work with caps-for-id or its fallback.

30 April 2015: Wouter
	- Unit test for type ANY synthesis.

22 April 2015: Wouter
	- Removed contrib/unbound_unixsock.diff, because it has been
	  integrated, use control-interface: /path in unbound.conf.
	- iana portlist update.

17 April 2015: Wouter
	- Synthesize ANY responses from cache.  Does not search exhaustively,
	  but MX,A,AAAA,SOA,NS also CNAME.
	- Fix leaked dns64prefix configuration string.

16 April 2015: Wouter
	- Add local-zone type inform_deny, that logs query and drops answer.
	- Ratelimit does not apply to prefetched queries, and ratelimit-factor
	  is default 10.  Repeated normal queries get resolved and with
	  prefetch stay in the cache.
	- Fix bug#664: libunbound python3 related fixes (from Tomas Hozza)
	  Use print_function also for Python2.
	  libunbound examples: produce sorted output.
	  libunbound-Python: libldns is not used anymore.
	  Fix issue with Python 3 mapping of FILE* using file_py3.i from ldns.

10 April 2015: Wouter
	- unbound-control ratelimit_list lists high rate domains.
	- ratelimit feature, ratelimit: 100, or some sensible qps, can be
	  used to turn it on.  It ratelimits recursion effort per zone.
	  For particular names you can configure exceptions in unbound.conf.
	- Fix that get_option for cache-sizes does not print double newline.
	- Fix#663: ssl handshake fails when using unix socket because dh size
	  is too small.

8 April 2015: Wouter
	- Fix crash in dnstap: Do not try to log TCP responses after timeout.

7 April 2015: Wouter
	- Libunbound skips dos-line-endings from etc/hosts.
	- Unbound exits with a fatal error when the auto-trust-anchor-file
	  fails to be writable.  This is seconds after startup.  You can
	  load a readonly auto-trust-anchor-file with trust-anchor-file.
	  The file has to be writable to notice the trust anchor change,
	  without it, a trust anchor change will be unnoticed and the system
	  will then become inoperable.
	- unbound-control list_insecure command shows the negative trust
	  anchors currently configured, patch from Jelte Jansen.

2 April 2015: Wouter
	- Fix #660: Fix interface-automatic broken in the presence of
	  asymmetric routing.

26 March 2015: Wouter
	- remote.c probedelay line is easier to read.
	- rename ldns subdirectory to sldns to avoid name collision.

25 March 2015: Wouter
	- Fix #657:  libunbound(3) recommends deprecated
	  CRYPTO_set_id_callback.
	- If unknown trust anchor algorithm, and libressl is used, error
	  message encourages upgrade of the libressl package.

23 March 2015: Wouter
	- Fix segfault on user not found at startup (from Maciej Soltysiak).

20 March 2015: Wouter
	- Fixed to add integer overflow checks on allocation (defense in depth).

19 March 2015: Wouter
	- Add ip-transparent config option for bind to non-local addresses.

17 March 2015: Wouter
	- Use reallocarray for integer overflow protection, patch submitted
	  by Loganaden Velvindron.

16 March 2015: Wouter
	- Fixup compile on cygwin, more portable openssl thread id.

12 March 2015: Wouter
	- Updated default keylength in unbound-control-setup to 3k.

10 March 2015: Wouter
	- Fix lintian warning in unbound-checkconf man page (from Andreas
	  Schulze).
	- print svnroot when building windows dist.
	- iana portlist update.
	- Fix warning on sign compare in getentropy_linux.

9 March 2015: Wouter
	- Fix #644: harden-algo-downgrade option, if turned off, fixes the
	  reported excessive validation failure when multiple algorithms
	  are present.  It allows the weakest algorithm to validate the zone.
	- iana portlist update.

5 March 2015: Wouter
	- contrib/unbound_smf22.tar.gz: Solaris SMF installation/removal
	  scripts.  Contributed by Yuri Voinov.
	- Document that incoming-num-tcp increase is good for large servers.
	- stats reports tcp usage, of incoming-num-tcp buffers.

4 March 2015: Wouter
	- Patch from Brad Smith that syncs compat/getentropy_linux with
	  OpenBSD's version (2015-03-04).
	- 0x20 fallback improved: servfail responses do not count as missing
	  comparisons (except if all responses are errors),
	  inability to find nameservers does not fail equality comparisons,
	  many nameservers does not try to compare more than max-sent-count,
	  parse failures start 0x20 fallback procedure.
	- store caps_response with best response in case downgrade response
	  happens to be the last one.
	- Document windows 8 tests.

3 March 2015: Wouter
	- tag 1.5.3rc1
	[ This became 1.5.3 on 10 March, trunk is 1.5.4 in development ]

2 March 2015: Wouter
	- iana portlist update.

20 February 2015: Wouter
	- Use the getrandom syscall introduced in Linux 3.17 (from Heiner
	  Kallweit).
	- Fix #645 Portability to Solaris 10, use AF_LOCAL.
	- Fix #646 Portability to Solaris, -lrt for getentropy_solaris.
	- Fix #647 crash in 1.5.2 because pwd.db no longer accessible after
	  reload.

19 February 2015: Wouter
	- 1.5.2 release tag.
	- svn trunk contains 1.5.3 under development.

13 February 2015: Wouter
	- Fix #643: doc/example.conf.in: unnecessary whitespace.

12 February 2015: Wouter
	- tag 1.5.2rc1

11 February 2015: Wouter
	- iana portlist update.

10 February 2015: Wouter
	- Fix scrubber with harden-glue turned off to reject NS (and other
	  not-address) records.

9 February 2015: Wouter
	- Fix validation failure in case upstream forwarder (ISC BIND) does
	  not have the same trust anchors and decides to insert unsigned NS
	  record in authority section.

2 February 2015: Wouter
	- infra-cache-min-rtt patch from Florian Riehm, for expected long
	  uplink roundtrip times.

30 January 2015: Wouter
	- Fix 0x20 capsforid fallback to omit gratuitous NS and additional
	  section changes.
	- Portability fix for Solaris ('sun' is not usable for a variable).

29 January 2015: Wouter
	- Fix pyunbound byte string representation for python3.

26 January 2015: Wouter
	- Fix unintended use of gcc extension for incomplete enum types,
	  compile with pedantic c99 compliance (from Daniel Dickman).

23 January 2015: Wouter
	- windows port fixes, no AF_LOCAL, no chown, no chmod(grp).

16 January 2015: Wouter
	- unit test for local unix connection.  Documentation and log_addr
	  does not inspect port for AF_LOCAL.
	- unbound-checkconf -f prints chroot with pidfile path.

13 January 2015: Wouter
	- iana portlist update.

12 January 2015: Wouter
	- Cast sun_len sizeof to socklen_t.
	- Fix pyunbound ord call, portable for python 2 and 3.

7 January 2015: Wouter
	- Fix warnings in pythonmod changes.

6 January 2015: Wouter
	- iana portlist update.
	- patch for remote control over local sockets, from Dag-Erling
	  Smorgrav, Ilya Bakulin.  Use control-interface: /path/sock and
	  control-use-cert: no.
	- Fixup that patch and uid lookup (only for daemon).
	- coded the default of control-use-cert, to yes.

5 January 2015: Wouter
	- getauxval test for ppc64 linux compatibility.
	- make strip works for unbound-host and unbound-anchor.
	- patch from Stephane Lapie that adds to the python API, that
	  exposes struct delegpt, and adds the find_delegation function.
	- print query name when max target count is exceeded.
	- patch from Stuart Henderson that fixes DESTDIR in
	  unbound-control-setup for installs where config is not in
	  the prefix location.
	- Fix #634: fix fail to start on Linux LTS 3.14.X, ignores missing
	  IP_MTU_DISCOVER OMIT option (fix from Remi Gacogne).
	- Updated contrib warmup.cmd/sh to support two modes - load
	  from pre-defined list of domains or (with filename as argument)
	  load from user-specified list of domains, and updated contrib
	  unbound_cache.sh/cmd to support loading/save/reload cache to/from
	  default path or (with secondary argument) arbitrary path/filename,
	  from Yuri Voinov.
	- Patch from Philip Paeps to contrib/unbound_munin_ that uses
	  type ABSOLUTE.  Allows munin.conf: [idleserver.example.net]
	  unbound_munin_hits.graph_period minute

9 December 2014: Wouter
	- svn trunk has 1.5.2 in development.
	- config.guess and config.sub update from libtoolize.
	- local-zone: example.com inform makes unbound log a message with
	  client IP for queries in that zone.  Eg. for finding infected hosts.

8 December 2014: Wouter
	- Fix CVE-2014-8602: denial of service by making resolver chase
	  endless series of delegations.

1 December 2014: Wouter
	- Fix bug#632: unbound fails to build on AArch64, protects
	  getentropy compat code from calling sysctl if it is has been removed.

29 November 2014: Wouter
	- Add include to getentropy_linux.c, hopefully fixing debian build.

28 November 2014: Wouter
	- Fix makefile for build from noexec source tree.

26 November 2014: Wouter
	- Fix libunbound undefined symbol errors for main.
	  Referencing main does not seem to be possible for libunbound.

24 November 2014: Wouter
	- Fix log at high verbosity and memory allocation failure.
	- iana portlist update.

21 November 2014: Wouter
	- Fix crash on multiple thread random usage on systems without
	  arc4random.

20 November 2014: Wouter
	- fix compat/getentropy_win.c check if CryptGenRandom works and no
	  immediate exit on windows.

19 November 2014: Wouter
	- Fix cdflag dns64 processing.

18 November 2014: Wouter
	- Fix that CD flag disables DNS64 processing, returning the DNSSEC
	  signed AAAA denial.
	- iana portlist update.

17 November 2014: Wouter
	- Fix #627: SSL_CTX_load_verify_locations return code not properly
	  checked.

14 November 2014: Wouter
	- parser with bison 2.7

13 November 2014: Wouter
	- Patch from Stephane Lapie for ASAHI Net that implements aaaa-filter,
	added to contrib/aaaa-filter-iterator.patch.

12 November 2014: Wouter
	- trunk has 1.5.1 in development.
	- Patch from Robert Edmonds to build pyunbound python module
	  differently.  No versioninfo, with -shared and without $(LIBS).
	- Patch from Robert Edmonds fixes hyphens in unbound-anchor man page.
	- Removed 'increased limit open files' log message that is written
	  to console.  It is only written on verbosity 4 and higher.
	  This keeps system bootup console cleaner.
	- Patch from James Raftery, always print stats for rcodes 0..5.

11 November 2014: Wouter
	- iana portlist update.
	- Fix bug where forward or stub addresses with same address but
	  different port number were not tried.
	- version number in svn trunk is 1.5.0
	- tag 1.5.0rc1
	- review fix from Ralph.

7 November 2014: Wouter
	- dnstap fixes by Robert Edmonds:
		dnstap/dnstap.m4: cosmetic fixes
		dnstap/: Remove compiled protoc-c output files
		dnstap/dnstap.m4: Error out if required libraries are not found
		dnstap: Fix ProtobufCBufferSimple usage that is incorrect as of
			protobuf-c 1.0.0
		dnstap/: Adapt to API changes in latest libfstrm (>= 0.2.0)

4 November 2014: Wouter
	- Add ub_ctx_add_ta_autr function to add a RFC5011 automatically
	  tracked trust anchor to libunbound.
	- Redefine internal minievent symbols to unique symbols that helps
	  linking on platforms where the linker leaks names across modules.

27 October 2014: Wouter
	- Disabled use of SSLv3 in remote-control and ssl-upstream.
	- iana portlist update.

16 October 2014: Wouter
	- Documented dns64 configuration in unbound.conf man page.

13 October 2014: Wouter
	- Fix #617: in ldns in unbound, lowercase WKS services.
	- Fix ctype invocation casts.

10 October 2014: Wouter
	- Fix unbound-checkconf check for module config with dns64 module.
	- Fix unbound capsforid fallback, it ignores TTLs in comparison.

6 October 2014: Wouter
	- Fix #614: man page variable substitution bug.
6 October 2014: Willem
	- Whitespaces after $ORIGIN are not part of the origin dname (ldns).
	- $TTL's value starts at position 5 (ldns).

1 October 2014: Wouter
	- fix #613: Allow tab ws in var length last rdfs (in ldns str2wire).

29 September 2014: Wouter
	- Fix #612: create service with service.conf in present directory and
	  auto load it.
	- Fix for mingw compile openssl ranlib.

25 September 2014: Wouter
	- updated configure and aclocal with newer autoconf 1.13.

22 September 2014: Wouter
	- Fix swig and python examples for Python 3.x.
	- Fix for mingw compile with openssl-1.0.1i.

19 September 2014: Wouter
	- improve python configuration detection to build on Fedora 22.

18 September 2014: Wouter
	- patches to also build with Python 3.x (from Pavel Simerda).

16 September 2014: Wouter
	- Fix tcp timer waiting list removal code.
	- iana portlist update.
	- Updated the TCP_BACLOG from 5 to 256, so that the tcp accept queue
	  is longer and more tcp connections can be handled.

15 September 2014: Wouter
	- Fix unit test for CDS typecode.

5 September 2014: Wouter
	- type CDS and CDNSKEY types in sldns.

25 August 2014: Wouter
	- Fixup checklock code for log lock and its mutual initialization
	  dependency.
	- iana portlist update.
	- Removed necessity for pkg-config from the dnstap.m4, new are
	  the --with-libfstrm and --with-protobuf-c configure options.

19 August 2014: Wouter
	- Update unbound manpage with more explanation (from Florian Obser).

18 August 2014: Wouter
	- Fix #603: unbound-checkconf -o <option> should skip verification
	  checks.
	- iana portlist update.
	- Fixup doc/unbound.doxygen to remove obsolete 1.8.7 settings.

5 August 2014: Wouter
	- dnstap support, with a patch from Farsight Security, written by
	  Robert Edmonds. The --enable-dnstap needs libfstrm and protobuf-c.
	  It is BSD licensed (see dnstap/dnstap.c).
	  Building with --enable-dnstap needs pkg-config with this patch.
	- Noted dnstap in doc/README and doc/CREDITS.
	- Changes to the dnstap patch.
	  - lint fixes.
	  - dnstap/dnstap_config.h should not have been added to the repo,
	    because is it generated.

1 August 2014: Wouter
	- Patch add msg, rrset, infra and key cache sizes to stats command
	  from Maciej Soltysiak.
	- iana portlist update.

31 July 2014: Wouter
	- DNS64 from Viagenie (BSD Licensed), written by Simon Perrault.
	  Initial commit of the patch from the FreeBSD base (with its fixes).
	  This adds a module (for module-config in unbound.conf) dns64 that
	  performs DNS64 processing, see README.DNS64.
	- Changes from DNS64:
	  strcpy changed to memmove.
	  arraybound check fixed from prefix_net/8/4 to prefix_net/8+4.
	  allocation of result consistently in the correct region.
	  time_t is now used for ttl in unbound (since the patch's version).
	- testdata/dns64_lookup.rpl for unit test for dns64 functionality.

29 July 2014: Wouter
	- Patch from Dag-Erling Smorgrav that implements feature, unbound -dd
	  does not fork in the background and also logs to stderr.

21 July 2014: Wouter
	- Fix endian.h include for OpenBSD.

16 July 2014: Wouter
	- And Fix#596: Bail out of unbound-control dump_infra when ssl
	  write fails.

15 July 2014: Wouter
	- Fix #596: Bail out of unbound-control list_local_zones when ssl
	  write fails.
	- iana portlist update.

13 July 2014: Wouter
	- Configure tests if main can be linked to from getentropy compat.

12 July 2014: Wouter
	- Fix getentropy compat code, function refs were not portable.
	- Fix to check openssl version number only for OpenSSL.
	- LibreSSL provides compat items, check for that in configure.
	- Fix bug in fix for log locks that caused deadlock in signal handler.
	- update compat/getentropy and arc4random to the most recent ones from OpenBSD.

11 July 2014: Matthijs
	- fake-rfc2553 patch (thanks Benjamin Baier).

11 July 2014: Wouter
	- arc4random in compat/ and getentropy, explicit_bzero, chacha for
	  dependencies, from OpenBSD.  arc4_lock and sha512 in compat.
	  This makes arc4random available on all platforms, except when
	  compiled with LIBNSS (it uses libNSS crypto random).
	- fix strptime implicit declaration error on OpenBSD.
	- arc4random, getentropy and explicit_bzero compat for Windows.

4 July 2014: Wouter
	- Fix #593: segfault or crash upon rotating logfile.

3 July 2014: Wouter
	- DLV tests added.
	- signit tool fixup for compile with libldns library.
	- iana portlist updated.

27 June 2014: Wouter
	- so-reuseport is available on BSDs(such as FreeBSD 10) and OS/X.

26 June 2014: Wouter
	- unbound-control status reports if so-reuseport was successful.
	- iana portlist updated.

24 June 2014: Wouter
	- Fix caps-for-id fallback, and added fallback attempt when servers
	  drop 0x20 perturbed queries.
	- Fixup testsetup for VM tests (run testcode/run_vm.sh).

17 June 2014: Wouter
	- iana portlist updated.

3 June 2014: Wouter
	- Add AAAA for B root server to default root hints.

2 June 2014: Wouter
	- Remove unused define from iterator.h

30 May 2014: Wouter
	- Fixup sldns_enum_edns_option typedef definition.

28 May 2014: Wouter
	- Code cleanup patch from Dag-Erling Smorgrav, with compiler issue
	  fixes from FreeBSD's copy of Unbound, he notes:
	  Generate unbound-control-setup.sh at build time so it respects
	  prefix and sysconfdir from the configure script.  Also fix the
	  umask to match the comment, and the comment to match the umask.
	  Add const and static where needed.  Use unions instead of
	  playing pointer poker.  Move declarations that are needed in
	  multiple source files into a shared header.  Move sldns_bgetc()
	  from parse.c to buffer.c where it belongs.  Introduce a new
	  header file, worker.h, which declares the callbacks that
	  all workers must define.  Remove those declarations from
	  libworker.h.	Include the correct headers in the correct places.
	  Fix a few dummy callbacks that don't match their prototype.
	  Fix some casts.  Hide the sbrk madness behind #ifdef HAVE_SBRK.
	  Remove a useless printf which breaks reproducible builds.
	  Get rid of CONFIGURE_{TARGET,DATE,BUILD_WITH} now that they're
	  no longer used.  Add unbound-control-setup.sh to the list of
	  generated files.  The prototype for libworker_event_done_cb()
	  needs to be moved from libunbound/libworker.h to
	  libunbound/worker.h.
	- Fixup out-of-directory compile with unbound-control-setup.sh.in.
	- make depend.

23 May 2014: Wouter
	- unbound-host -D enabled dnssec and reads root trust anchor from
	  the default root key file that was compiled in.

20 May 2014: Wouter
	- Feature, unblock-lan-zones: yesno that you can use to make unbound
	  perform 10.0.0.0/8 and other reverse lookups normally, for use if
	  unbound is running service for localhost on localhost.

16 May 2014: Wouter
	- Updated create_unbound_ad_servers and unbound_cache scripts from
	  Yuri Voinov in the source/contrib directory. Added
	  warmup.cmd (and .sh): warm up the DNS cache with your MRU domains.

9 May 2014: Wouter
	- Implement draft-ietf-dnsop-rfc6598-rfc6303-01.
	- iana portlist updated.

8 May 2014: Wouter
	- Contrib windows scripts from Yuri Voinov added to src/contrib:
	  create_unbound_ad_servers.cmd: enters anti-ad server lists.
	  unbound_cache.cmd: saves and loads the cache.
	- Added unbound-control-setup.cmd from Yuri Voinov to the windows
	  unbound distribution set.  It requires openssl installed in %PATH%.

6 May 2014: Wouter
	- Change MAX_SENT_COUNT from 16 to 32 to resolve some cases easier.

5 May 2014: Wouter
	- More #567: remove : from output of stub and forward lists, this is
	  easier to parse.

29 April 2014: Wouter
	- iana portlist updated.
	- Add unbound-control flush_negative that flushed nxdomains, nodata,
	  and errors from the cache.  For dnssec-trigger and NetworkManager,
	  fixes cases where network changes have localdata that was already
	  negatively cached from the previous network.

23 April 2014: Wouter
	- Patch from Jeremie Courreges-Anglas to use arc4random_uniform
	  if available on the OS, it gets entropy from the OS.

15 April 2014: Wouter
	- Fix compile with libevent2 on FreeBSD.

11 April 2014: Wouter
	- Fix #502: explain that do-ip6 disable does not stop AAAA lookups,
	  but it stops the use of the ipv6 transport layer for DNS traffic.
	- iana portlist updated.

10 April 2014: Wouter
	- iana portlist updated.
	- Patch from Hannes Frederic Sowa for Linux 3.15 fragmentation
	  option for DNS fragmentation defense.
	- Document that dump_requestlist only prints queries from thread 0.
	- unbound-control stats prints num.query.tcpout with number of TCP
	  outgoing queries made in the previous statistics interval.
	- Fix #567: unbound lists if forward zone is secure or insecure with
	  +i annotation in output of list_forwards, also for list_stubs
	  (for NetworkManager integration.)
	- Fix #554: use unsigned long to print 64bit statistics counters on
	  64bit systems.
	- Fix #558: failed prefetch lookup does not remove cached response
	  but delays next prefetch (in lieu of caching a SERVFAIL).
	- Fix #545: improved logging, the ip address of the error is printed
	  on the same log-line as the error.

8 April 2014: Wouter
	- Fix #574: make test fails on Ubuntu 14.04.  Disabled remote-control
	  in testbound scripts.
	- iana portlist updated.

7 April 2014: Wouter
	- C.ROOT-SERVERS.NET has an IPv6 address, and we updated the root
	  hints (patch from Anand Buddhdev).
	- Fix #572: Fix unit test failure for systems with different
	  /etc/services.

28 March 2014: Wouter
	- Fix #569: do_tcp is do-tcp in unbound.conf man page.

25 March 2014: Wouter
	- Patch from Stuart Henderson to build unbound-host man from .1.in.

24 March 2014: Wouter
	- Fix print filename of encompassing config file on read failure.

12 March 2014: Wouter
	- tag 1.4.22
	- trunk has 1.4.23 in development.

10 March 2014: Wouter
	- Fix bug#561: contrib/cacti plugin did not report SERVFAIL rcodes
	  because of spelling.  Patch from Chris Coates.

27 February 2014: Wouter
	- tag 1.4.22rc1

21 February 2014: Wouter
	- iana portlist updated.

20 February 2014: Matthijs
	- Be lenient when a NSEC NameError response with RCODE=NXDOMAIN is
	  received. This is okay according 4035, but not after revising
	  existence in 4592.  NSEC empty non-terminals exist and thus the
	  RCODE should have been NOERROR. If this occurs, and the RRsets
	  are secure, we set the RCODE to NOERROR and the security status
	  of the response is also considered secure.

14 February 2014: Wouter
	- Works on Minix (3.2.1).

11 February 2014: Wouter
	- Fix parse of #553(NSD) string in sldns, quotes without spaces.

7 February 2014: Wouter
	- iana portlist updated.
	- add body to ifstatement if locks disabled.
	- add TXT string"string" test case to unit test.
	- Fix #551: License change "Regents" to "Copyright holder", matching
	  the BSD license on opensource.org.

6 February 2014: Wouter
	- sldns has type HIP.
	- code documentation on the module interface.

5 February 2014: Wouter
	- Fix sldns parse tests on osx.

3 February 2014: Wouter
	- Detect libevent2 install automatically by configure.
	- Fixup link with lib/event2 subdir.
	- Fix parse in sldns of quoted parenthesized text strings.

31 January 2014: Wouter
	- unit test for ldns wire to str and back with zones, root, nlnetlabs
	  and types.sidnlabs.
	- Fix for hex to string in unknown, atma and nsap.
	- fixup nss compile (no ldns in it).
	- fixup warning in unitldns
	- fixup WKS and rdata type service to print unsigned because strings
	  are not portable; they cannot be read (for sure) on other computers.
	- fixup type EUI48 and EUI64, type APL and type IPSECKEY in string
	  parse sldns.

30 January 2014: Wouter
	- delay-close does not act if there are udp-wait queries, so that
	  it does not make a socketdrain DoS easier.

28 January 2014: Wouter
	- iana portlist updated.
	- iana portlist test updated so it does not touch the source
	  if there are no changes.
	- delay-close: msec option that delays closing ports for which
	  the UDP reply has timed out.  Keeps the port open, only accepts
	  the correct reply.  This correct reply is not used, but the port
	  is open so that no port-denied ICMPs are generated.

27 January 2014: Wouter
	- reuseport is attempted, then fallback to without on failure.

24 January 2014: Wouter
	- Change unbound-event.h to use void* buffer, length idiom.
	- iana portlist updated.
	- unbound-event.h is installed if you configure --enable-event-api.
	- speed up unbound (reports say it could be up to 10%), by reducing
	  lock contention on localzones.lock.  It is changed to an rwlock.
	- so-reuseport: yesno option to distribute queries evenly over
	  threads on Linux (Thanks Robert Edmonds).
	- made lint clean.

21 January 2014: Wouter
	- Fix #547: no trustanchor written if filesystem full, fclose checked.

17 January 2014: Wouter
	- Fix isprint() portability in sldns, uses unsigned int.
	- iana portlist updated.

16 January 2014: Wouter
	- fix #544: Fixed +i causes segfault when running with module conf
	  "iterator".
	- Windows port, adjust %lld to %I64d, and warning in win_event.c.

14 January 2014: Wouter
	- iana portlist updated.

5 Dec 2013: Wouter
	- Fix bug in cachedump that uses sldns.
	- update pythonmod for ldns_ to sldns_ name change.

3 Dec 2013: Wouter
	- Fix sldns to use sldns_ prefix for all ldns_ variables.
	- Fix windows compile to compile with sldns.

30 Nov 2013: Wouter
	- Fix sldns to make globals use sldns_ prefix.  This fixes
	  linking with libldns that uses global variables ldns_ .

13 Nov 2013: Wouter
	- Fix bug#537: compile python plugin without ldns library.

12 Nov 2013: Wouter
	- Fix bug#536: acl_deny_non_local and refuse_non_local added.

5 Nov 2013: Wouter
	- Patch from Neel Goyal to fix async id assignment if callback
	  is called by libunbound in the mesh attach.
	- Accept ip-address: as an alternative for interface: for
	  consistency with nsd.conf syntax.

4 Nov 2013: Wouter
	- Patch from Neel Goyal to fix callback in libunbound.

3 Nov 2013: Wouter
	- if configured --with-libunbound-only fix make install.

31 Oct 2013: Wouter
	- Fix #531: Set SO_REUSEADDR so that the wildcard interface and a 
	  more specific interface port 53 can be used at the same time, and
	  one of the daemons is unbound.
	- iana portlist update.
	- separate ldns into core ldns inside ldns/ subdirectory.  No more
	  --with-ldns is needed and unbound does not rely on libldns.
	- portability fixes for new USE_SLDNS ldns subdir codebase.

22 Oct 2013: Wouter
	- Patch from Neel Goyal: Add an API call to set an event base on an
	  existing ub_ctx.  This basically just destroys the current worker and
	  sets the event base to the current.  And fix a deadlock in
	  ub_resolve_event – the cfglock is held when libworker_create is
	  called.  This ends up trying to acquire the lock again in
	  context_obtain_alloc in the call chain.
	- Fix #528: if very high logging (4 or more) segfault on allow_snoop.

26 Sep 2013: Wouter
	- unbound-event.h is installed if configured --with-libevent.  It
	  contains low-level library calls, that use libevent's event_base
	  and an ldns_buffer for the wire return packet to perform async
	  resolution in the client's eventloop.

19 Sep 2013: Wouter
	- 1.4.21 tag created.
	- trunk has 1.4.22 number inside it.
	- iana portlist updated.
	- acx_nlnetlabs.m4 to 26; improve FLTO help text.

16 Sep 2013: Wouter
	- Fix#524: max-udp-size not effective to non-EDNS0 queries, from
	  Daisuke HIGASHI.

10 Sep 2013: Wouter
	- MIN_TTL and MAX_TTL also in time_t.
	- tag 1.4.21rc1 made again.

26 Aug 2013: Wouter
	- More fixes for bug#519: for the threaded case test if the bg
	  thread has been killed, on ub_ctx_delete, to avoid hangs.

22 Aug 2013: Wouter
	- more fixes that I overlooked.
	- review fixes from Willem.

21 Aug 2013: Wouter
	- Fix#520: Errors found by static analysis from Tomas Hozza(redhat).

20 Aug 2013: Wouter
	- Fix for 2038, with time_t instead of uint32_t.

19 Aug 2013: Wouter
	- Fix#519 ub_ctx_delete may hang in some scenarios (libunbound).

14 Aug 2013: Wouter
	- Fix uninit variable in fix#516.

8 Aug 2013: Wouter
	- Fix#516 dnssec lameness detection for answers that are improper.

30 Jun 2013: Wouter
	- tag 1.4.21rc1

29 Jun 2013: Wouter
	- Fix#512 memleak in testcode for testbound (if it fails).
	- Fix#512 NSS returned arrays out of setup function to be statics.

26 Jun 2013: Wouter
	- max include of 100.000 files (depth and globbed at one time).
	  This is to preserve system memory in bug cases, or endless cases.
	- iana portlist updated.

19 Jun 2013: Wouter
	- streamtcp man page, contributed by Tomas Hozza.
	- iana portlist updated.
	- libunbound documentation on how to avoid openssl race conditions.

25 Jun 2013: Wouter
	- Squelch sendto-permission denied errors when the network is
	  not connected, to avoid spamming syslog.
	- configure --disable-flto option (from Robert Edmonds).

18 Jun 2013: Wouter
	- Fix for const string literals in C++ for libunbound, from Karel
	  Slany.
	- iana portlist updated.

17 Jun 2013: Wouter
	- Fixup manpage syntax.

14 Jun 2013: Wouter
	- get_option and set_option support for log-time-ascii, python-script
	  val-sig-skew-min and val-sig-skew-max.  log-time-ascii takes effect
	  immediately.  The others are mostly useful for libunbound users.

13 Jun 2013: Wouter
	- get_option, set_option, unbound-checkconf -o and libunbound
	  getoption and setoption support cache-min-ttl and cache-max-ttl.

10 Jun 2013: Wouter
	- Fix#501: forward-first does not recurse, when forward name is ".".
	- iana portlist update.
	- Max include depth is unlimited.

27 May 2013: Wouter
	- Update acx_pthreads.m4 to ax_pthreads.4 (2013-03-29), and apply
	  patch to it to not fail when -Werror is also specified, from the
	  autoconf-archives.
	- iana portlist update.

21 May 2013: Wouter
	- Explain bogus and secure flags in libunbound more.

16 May 2013: Wouter
	- Fix#499 use-after-free in out-of-memory handling code (thanks Jake
	  Montgomery).
	- Fix#500 use on non-initialised values on socket bind failures.

15 May 2013: Wouter
	- Fix round-robin doesn't work with some Windows clients (from Ilya
	  Bakulin).

3 May 2013: Wouter
	- update acx_nlnetlabs.m4 to v23, sleep w32 fix.

26 April 2013: Wouter
	- add unbound-control insecure_add and insecure_remove for the
	  administration of negative trust anchors.

25 April 2013: Wouter
	- Implement max-udp-size config option, default 4096 (thanks
	  Daisuke Higashi).
	- Robust checks on dname validity from rdata for dname compare.
	- updated iana portlist.

19 April 2013: Wouter
	- Fixup snprintf return value usage, fixed libunbound_get_option.

18 April 2013: Wouter
	- fix bug #491: pick program name (0th argument) as syslog identity.
	- own implementation of compat/snprintf.c.

15 April 2013: Wouter
	- Fix so that for a configuration line of include: "*.conf" it is not
	  an error if there are no files matching the glob pattern.
	- unbound-anchor review: BIO_write can return 0 successfully if it
	  has successfully appended a zero length string.

11 April 2013: Wouter
	- Fix queries leaking up for stubs and forwards, if the configured
	  nameservers all fail to answer.

10 April 2013: Wouter
	- code improve for minimal responses, small speed increase.

9 April 2013: Wouter
	- updated iana portlist.
	- Fix crash in previous private address fixup of 22 March.

28 March 2013: Wouter
	- Make reverse zones easier by documenting the nodefault statements
	  commented-out in the example config file.

26 March 2013: Wouter
	- more fixes to lookup3.c endianness detection.

25 March 2013: Wouter
	- #492: Fix endianness detection, revert to older lookup3.c detection
	  and put new detect lines after previous tests, to avoid regressions
	  but allow new detections to succeed.
	  And add detection for machine/endian.h to it.

22 March 2013: Wouter
	- Fix resolve of names that use a mix of public and private addresses.
	- iana portlist update.
	- Fix makedist for new svn for -d option.
	- unbound.h header file has UNBOUND_VERSION_MAJOR define.
	- Fix windows RSRC version for long version numbers.

21 March 2013: Wouter
	- release 1.4.20
	- trunk has 1.4.21
	- committed libunbound version 4:1:2 for binary API updated in 1.4.20
	- install copy of unbound-control.8 man page for unbound-control-setup

14 March 2013: Wouter
	- iana portlist update.
	- tag 1.4.20rc1

12 March 2013: Wouter
	- Fixup makedist.sh for windows compile.

11 March 2013: Wouter
	- iana portlist update.
	- testcode/ldns-testpkts.c check for makedist is informational.

15 February 2013: Wouter
	- fix defines in lookup3 for bigendian bsd alpha

11 February 2013: Wouter
	- Fixup openssl_thread init code to only run if compiled with SSL.

7 February 2013: Wouter
	- detect endianness in lookup3 on BSD.
	- add libunbound.ttl at end of result structure, version bump for
	  libunbound and binary backwards compatible, but 1.4.19 is not
	  forward compatible with 1.4.20.
	- update iana port list.

30 January 2013: Wouter
	- includes and have_ssl fixes for nss.

29 January 2013: Wouter
	- printout name of zone with duplicate fwd and hint errors.

28 January 2013: Wouter
	- updated fwd_zero for newer nc. Updated common.sh for newer netstat.

17 January 2013: Wouter
	- unbound-anchors checks the emailAddress of the signer of the
	  root.xml file, default is dnssec@iana.org.  It also checks that
	  the signer has the correct key usage for a digital signature.
	- update iana port list.

3 January 2013: Wouter
	- Test that unbound-control checks client credentials.
	- Test that unbound can handle a CNAME at an intermediate node in
	  the chain of trust (where it seeks a DS record).
	- Check the commonName of the signer of the root.xml file in
	  unbound-anchor, default is dnssec@iana.org.

2 January 2013: Wouter
	- Fix openssl lock free on exit (reported by Robert Fleischman).
	- iana portlist updated.
	- Tested that unbound implements the RFC5155 Technical Errata id 3441.
	  Unbound already implements insecure classification of an empty
	  nonterminal in NSEC3 optout zone.

20 December 2012: Wouter
	- Fix unbound-anchor xml parse of entity declarations for safety.

19 December 2012: Wouter
	- iana portlist updated.

18 December 2012: Wouter
	- iana portlist updated.

14 December 2012: Wouter
	- Change of D.ROOT-SERVERS.NET A address in default root hints.

12 December 2012: Wouter
	- 1.4.19 release.
	- trunk has 1.4.20 under development.

5 December 2012: Wouter
	- note support for AAAA RR type RFC.

4 December 2012: Wouter
	- 1.4.19rc1 tag.

30 November 2012: Wouter
	- bug 481: fix python example0.
	- iana portlist updated.

27 November 2012: Wouter
	- iana portlist updated.

9 November 2012: Wouter
	- Fix unbound-control forward disables configured stubs below it.

7 November 2012: Wouter
	- Fixup ldns-testpkts, identical to ldns/examples.
	- iana portlist updated.

30 October 2012: Wouter
	- Fix bug #477: unbound-anchor segfaults if EDNS is blocked.

29 October 2012: Matthijs
	- Fix validation for responses with both CNAME and wildcard
	  expanded CNAME records in answer section.

8 October 2012: Wouter
	- update ldns-testpkts.c to ldns 1.6.14 version.
	- fix build of pythonmod in objdir, for unbound.py.
	- make clean and makerealclean remove generated python and docs.

5 October 2012: Wouter
	- fix build of pythonmod in objdir (thanks Jakob Schlyter).

3 October 2012: Wouter
	- fix text in unbound-anchor man page.

1 October 2012: Wouter
	- ignore trusted-keys globs that have no files (from Paul Wouters).

27 September 2012: Wouter
	- include: directive in config file accepts wildcards.  Patch from
	  Paul Wouters.  Suggested use: include: "/etc/unbound.d/conf.d/*"
	- unbound-control -q option is quiet, patch from Mariano Absatz.
	- iana portlist updated.
	- updated contrib/unbound.spec, patch from Valentin Bud.

21 September 2012: Wouter
	- chdir to / after chroot call (suggested by Camiel Dobbelaar).

17 September 2012: Wouter
	- patch_rsamd5_enable.diff: this patch enables RSAMD5 validation
	  otherwise it is treated as insecure.  The RSAMD5 algorithm is
	  deprecated (RFC6725).  The MD5 hash is considered weak for some
	  purposes, if you want to sign your zone, then RSASHA256 is an
	  uncontested hash.

30 August 2012: Wouter
	- RFC6725 deprecates RSAMD5: this DNSKEY algorithm is disabled.
	- iana portlist updated.

29 August 2012: Wouter
	- Nicer comments outgoing-port-avoid, thanks Stu (bug #465).

22 August 2012: Wouter
	- Fallback to 1472 and 1232, one fragment size without headers.

21 August 2012: Wouter
	- Fix timeouts so that when a server has been offline for a while
	  and is probed to see it works, it becomes fully available for
	  server selection again.

17 August 2012: Wouter
	- Add documentation to libunbound for default nonuse of resolv.conf.

2 August 2012: Wouter
	- trunk has 1.4.19 under development (fixes from 1 aug and 31 july
	are for 1.4.19).
	- iana portlist updated.

1 August 2012: Wouter
	- Fix openssl race condition, initializes openssl locks, reported
	  by Einar Lonn and Patrik Wallstrom.

31 July 2012: Wouter
	- Improved forward-first and stub-first documentation.
	- Fix that enables modules to register twice for the same
	  serviced_query, without race conditions or administration issues.
	  This should not happen with the current codebase, but it is robust.
	- Fix forward-first option where it sets the RD flag wrongly.
	- added manpage links for libunbound calls (Thanks Paul Wouters).

30 July 2012: Wouter
	- tag 1.4.18rc2 (became 1.4.18 release at 2 august 2012).

27 July 2012: Wouter
	- unbound-host works with libNSS
	- fix bogus nodata cname chain not reported as bogus by validator,
	  (Thanks Peter van Dijk).

26 July 2012: Wouter
	- iana portlist updated.
	- tag 1.4.18rc1.

25 July 2012: Wouter
	- review fix for libnss, check hash prefix allocation size.

23 July 2012: Wouter
	- fix missing break for GOST DS hash function.
	- implemented forward_first for the root.

20 July 2012: Wouter
	- Fix bug#452 and another assertion failure in mesh.c, makes
	  assertions in mesh.c resist duplicates.  Fixes DS NS search to
	  not generate duplicate sub queries.

19 July 2012: Willem
	- Fix bug#454: Remove ACX_CHECK_COMPILER_FLAG from configure.ac,
	  if CFLAGS is specified at configure time then '-g -O2' is not
	  appended to CFLAGS, so that the user can override them.

18 July 2012: Willem
	- Fix libunbound report of errors when in background mode.

11 July 2012: Willem
	- updated iana ports list.

9 July 2012: Willem
	- Add flush_bogus option for unbound-control

6 July 2012: Wouter
	- Fix validation of qtype DS queries that result in no data for
	  non-optout NSEC3 zones.

4 July 2012: Wouter
	- compile libunbound with libnss on Suse, passes regression tests.

3 July 2012: Wouter
	- FIPS_mode openssl does not use arc4random but RAND_pseudo_bytes.

2 July 2012: Wouter
	- updated iana ports list.

29 June 2012: Wouter
	- patch for unbound_munin_ script to handle arbitrary thread count by
	  Sven Ulland.

28 June 2012: Wouter
	- detect if openssl has FIPS_mode.
	- code review: return value of cache_store can be ignored for better
	  performance in out of memory conditions.
	- fix edns-buffer-size and msg-buffer-size manpage documentation.
	- updated iana ports list.

25 June 2012: Wouter
	- disable RSAMD5 if in FIPS mode (for openssl and for libnss).

22 June 2012: Wouter
	- implement DS records, NSEC3 and ECDSA for compile with libnss.

21 June 2012: Wouter
	- fix error handling of alloc failure during rrsig verification.
	- nss check for verification failure.
	- nss crypto works for RSA and DSA.

20 June 2012: Wouter
	- work on --with-nss build option (for now, --with-libunbound-only).

19 June 2012: Wouter
	- --with-libunbound-only build option, only builds the library and
	  not the daemon and other tools.

18 June 2012: Wouter
	- code review.

15 June 2012: Wouter
	- implement log-time-ascii on windows.
	- The key-cache bad key ttl is now 60 seconds.
	- updated iana ports list.
	- code review.

11 June 2012: Wouter
	- bug #452: fix crash on assert in mesh_state_attachment.

30 May 2012: Wouter
	- silence warning from swig-generated code (md set but not used in
	  swig initmodule, due to ifdefs in swig-generated code).

27 May 2012: Wouter
	- Fix debian-bugs-658021: Please enable hardened build flags.

25 May 2012: Wouter
	- updated iana ports list.

24 May 2012: Wouter
	- tag for 1.4.17 release.
	- trunk is 1.4.18 in development.

18 May 2012: Wouter
	- Review comments, removed duplicate memset to zero in delegpt.

16 May 2012: Wouter
	- Updated doc/FEATURES with RFCs that are implemented but not listed.
	- Protect if statements in val_anchor for compile without locks.
	- tag for 1.4.17rc1.

15 May 2012: Wouter
	- fix configure ECDSA support in ldns detection for windows compile.
	- fix possible uninitialised variable in windows pipe implementation.

9 May 2012: Wouter
	- Fix alignment problem in util/random on sparc64/freebsd.

8 May 2012: Wouter
	- Fix for accept spinning reported by OpenBSD.
	- iana portlist updated.

2 May 2012: Wouter
	- Fix validation of nodata for DS query in NSEC zones, reported by
	  Ondrej Mikle.

13 April 2012: Wouter
	- ECDSA support (RFC 6605) by default. Use --disable-ecdsa for older
	  openssl.

10 April 2012: Wouter
	- Applied patch from Daisuke HIGASHI for rrset-roundrobin and
	  minimal-responses features.
	- iana portlist updated.

5 April 2012: Wouter
	- fix bug #443: --with-chroot-dir not honoured by configure.
	- fix bug #444: setusercontext was called too late (thanks Bjorn
	  Ketelaars).

27 March 2012: Wouter
	- fix bug #442: Fix that Makefile depends on pythonmod headers
	  even using --without-pythonmodule.

22 March 2012: Wouter
	- contrib/validation-reporter follows rotated log file (patch from
	  Augie Schwer).

21 March 2012: Wouter
	- new approach to NS fetches for DS lookup that works with
	  cornercases, and is more robust and considers forwarders.

19 March 2012: Wouter
	- iana portlist updated.
	- fix to locate nameservers for DS lookup with NS fetches.

16 March 2012: Wouter
	- Patch for access to full DNS packet data in unbound python module
	  from Ondrej Mikle.

9 March 2012: Wouter
	- Applied line-buffer patch from Augie Schwer to validation.reporter.sh.

2 March 2012: Wouter
	- flush_infra cleans timeouted servers from the cache too.
	- removed warning from --enable-ecdsa.

1 March 2012: Wouter
	- forward-first option.  Tries without forward if a query fails.
	  Also stub-first option that is similar.

28 February 2012: Wouter
	- Fix from code review, if EINPROGRESS not defined chain if statement
	  differently.

27 February 2012: Wouter
	- Fix bug#434: on windows check registry for config file location
	  for unbound-control.exe, and unbound-checkconf.exe.

23 February 2012: Wouter
	- Fix to squelch 'network unreachable' errors from tcp connect in
	  logs, high verbosity will show them.

16 February 2012: Wouter
	- iter_hints is now thread-owned in module env, and thus threadsafe.
	- Fix prefetch and sticky NS, now the prefetch works.  It picks
	  nameservers that 'would be valid in the future', and if this makes
	  the NS timeout, it updates that NS by asking delegation from the
	  parent again.  If child NS has longer TTL, that TTL does not get
	  refreshed from the lookup to the child nameserver.

15 February 2012: Wouter
	- Fix forward-zone memory, uses malloc and frees original root dp.
	- iter hints (stubs) uses malloc inside for more dynamicity.
	- unbound-control forward_add, forward_remove, stub_add, stub_remove
	  can modify stubs and forwards for running unbound (on mobile computer)
	  they can also add and remove domain-insecure for the zone.

14 February 2012: Wouter
	- Fix sticky NS (ghost domain problem) if prefetch is yes.
	- iter forwards uses malloc inside for more dynamicity.

13 February 2012: Wouter
	- RT#2955. Fix for cygwin compilation. 
	- iana portlist updated.

10 February 2012: Wouter
	- Slightly smaller critical region in one case in infra cache.
	- Fix timeouts to keep track of query type, A, AAAA and other, if
	  another has caused timeout blacklist, different type can still probe.
	- unit test fix for nomem_cnametopos.rpl race condition.

9 February 2012: Wouter
	- Fix AHX_BROKEN_MEMCMP for autoheader mess up of #undef in config.h.

8 February 2012: Wouter
	- implement draft-ietf-dnsext-ecdsa-04; which is in IETF LC; This
	  implementation is experimental at this time and not recommended
	  for use on the public internet (the protocol numbers have not
	  been assigned).  Needs recent ldns with --enable-ecdsa.
	- fix memory leak in errorcase for DSA signatures.
	- iana portlist updated.
	- workaround for openssl 0.9.8 ecdsa sha2 and evp problem.

3 February 2012: Wouter
	- fix for windows, rename() is not posix compliant on windows.

2 February 2012: Wouter
	- 1.4.16 release tag.
	- svn trunk is 1.4.17 in development.
	- iana portlist updated.

1 February 2012: Wouter
	- Fix validation failures (like: validation failure xx: no NSEC3
	  closest encloser from yy for DS zz. while building chain of trust,
	  because of a bug in the TTL-fix in 1.4.15, it picked the wrong rdata
	  for an NSEC3.  Now it does not change rdata, and fixes TTL.

30 January 2012: Wouter
	- Fix version-number in libtool to be version-info so it produces
	  libunbound.so.2 like it should.

26 January 2012: Wouter
	- Tag 1.4.15 (same as 1.4.15rc1), for 1.4.15 release.
	- trunk 1.4.16; includes changes memset testcode, #424 openindiana,
	  and keyfile write fixup.
	- applied patch to support outgoing-interface with ub_ctx_set_option.

23 January 2012: Wouter
	- Fix memset in test code.

20 January 2012: Wouter
	- Fix bug #424: compile on OpenIndiana OS with gcc 4.6.2.

19 January 2012: Wouter
	- Fix to write key files completely to a temporary file, and if that
	  succeeds, replace the real key file.  So failures leave a useful file.

18 January 2012: Wouter
	- tag 1.4.15rc1 created
	- updated libunbound/ubsyms.def and remade tag 1.4.15rc1.

17 January 2012: Wouter
	- Fix bug where canonical_compare of RRSIG did not downcase the
	  signer-name.  This is mostly harmless because RRSIGs do not have
	  to be sorted in canonical order, usually.

12 January 2012: Wouter
	- bug#428: add ub_version() call to libunbound.  API version increase,
	  with (binary) backwards compatibility for the previous version.

10 January 2012: Wouter
	- Fix bug #425: unbound reports wrong TTL in reply, it reports a TTL
	  that would be permissible by the RFCs but it is not the TTL in the
	  cache.
	- iana portlist updated.
	- uninitialised variable in reprobe for rtt blocked domains fixed.
	- lintfix and new flex output.

2 January 2012: Wouter
	- Fix to randomize hash function, based on 28c3 congress, reported
	  by Peter van Dijk.

24 December 2011: Wouter
	- Fix for memory leak (about 20 bytes when a tcp or udp send operation
	  towards authority servers failed, takes about 50.000 such failures to
	  leak one Mb, such failures are also usually logged), reported by
	  Robert Fleischmann.
	- iana portlist updated.

19 December 2011: Wouter
	- Fix for VU#209659 CVE-2011-4528: Unbound denial of service
	  vulnerabilities from nonstandard redirection and denial of existence
	  http://www.unbound.net/downloads/CVE-2011-4528.txt
	- robust checks for next-closer NSEC3s.
	- tag 1.4.14 created.
	- trunk has 1.4.15 in development.

15 December 2011: Wouter
	- remove uninit warning from cachedump code.
	- Fix parse error on negative SOA RRSIGs if badly ordered in the packet.

13 December 2011: Wouter
	- iana portlist updated.
	- svn tag 1.4.14rc1
	- fix infra cache comparison.
	- Fix to constrain signer_name to be a parent of the lookupname.

5 December 2011: Wouter
	- Fix getaddrinfowithincludes on windows with fedora16 mingw32-gcc.
	- Fix warnings with gcc 4.6 in compat/inet_ntop.c.
	- Fix warning unused in compat/strptime.c.
	- Fix malloc detection and double definition.

2 December 2011: Wouter
	- configure generated with autoconf 2.68.

30 November 2011: Wouter
	- Fix for tcp-upstream and ssl-upstream for if a laptop sleeps, causes
	  SERVFAILs.  Also fixed for UDP (but less likely).

28 November 2011: Wouter
	- Fix quartile time estimate, it was too low, (thanks Jan Komissar).
	- iana ports updated.

11 November 2011: Wouter
	- Makefile compat with SunOS make, BSD make and GNU make.
	- iana ports updated.

10 November 2011: Wouter
	- Makefile changed for BSD make compatibility.

9 November 2011: Wouter
	- added unit test for SSL service and SSL-upstream.

8 November 2011: Wouter
	- can configure ssl service to one port number, and not on others.
	- fixup windows compile with ssl support.
	- Fix double free in unbound-host, reported by Steve Grubb.
	- iana portlist updated.

1 November 2011: Wouter
	- dns over ssl support as a client, ssl-upstream yes turns it on.
	  It performs an SSL transaction for every DNS query (250 msec).
	- documentation for new options: ssl-upstream, ssl-service-key and
	  ssl-service.pem.
	- iana portlist updated.
	- fix -flto detection on Lion for llvm-gcc.

31 October 2011: Wouter
	- dns over ssl support, ssl-service-pem and ssl-service-key files
	  can be given and then TCP queries are serviced wrapped in SSL.

27 October 2011: Wouter
	- lame-ttl and lame-size options no longer exist, it is integrated
	  with the host info.  They are ignored (with verbose warning) if
	  encountered to keep the config file backwards compatible.
	- fix iana-update for changing gzip compression of results.
	- fix export-all-symbols on OSX.

26 October 2011: Wouter
	- iana portlist updated.
	- Infra cache stores information about ping and lameness per IP, zone.
	  This fixes bug #416.
	- fix iana_update target for gzipped file on iana site.

24 October 2011: Wouter
	- Fix resolve of partners.extranet.microsoft.com with a fix for the
	  server selection for choosing out of a (particular) list of bad
	  choices. (bug#415)
	- Fix make_new_space function so that the incoming query is not
	  overwritten if a jostled out query causes a waiting query to be
	  resumed that then fails and sends an error message.  (Thanks to
	  Matthew Lee).

21 October 2011: Wouter
	- fix --enable-allsymbols, fptr wlist is disabled on windows with this 
	  option enabled because of memory layout exe vs dll.

19 October 2011: Wouter
	- fix unbound-anchor for broken strptime on OSX lion, detected
	  in configure.
	- Detect if GOST really works, openssl1.0 on OSX fails.
	- Implement ipv6%interface notation for scope_id usage.

17 October 2011: Wouter
	- better documentation for inform_super (Thanks Yang Zhe).

14 October 2011: Wouter
	- Fix for out-of-memory condition in libunbound (thanks
	  Robert Fleischman).

13 October 2011: Wouter
	- Fix --enable-allsymbols, it depended on link specifics of the
	  target platform, or fptr_wlist assertion failures could occur.

12 October 2011: Wouter
	- updated contrib/unbound_munin_ to family=auto so that it works with
	  munin-node-configure automatically (if installed as
	  /usr/local/share/munin/plugins/unbound_munin_ ).

27 September 2011: Wouter
	- unbound.exe -w windows option for start and stop service.

23 September 2011: Wouter
	- TCP-upstream calculates tcp-ping so server selection works if there
	  are alternatives.

20 September 2011: Wouter
	- Fix classification of NS set in answer section, where there is a
	  parent-child server, and the answer has the AA flag for dir.slb.com.
	  Thanks to Amanda Constant from Secure64.

16 September 2011: Wouter
	- fix bug #408: accept patch from Steve Snyder that comments out
	  unused functions in lookup3.c.
	- iana portlist updated.
	- fix EDNS1480 change memleak and TCP fallback.
	- fix various compiler warnings (reported by Paul Wouters).
	- max sent count.  EDNS1480 only for rtt < 5000.  No promiscuous
	  fetch if sentcount > 3, stop query if sentcount > 16.  Count is
	  reset when referral or CNAME happens.  This makes unbound better
	  at managing large NS sets, they are explored when there is continued
	  interest (in the form of queries).

15 September 2011: Wouter
	- release 1.4.13.
	- trunk contains 1.4.14 in development.
	- Unbound probes at EDNS1480 if there an EDNS0 timeout.

12 September 2011: Wouter
	- Reverted dns EDNS backoff fix, it did not help and needs
	  fragmentation fixes instead.
	- tag 1.4.13rc2

7 September 2011: Wouter
	- Fix operation in ipv6 only (do-ip4: no) mode.

6 September 2011: Wouter
	- fedora specfile updated.

5 September 2011: Wouter
	- tag 1.4.13rc1

2 September 2011: Wouter
	- iana portlist updated.

26 August 2011: Wouter
	- Fix num-threads 0 does not segfault, reported by Simon Deziel.
	- Fix validation failures due to EDNS backoff retries, the retry
	  for fetch of data has want_dnssec because the iter_indicate_dnssec
	  function returns true when validation failure retry happens, and
	  then the serviced query code does not fallback to noEDNS, even if
	  the cache says it has this.  This helps for DLV deployment when
	  the DNSSEC status is not known for sure before the lookup concludes.

24 August 2011: Wouter
	- Applied patch from Karel Slany that fixes a memory leak in the
	  unbound python module, in string conversions.

22 August 2011: Wouter
	- Fix validation of qtype ANY responses with CNAMEs (thanks Cathy
	  Zhang and Luo Ce).  Unbound responds with the RR types that are
	  available at the name for qtype ANY and validates those RR types.
	  It does not test for completeness (i.e. with NSEC or NSEC3 query),
	  and it does not follow the CNAME or DNAME to another name (with
	  even more data for the already large response).
	- Fix that internally, CNAMEs with NXDOMAIN have that as rcode.
	- Documented the options that work with control set_option command.
	- tcp-upstream yes/no option (works with set_option) for tunnels.

18 August 2011: Wouter
	- fix autoconf call in makedist crosscompile to RC or snapshot.

17 August 2011: Wouter
	- Fix validation of . DS query.
	- new xml format at IANA, new awk for iana_update.
	- iana portlist updated.

10 August 2011: Wouter
	- Fix python site-packages path to /usr/lib64.
	- updated patch from Tom.
	- fix memory and fd leak after out-of-memory condition.

9 August 2011: Wouter
	- patch from Tom Hendrikx fixes load of python modules.

8 August 2011: Wouter
	- make clean had ldns-src reference, removed.

1 August 2011: Wouter
	- Fix autoconf 2.68 warnings

14 July 2011: Wouter
	- Unbound implements RFC6303 (since version 1.4.7).
	- tag 1.4.12rc1 is released as 1.4.12 (without the other fixes in the
	  meantime, those are for 1.4.13).
	- iana portlist updated.

13 July 2011: Wouter
	- Quick fix for contrib/unbound.spec example, no ldns-builtin any more.

11 July 2011: Wouter
	- Fix wildcard expansion no-data reply under an optout NSEC3 zone is
	  validated as insecure, reported by Jia Li (lijia@cnnic.cn).

4 July 2011: Wouter
	- 1.4.12rc1 tag created.

1 July 2011: Wouter
	- version number in example config file.
	- fix that --enable-static-exe does not complain about it unknown.

30 June 2011: Wouter
	- tag relase 1.4.11, trunk is 1.4.12 development.
	- iana portlist updated.
	- fix bug#395: id bits of other query may leak out under conditions
	- fix replyaddr count wrong after jostled queries, which leads to
	  eventual starvation where the daemon has no replyaddrs left to use.
	- fix comment about rndc port, that referred to the old port number.
	- fix that the listening socket is not closed when too many remote
	  control connections are made at the same time.
	- removed ldns-src tarball inside the unbound tarball.

23 June 2011: Wouter
	- Changed -flto check to support clang compiler.
	- tag 1.4.11rc3 created.

17 June 2011: Wouter
	- tag 1.4.11rc1 created.
	- remove warning about signed/unsigned from flex (other flex version).
	- updated aclocal.m4 and libtool to match.
	- tag 1.4.11rc2 created.

16 June 2011: Wouter
	- log-queries: yesno option, default is no, prints querylog.
	- version is 1.4.11.

14 June 2011: Wouter
	- Use -flto compiler flag for link time optimization, if supported.
	- iana portlist updated.

12 June 2011: Wouter
	- IPv6 service address for d.root-servers.net (2001:500:2D::D).

10 June 2011: Wouter
	- unbound-control has version number in the header,
	  UBCT[version]_space_ is the header sent by the client now.
	- Unbound control port number is registered with IANA:
	  ub-dns-control  8953/tcp    unbound dns nameserver control
	  This is the new default for the control-port config setting.
	- statistics-interval prints the number of jostled queries to log.

30 May 2011: Wouter
	- Fix Makefile for U in environment, since wrong U is more common than
	  deansification necessity.
	- iana portlist updated.
	- updated ldns tarball to 1.6.10rc2 snapshot of today.

25 May 2011: Wouter
	- Fix assertion failure when unbound generates an empty error reply
	  in response to a query, CVE-2011-1922 VU#531342.
	- This fix is in tag 1.4.10.
	- defense in depth against the above bug, an error is printed to log
	  instead of an assertion failure.

10 May 2011: Wouter
	- bug#386: --enable-allsymbols option links all binaries to libunbound
	  and reduces install size significantly.
	- feature, ignore-cd-flag: yesno to provide dnssec to legacy servers.
	- iana portlist updated.
	- Fix TTL of SOA so negative TTL is separately cached from normal TTL.

14 April 2011: Wouter
	- configure created with newer autoconf 2.66.

12 April 2011: Wouter
	- bug#378: Fix that configure checks for ldns_get_random presence.

8 April 2011: Wouter
	- iana portlist updated.
	- queries with CD flag set cause DNSSEC validation, but the answer is
	  not withheld if it is bogus.  Thus, unbound will retry if it is bad
	  and curb the TTL if it is bad, thus protecting the cache for use by
	  downstream validators.
	- val-override-date: -1 ignores dates entirely, for NTP usage.

29 March 2011: Wouter
	- harden-below-nxdomain: changed so that it activates when the
	  cached nxdomain is dnssec secure.  This avoids backwards
	  incompatibility because those old servers do not have dnssec.

24 March 2011: Wouter
	- iana portlist updated.
	- release 1.4.9.
	- trunk is 1.5.0

17 March 2011: Wouter
	- bug#370: new unbound.spec for CentOS 5.x from Harold Jones.
	  Applied but did not do the --disable-gost.

10 March 2011: Wouter
	- tag 1.4.9 release candidate 1 created.

3 March 2011: Wouter
	- updated ldns to today.

1 March 2011: Wouter
	- Fix no ADflag for NXDOMAIN in NSEC3 optout. And wildcard in optout.
	- give config parse error for multiple names on a stub or forward zone.
	- updated ldns tarball to 1.6.9(todays snapshot).

24 February 2011: Wouter
	- bug #361: Fix, time.elapsed variable not reset with stats_noreset.

23 February 2011: Wouter
	- iana portlist updated.
	- common.sh to version 3.

18 February 2011: Wouter
	- common.sh in testdata updated to version 2.

15 February 2011: Wouter
	- Added explicit note on unbound-anchor usage:
	  Please note usage of unbound-anchor root anchor is at your own risk
	  and under the terms of our LICENSE (see that file in the source).

11 February 2011: Wouter
	- iana portlist updated.
	- tpkg updated with common.sh for common functionality.

7 February 2011: Wouter
	- Added regression test for addition of a .net DS to the root, and
	  cache effects with different TTL for glue and DNSKEY.
	- iana portlist updated.

28 January 2011: Wouter
	- Fix remove private address does not throw away entire response.

24 January 2011: Wouter
	- release 1.4.8

19 January 2011: Wouter
	- fix bug#349: no -L/usr for ldns.

18 January 2011: Wouter
	- ldns 1.6.8 tarball included.
	- release 1.4.8rc1.

17 January 2011: Wouter
	- add get and set option for harden-below-nxdomain feature.
	- iana portlist updated.

14 January 2011: Wouter
	- Fix so a changed NS RRset does not get moved name stuck on old
	  server, for type NS the TTL is not increased.

13 January 2011: Wouter
	- Fix prefetch so it does not get stuck on old server for moved names.

12 January 2011: Wouter
	- iana portlist updated.

11 January 2011: Wouter
	- Fix insecure CNAME sequence marked as secure, reported by Bert
	  Hubert.

10 January 2011: Wouter
	- faster lruhash get_mem routine.

4 January 2011: Wouter
	- bug#346: remove ITAR scripts from contrib, the service is discontinued, use the root.
	- iana portlist updated.

23 December 2010: Wouter
	- Fix in infra cache that could cause rto larger than TOP_TIMEOUT kept.

21 December 2010: Wouter
	- algorithm compromise protection using the algorithms signalled in
	  the DS record.  Also, trust anchors, DLV, and RFC5011 receive this,
	  and thus, if you have multiple algorithms in your trust-anchor-file
	  then it will now behave different than before.  Also, 5011 rollover
	  for algorithms needs to be double-signature until the old algorithm
	  is revoked.
	  It is not an option, because I see no use to turn the security off.
	- iana portlist updated.

17 December 2010: Wouter
	- squelch 'tcp connect: bla' in logfile, (set verbosity 2 to see them).
	- fix validation in this case: CNAME to nodata for co-hosted opt-in
	  NSEC3 insecure delegation, was bogus, fixed to be insecure.

16 December 2010: Wouter
	- Fix our 'BDS' license (typo reported by Xavier Belanger).

10 December 2010: Wouter
	- iana portlist updated.
	- review changes for unbound-anchor.

2 December 2010: Wouter
	- feature typetransparent localzone, does not block other RR types.

1 December 2010: Wouter
	- Fix bug#338: print address when socket creation fails.

30 November 2010: Wouter
	- Fix storage of EDNS failures in the infra cache.
	- iana portlist updated.

18 November 2010: Wouter
	- harden-below-nxdomain option, default off (because very old
	  software may be incompatible).  We could enable it by default in
	  the future.

17 November 2010: Wouter
	- implement draft-vixie-dnsext-resimprove-00, we stop on NXDOMAIN.
	- make test output nicer.

15 November 2010: Wouter
	- silence 'tcp connect: broken pipe' and 'net down' at low verbosity.
	- iana portlist updated.
	- so-sndbuf option for very busy servers, a bit like so-rcvbuf.

9 November 2010: Wouter
	- unbound-anchor compiles with openssl 0.9.7.

8 November 2010: Wouter
	- release tag 1.4.7.
	- trunk is version 1.4.8.
	- Be lenient and accept imgw.pl malformed packet (like BIND).

5 November 2010: Wouter
	- do not synthesize a CNAME message from cache for qtype DS.

4 November 2010: Wouter
	- Use central entropy to seed threads.

3 November 2010: Wouter
	- Change the rtt used to probe EDNS-timeout hosts to 1000 msec.

2 November 2010: Wouter
	- tag 1.4.7rc1.
	- code review.

1 November 2010: Wouter
	- GOST code enabled by default (RFC 5933).

27 October 2010: Wouter
	- Fix uninit value in dump_infra print.
	- Fix validation failure for parent and child on same server with an
	  insecure childzone and a CNAME from parent to child.
	- Configure detects libev-4.00.

26 October 2010: Wouter
	- dump_infra and flush_infra commands for unbound-control.
	- no timeout backoff if meanwhile a query succeeded.
	- Change of timeout code.  No more lost and backoff in blockage.
	  At 12sec timeout (and at least 2x lost before) one probe per IP
	  is allowed only.  At 120sec, the IP is blocked.  After 15min, a
	  120sec entry has a single retry packet.

25 October 2010: Wouter
	- Configure errors if ldns is not found.

22 October 2010: Wouter
	- Windows 7 fix for the installer.

21 October 2010: Wouter
	- Fix bug where fallback_tcp causes wrong roundtrip and edns
	  observation to be noted in cache.  Fix bug where EDNSprobe halted
	  exponential backoff if EDNS status unknown.
	- new unresponsive host method, exponentially increasing block backoff.
	- iana portlist updated.

20 October 2010: Wouter
	- interface automatic works for some people with ip6 disabled.
	  Therefore the error check is removed, so they can use the option.

19 October 2010: Wouter
	- Fix for request list growth, if a server has long timeout but the
	  lost counter is low, then its effective rtt is the one without
	  exponential backoff applied.  Because the backoff is not working.
	  The lost counter can then increase and the server is blacklisted,
	  or the lost counter does not increase and the server is working
	  for some queries.

18 October 2010: Wouter
	- iana portlist updated.

13 October 2010: Wouter
	- Fix TCP so it uses a random outgoing-interface.
	- unbound-anchor handles ADDPEND keystate.

11 October 2010: Wouter
	- Fix bug when DLV below a trust-anchor that uses NSEC3 optout where
	  the zone has a secure delegation hosted on the same server did not
	  verify as secure (it was insecure by mistake).
	- iana portlist updated.
	- ldns tarball updated (for reading cachedumps with bad RR data).

1 October 2010: Wouter
	- test for unbound-anchor. fix for reading certs.
	- Fix alloc_reg_release for longer uptime in out of memory conditions.

28 September 2010: Wouter
	- unbound-anchor working, it creates or updates a root.key file.
	  Use it before you start the validator (e.g. at system boot time).

27 September 2010: Wouter
	- iana portlist updated.

24 September 2010: Wouter
	- bug#329: in example.conf show correct ipv4 link-local 169.254/16.

23 September 2010: Wouter
	- unbound-anchor app, unbound requires libexpat (xml parser library).

22 September 2010: Wouter
	- compliance with draft-ietf-dnsop-default-local-zones-14, removed
	  reverse ipv6 orchid prefix from builtin list.
	- iana portlist updated.

17 September 2010: Wouter
	- DLV has downgrade protection again, because the RFC says so.
	- iana portlist updated.

16 September 2010: Wouter
	- Algorithm rollover operational reality intrudes, for trust-anchor,
	  5011-store, and DLV-anchor if one key matches it's good enough.
	- iana portlist updated.
	- Fix reported validation error in out of memory condition.

15 September 2010: Wouter
	- Abide RFC5155 section 9.2: no AD flag for replies with NSEC3 optout.

14 September 2010: Wouter
	- increased mesh-max-activation from 1000 to 3000 for crazy domains
	  like _tcp.slb.com with 262 servers.
	- iana portlist updated.

13 September 2010: Wouter
	- bug#327: Fix for cannot access stub zones until the root is primed.

9 September 2010: Wouter
	- unresponsive servers are not completely blacklisted (because of
	  firewalls), but also not probed all the time (because of the request
	  list size it generates).  The probe rate is 1%.
	- iana portlist updated.

20 August 2010: Wouter
	- openbsd-lint fixes: acl_list_get_mem used if debug-alloc enabled.
	  iterator get_mem includes priv_get_mem.  delegpt nodup removed.
	  listen_pushback, query_info_allocqname, write_socket, send_packet,
	  comm_point_set_cb_arg and listen_resume removed.

19 August 2010: Wouter
	- Fix bug#321: resolution of rs.ripe.net artifacts with 0x20.
	  Delegpt structures checked for duplicates always.
	  No more nameserver lookups generated when depth is full anyway.
	- example.conf notes how to do DNSSEC validation and track the root.
	- iana portlist updated.

18 August 2010: Wouter
	- Fix bug#322: configure does not respect CFLAGS on Solaris.
	  Pass CFLAGS="-xO4 -xtarget=generic" on the configure command line
	  if use sun-cc, but some systems need different flags.

16 August 2010: Wouter
	- Fix acx_nlnetlabs.m4 configure output for autoconf-2.66 AS_TR_CPP
	  changes, uses m4_bpatsubst now.
	- make test (or make check) should be more portable and run the unit 
	  test and testbound scripts. (make longtest has special requirements).

13 August 2010: Wouter
	- More pleasant remote control command parsing.
	- documentation added for return values reported by doxygen 1.7.1.
	- iana portlist updated.

9 August 2010: Wouter
	- Fix name of rrset printed that failed validation.

5 August 2010: Wouter
	- Return NXDOMAIN after chain of CNAMEs ends at name-not-found.

4 August 2010: Wouter
	- Fix validation in case a trust anchor enters into a zone with
	  unsupported algorithms.

3 August 2010: Wouter
	- updated ldns tarball with bugfixes.
	- release tag 1.4.6.
	- trunk becomes 1.4.7 develop.
	- iana portlist updated.

22 July 2010: Wouter
	- more error details on failed remote control connection.

15 July 2010: Wouter
	- rlimit adjustments for select and ulimit can happen at the same time.

14 July 2010: Wouter
	- Donation text added to README.
	- Fix integer underflow in prefetch ttl creation from cache.  This
	  fixes a potential negative prefetch ttl.

12 July 2010: Wouter
	- Changed the defaults for num-queries-per-thread/outgoing-range.
	  For builtin-select: 512/960, for libevent 1024/4096 and for
	  windows 24/48 (because of win api).  This makes the ratio this way
	  to improve resilience under heavy load.  For high performance, use
	  libevent and possibly higher numbers.

10 July 2010: Wouter
	- GOST enabled if SSL is recent and ldns has GOST enabled too.
	- ldns tarball updated.

9 July 2010: Wouter
	- iana portlist updated.
	- Fix validation of qtype DNSKEY when a key-cache entry exists but
	  no rr-cache entry is used (it expired or prefetch), it then goes
	  back up to the DS or trust-anchor to validate the DNSKEY.

7 July 2010: Wouter
	- Neat function prototypes, unshadowed local declarations.

6 July 2010: Wouter
	- failure to chown the pidfile is not fatal any more.
	- testbound uses UTC timezone.
	- ldns tarball updated (ports and works on Minix 3.1.7).  On Minix, add
	  /usr/gnu/bin to PATH, use ./configure AR=/usr/gnu/bin/gar and gmake.

5 July 2010: Wouter
	- log if a server is skipped because it is on the donotquery list,
	  at verbosity 4, to enable diagnosis why no queries to 127.0.0.1.
	- added feature to print configure date, target and options with -h.
	- added feature to print event backend system details with -h.
	- wdiff is not actually required by make test, updated requirements.

1 July 2010: Wouter
	- Fix RFC4035 compliance with 2.2 statement that the DNSKEY at apex
	  must be signed with all algorithms from the DS rrset at the parent.
	  This is now checked and becomes bogus if not.

28 June 2010: Wouter
	- Fix jostle list bug found by Vince (luoce@cnnic), it caused the qps
	  in overload situations to be about 5 qps for the class of shortly
	  serviced queries.
	  The capacity of the resolver is then about (numqueriesperthread / 2)
	  / (average time for such long queries) qps for long queries.
	  And about (numqueriesperthread / 2)/(jostletimeout in whole seconds)
	  qps for short queries, per thread.
	- Fix the max number of reply-address count to be applied for duplicate
	  queries, and not for new query list entries.  This raises the memory
	  usage to a max of (16+1)*numqueriesperthread reply addresses.

25 June 2010: Wouter
	- Fix handling of corner case reply from lame server, follows rfc2308.
	  It could lead to a nodata reply getting into the cache if the search
	  for a non-lame server turned up other misconfigured servers.
	- unbound.h has extern "C" statement for easier include in c++.

23 June 2010: Wouter
	- iana portlist updated.
	- makedist upgraded cross compile openssl option, like this: 
	  ./makedist.sh -s -wssl openssl-1.0.0a.tar.gz -w --enable-gost

22 June 2010: Wouter
	- Unbound reports libev or libevent correctly in logs in verbose mode.
	- Fix to unload gost dynamic library module for leak testing.

18 June 2010: Wouter
	- iana portlist updated.

17 June 2010: Wouter
	- Add AAAA to root hints for I.ROOT-SERVERS.NET.

16 June 2010: Wouter
	- Fix assertion failure reported by Kai Storbeck from XS4ALL, the
	  assertion was wrong.
	- updated ldns tarball.

15 June 2010: Wouter
	- tag 1.4.5 created.
	- trunk contains 1.4.6 in development.
	- Fix TCPreply on systems with no writev, if just 1 byte could be sent.
	- Fix to use one pointer less for iterator query state store_parent_NS.
	- makedist crosscompile to windows uses builtin ldns not host ldns.
	- Max referral count from 30 to 130, because 128 one character domains
	  is valid DNS.
	- added documentation for the histogram printout to syslog.

11 June 2010: Wouter
	- When retry to parent the retrycount is not wiped, so failed 
	  nameservers are not tried again.
	- iana portlist updated.

10 June 2010: Wouter
	- Fix bug where a long loop could be entered, now cycle detection
	  has a loop-counter and maximum search amount.

4 June 2010: Wouter
	- iana portlist updated.
	- 1.4.5rc1 tag created.

3 June 2010: Wouter
	- ldns tarball updated, 1.6.5.
	- review comments, split dependency cycle tracking for parentside
	  last resort lookups for A and AAAA so there are more lookup options.

2 June 2010: Wouter
	- Fix compile warning if compiled without threads.
	- updated ldns-tarball with current ldns svn (pre 1.6.5).
	- GOST disabled-by-default, the algorithm number is allocated but the
	  RFC is still has to pass AUTH48 at the IETF.

1 June 2010: Wouter
	- Ignore Z flag in incoming messages too.
	- Fix storage of negative parent glue if that last resort fails.
	- libtoolize 2.2.6b, autoconf 2.65 applied to configure.
	- new splint flags for newer splint install.

31 May 2010: Wouter
	- Fix AD flag handling, it could in some cases mistakenly copy the AD 
	  flag from upstream servers.
	- alloc_special_obtain out of memory is not a fatal error any more,
	  enabling unbound to continue longer in out of memory conditions.
	- parentside names are dispreferred but not said to be dnssec-lame.
	- parentside check for cached newname glue.
	- fix parentside and querytargets modulestate, for dump_requestlist.
	- unbound-control-setup makes keys -rw-r--- so not all users permitted.
	- fix parentside from cache to be marked dispreferred for bad names.

28 May 2010: Wouter
	- iana portlist updated.
	- parent-child disagreement approach altered.  Older fixes are
	  removed in place of a more exhaustive search for misconfigured data
	  available via the parent of a delegation.
	  This is designed to be throttled by cache entries, with TTL from the
	  parent if possible.  Additionally the loop-counter is used.
	  It also tests for NS RRset differences between parent and child.
	  The fetch of misconfigured data should be more reliable and thorough.
	  It should work reliably even with no or only partial data in cache.
	  Data received from the child (as always) is deemed more
	  authoritative than information received from the delegation parent.
	  The search for misconfigured data is not performed normally.

26 May 2010: Wouter
	- Contribution from Migiel de Vos (Surfnet): nagios patch for
	  unbound-host, in contrib/ (in the source tarball).  Makes
	  unbound-host suitable for monitoring dnssec(-chain) status.

21 May 2010: Wouter
	- EDNS timeout code will not fire if EDNS status already known.
	- EDNS failure not stored if EDNS status known to work.

19 May 2010: Wouter
	- Fix resolution for domains like safesvc.com.cn.  If the iterator
	  can not recurse further and it finds the delegation in a state
	  where it would otherwise have rejected it outhand if so received
	  from a cache lookup, then it can try to ask higherup (with loop
	  protection).
	- Fix comments in iter_utils:dp_is_useless.

18 May 2010: Wouter
	- Fix various compiler warnings from the clang llvm compiler.
	- iana portlist updated.

6 May 2010: Wouter
	- Fix bug#308: spelling error in variable name in parser and lexer.

4 May 2010: Wouter
	- Fix dnssec-missing detection that was turned off by server selection.
	- Conforms to draft-ietf-dnsop-default-local-zones-13.  Added default
	  reverse lookup blocks for IPv4 test nets 100.51.198.in-addr.arpa,
	  113.0.203.in-addr.arpa and Orchid prefix 0.1.1.0.0.2.ip6.arpa.

29 April 2010: Wouter
	- Fix for dnssec lameness detection to use the key cache.
	- infra cache entries that are expired are wiped clean.  Previously
	  it was possible to not expire host data (if accessed often).

28 April 2010: Wouter
	- ldns tarball updated and GOST support is detected and then enabled. 
	- iana portlist updated.
	- Fix detection of gost support in ldns (reported by Chris Smith).

27 April 2010: Wouter
	- unbound-control get_option domain-insecure shows config file items.
	- fix retry sequence if prime hints are recursion-lame.
	- autotrust anchor file can be initialized with a ZSK key as well.
	- harden-referral-path does not result in failures due to max-depth.
	  You can increase the max-depth by adding numbers (' 0') after the
	  target-fetch-policy, this increases the depth to which is checked.

26 April 2010: Wouter
	- Compile fix using Sun Studio 12 compiler on Solaris 5.9, use
	  CPPFLAGS during configure process.
	- if libev is installed on the base system (not libevent), detect
	  it from the event.h header file and link with -lev.
	- configlexer.lex gets config.h, and configyyrename.h added by make,
	  no more double include.
	- More strict scrubber (Thanks to George Barwood for the idea):
	  NS set must be pertinent to the query (qname subdomain nsname).
	- Fix bug#307: In 0x20 backoff fix fallback so the number of 
	  outstanding queries does not become -1 and block the request.
	  Fixed handling of recursion-lame in combination with 0x20 fallback.
	  Fix so RRsets are compared canonicalized and sorted if the immediate
	  comparison fails, this makes it work around round-robin sites.

23 April 2010: Wouter
	- Squelch log message: sendto failed permission denied for
	  255.255.255.255, it is visible in VERB_DETAIL (verbosity 2).
	- Fix to fetch data as last resort more tenaciously.  When cycle
	  targets cause the server selection to believe there are more options
	  when they really are not there, the server selection is reinitiated.
	- Fix fetch from blacklisted dnssec lame servers as last resort.  The
	  server's IP address is then given in validator errors as well.
	- Fix local-zone type redirect that did not use the query name for
	  the answer rrset.

22 April 2010: Wouter
	- tag 1.4.4.
	- trunk contains 1.4.5 in development.
	- Fix validation failure for qtype ANY caused by a RRSIG parse failure.
	  The validator error message was 'no signatures from ...'.

16 April 2010: Wouter
	- more portability defines for CMSG_SPACE, CMSG_ALIGN, CMSG_LEN.
	- tag 1.4.4rc1.

15 April 2010: Wouter
	- ECC-GOST algorithm number 12 that is assigned by IANA.  New test
	  example key and signatures for GOST.  GOST requires openssl-1.0.0.
	  GOST is still disabled by default.

9 April 2010: Wouter
	- Fix bug#305: pkt_dname_tolower could read beyond end of buffer or
	  get into an endless loop, if 0x20 was enabled, and buffers are small
	  or particular broken packets are received.
	- Fix chain of trust with CNAME at an intermediate step, for the DS
	  processing proof.

8 April 2010: Wouter
	- Fix validation of queries with wildcard names (*.example).

6 April 2010: Wouter
	- Fix EDNS probe for .de DNSSEC testbed failure, where the infra
	  cache timeout coincided with a server update, the current EDNS 
	  backoff is less sensitive, and does not cache the backoff unless 
	  the backoff actually works and the domain is not expecting DNSSEC.
	- GOST support with correct algorithm numbers.

1 April 2010: Wouter
	- iana portlist updated.

24 March 2010: Wouter
	- unbound control flushed items are not counted when flushed again.

23 March 2010: Wouter
	- iana portlist updated.

22 March 2010: Wouter
	- unbound-host disables use-syslog from config file so that the
	  config file for the main server can be used more easily.
	- fix bug#301: unbound-checkconf could not parse interface
	  '0.0.0.0@5353', even though unbound itself worked fine.

19 March 2010: Wouter
	- fix fwd_ancil test to pass if the socket options are not supported.

18 March 2010: Wouter
	- Fixed random numbers for port, interface and server selection.
	  Removed very small bias.
	- Refer to the listing in unbound-control man page in the extended
	  statistics entry in the unbound.conf man page.

16 March 2010: Wouter
	- Fix interface-automatic for OpenBSD: msg.controllen was too small,
	  also assertions on ancillary data buffer.
	- check for IP_SENDSRCADDR for interface-automatic or IP_PKTINFO.
	- for NSEC3 check if signatures are cached.

15 March 2010: Wouter
	- unit test for util/regional.c.

12 March 2010: Wouter
	- Reordered configure checks so fork and -lnsl -lsocket checks are
	  earlier, and thus later checks benefit from and do not hinder them.
	- iana portlist updated.
	- ldns tarball updated.
	- Fix python use when multithreaded.
	- Fix solaris python compile.
	- Include less in config.h and include per code file for ldns, ssl.

11 March 2010: Wouter
	- another memory allocation option: --enable-alloc-nonregional.
	  exposes the regional allocations to other memory purifiers.
	- fix for memory alignment in struct sock_list allocation.
	- Fix for MacPorts ldns without ssl default, unbound checks if ldns
	  has dnssec functionality and uses the builtin if not.
	- Fix daemonize on Solaris 10, it did not detach from terminal.
	- tag 1.4.3 created.
	- trunk is 1.4.4 in development.
	- spelling fix in validation error involving cnames.

10 March 2010: Wouter
	- --enable-alloc-lite works with test set.
	- portability in the testset: printf format conversions, prototypes.

9 March 2010: Wouter
	- tag 1.4.2 created.
	- trunk is 1.4.3 in development.
	- --enable-alloc-lite debug option.

8 March 2010: Wouter
	- iana portlist updated.

4 March 2010: Wouter
	- Fix crash in control channel code.

3 March 2010: Wouter
	- better casts in pipe code, brackets placed wrongly.
	- iana portlist updated.

1 March 2010: Wouter
	- make install depends on make all.
	- Fix 5011 auto-trust-anchor-file initial read to skip RRSIGs.
	- --enable-checking: enables assertions but does not look nonproduction.
	- nicer VERB_DETAIL (verbosity 2, unbound-host -d) output, with
	  nxdomain and nodata distinguished.
	- ldns tarball updated.
	- --disable-rpath fixed for libtool not found errors.
	- new fedora specfile from Fedora13 in contrib from Paul Wouters.

26 February 2010: Wouter
	- Fixup prototype for lexer cleanup in daemon code.
	- unbound-control list_stubs, list_forwards, list_local_zones and
	  list_local_data.

24 February 2010: Wouter
	- Fix scrubber bug that potentially let NS records through.  Reported
	  by Amanda Constant.
	- Also delete potential poison references from additional.
	- Fix: no classification of a forwarder as lame, throw away instead.

23 February 2010: Wouter
	- libunbound ub_ctx_get_option() added.
	- unbound-control set_option and get_option commands.
	- iana portlist updated.

18 February 2010: Wouter
	- A little more strict DS scrubbing.
	- No more blacklisting of unresponsive servers, a 2 minute timeout
	  is backed off to.
	- RD flag not enabled for dnssec-blacklisted tries, unless necessary.
	- pickup ldns compile fix, libdl for libcrypto.
	- log 'tcp connect: connection timed out' only in high verbosity.
	- unbound-control log_reopen command.
	- moved get_option code from unbound-checkconf to util/config_file.c

17 February 2010: Wouter
	- Disregard DNSKEY from authority section for chain of trust.
	  DS records that are irrelevant to a referral scrubbed.  Anti-poison.
	- iana portlist updated.

16 February 2010: Wouter
	- Check for 'no space left on device' (or other errors) when 
	  writing updated autotrust anchors and print errno to log.

15 February 2010: Wouter
	- Fixed the requery protection, the TTL was 0, it is now 900 seconds,
	  hardcoded.  We made the choice to send out more conservatively,
	  protecting against an aggregate effect more than protecting a
	  single user (from their own folly, perhaps in case of misconfig).

12 February 2010: Wouter
	- Re-query pattern changed on validation failure.  To protect troubled
	  authority servers, unbound caches a failure for the DNSKEY or DS
	  records for the entire zone, and only retries that 900 seconds later.
	  This implies that only a handful of packets are sent extra to the
	  authority if the zone fails.

11 February 2010: Wouter
	- ldns tarball update for long label length syntax error fix.
	- iana portlist updated.

9 February 2010: Wouter
	- Fixup in compat snprintf routine, %f 1.02 and %g support.
	- include math.h for testbound test compile portability.

2 February 2010: Wouter
	- Updated url of IANA itar, interim trust anchor repository, in script.

1 February 2010: Wouter
	- iana portlist updated.
	- configure test for memcmp portability.

27 January 2010: Wouter
	- removed warning on format string in validator error log statement.
	- iana portlist updated.

22 January 2010: Wouter
	- libtool finish the install of unbound python dynamic library.

21 January 2010: Wouter
	- acx_nlnetlabs.m4 synchronised with nsd's version.

20 January 2010: Wouter
	- Fixup lookup trouble for parent-child domains on the first query.

14 January 2010: Wouter
	- Fixup ldns detection to also check for header files.

13 January 2010: Wouter
	- prefetch-key option that performs DNSKEY queries earlier in the
	  validation process, and that could halve the latency on DNSSEC
	  queries.  It takes some extra processing (CPU, a cache is needed).

12 January 2010: Wouter
	- Fix unbound-checkconf for auto-trust-anchor-file present checks.

8 January 2010: Wouter
	- Fix for parent-child disagreement code which could have trouble
	  when (a) ipv6 was disabled and (b) the TTL for parent and child
	  were different.  There were two bugs, the parent-side information
	  is fixed to no longer block lookup of child side information and
	  the iterator is fixed to no longer attempt to get ipv6 when it is
	  not enabled and then give up in failure.
	- test and fixes to make prefetch actually store the answer in the
	  cache.  Considers some rrsets 'already expired' but does not allow
	  overwriting of rrsets considered more secure.

7 January 2010: Wouter
	- Fixup python documentation (thanks Leo Vandewoestijne).
	- Work on cache prefetch feature.
	- Stats for prefetch, in log print stats, unbound-control stats
	  and in unbound_munin plugin.

6 January 2010: Wouter
	- iana portlist updated.
	- bug#291: DNS wireformat max is 255. dname_valid allowed 256 length.
	- verbose output includes parent-side-address notion for lameness.
	- documented val-log-level: 2 setting in example.conf and man page.
	- change unbound-control-setup from 1024(sha1) to 1536(sha256).

1 January 2010: Wouter
	- iana portlist updated.

22 December 2009: Wouter
	- configure with newer libtool 2.2.6b.

17 December 2009: Wouter
	- review comments.
	- tag 1.4.1.
	- trunk to version 1.4.2.
	
15 December 2009: Wouter
	- Answer to qclass=ANY queries, with class IN contents.
	  Test that validation also works.
	- updated ldns snapshot tarball with latest fixes (parsing records).

11 December 2009: Wouter
	- on IPv4 UDP turn off DF flag.

10 December 2009: Wouter
	- requirements.txt updated with design choice explanations.
	- Reading fixes: fix to set unlame when child confirms parent glue,
	  and fix to avoid duplicate addresses in delegation point.
	- verify_rrsig routine checks expiration last.

9 December 2009: Wouter
	- Fix Bug#287(reopened): update of ldns tarball with fix for parse
	  errors generated for domain names like '.example.com'.
	- Fix SOA excluded from negative DS responses.  Reported by Hauke
	  Lampe.  The negative cache did not include proper SOA records for
	  negative qtype DS responses which makes BIND barf on it, such
	  responses are now only used internally.
	- Fix negative cache lookup of closestencloser check of DS type bit.

8 December 2009: Wouter
	- Fix for lookup of parent-child disagreement domains, where the
	  parent-side glue works but it does not provide proper NS, A or AAAA
	  for itself, fixing domains such as motorcaravanners.eu.
	- Feature: you can specify a port number in the interface: line, so
	  you can bind the same interface multiple times at different ports.

7 December 2009: Wouter
	- Bug#287: Fix segfault when unbound-control remove nonexistent local
	  data.  Added check to tests.

1 December 2009: Wouter
	- Fix crash with module-config "iterator".
	- Added unit test that has "iterator" module-config.

30 November 2009: Wouter
	- bug#284: fix parse of # without end-of-line at end-of-file.

26 November 2009: Wouter
	- updated ldns with release candidate for version 1.6.3.
	- tag for 1.4.0 release.
	- 1.4.1 version in trunk.
	- Fixup major libtool version to 2 because of why_bogus change.
	  It was 1:5:0 but should have been 2:0:0.

23 November 2009: Wouter
	- Patch from David Hubbard for libunbound manual page.
	- Fixup endless spinning in unbound-control stats reported by
	  Attila Nagy.  Probably caused by clock reversal.

20 November 2009: Wouter
	- contrib/split-itar.sh contributed by Tom Hendrikx.

19 November 2009: Wouter
	- better argument help for unbound-control.
	- iana portlist updated.

17 November 2009: Wouter
	- noted multiple entries for multiple domain names in example.conf.
	- iana portlist updated.

16 November 2009: Wouter
	- Fixed signer detection of CNAME responses without signatures.
	- Fix#282 libunbound memleak on error condition by Eric Sesterhenn.
	- Tests for CNAMEs to deeper trust anchors, secure and bogus.
	- svn tag 1.4.0rc1 made.

13 November 2009: Wouter
	- Fixed validation failure for CNAME to optout NSEC3 nodata answer.
	- unbound-host does not fail on type ANY.
	- Fixed wireparse failure to put RRSIGs together with data in some
	  long ANY mix cases, which fixes validation failures.

12 November 2009: Wouter
	- iana portlist updated.
	- fix manpage errors reported by debian lintian.
	- review comments.
	- fixup very long vallog2 level error strings.
	
11 November 2009: Wouter
	- ldns tarball updated (to 1.6.2).
	- review comments.

10 November 2009: Wouter
	- Thanks to Surfnet found bug in new dnssec-retry code that failed
	  to combine well when combined with DLV and a particular failure. 
	- Fixed unbound-control -h output about argument optionality.
	- review comments.

5 November 2009: Wouter
	- lint fixes and portability tests.
	- better error text for multiple domain keys in one autotrust file.

2 November 2009: Wouter
	- Fix bug where autotrust does not work when started with a DS.
	- Updated GOST unit tests for unofficial algorithm number 249
	  and DNSKEY-format changes in draft version -01.

29 October 2009: Wouter
	- iana portlist updated.
	- edns-buffer-size option, default 4096.
	- fixed do-udp: no.

28 October 2009: Wouter
	- removed abort on prealloc failure, error still printed but softfail.
	- iana portlist updated.
	- RFC 5702: RSASHA256 and RSASHA512 support enabled by default.
	- ldns tarball updated (which also enables rsasha256 support).

27 October 2009: Wouter
	- iana portlist updated.

8 October 2009: Wouter
	- please doxygen
	- add val-log-level print to corner case (nameserver.epost.bg).
	- more detail to errors from insecure delegation checks.
	- Fix double time subtraction in negative cache reported by 
	  Amanda Constant and Hugh Mahon.
	- Made new validator error string available from libunbound for
	  applications.  It is in result->why_bogus, a zero-terminated string.
	  unbound-host prints it by default if a result is bogus.
	  Also the errinf is public in module_qstate (for other modules).

7 October 2009: Wouter
	- retry for validation failure in DS and prime results. Less mem use.
	  unit test.  Provisioning in other tests for requeries.
	- retry for validation failure in DNSKEY in middle of chain of trust.
	  unit test.
	- retry for empty non terminals in chain of trust and unit test.
	- Fixed security bug where the signatures for NSEC3 records were not
	  checked when checking for absence of DS records.  This could have
	  enabled the substitution of an insecure delegation.
	- moved version number to 1.4.0 because of 1.3.4 release with only
	  the NSEC3 patch from the entry above.
	- val-log-level: 2 shows extended error information for validation
	  failures, but still one (longish) line per failure.  For example:
	  validation failure <example.com. DNSKEY IN>: signature expired from
	  192.0.2.4 for trust anchor example.com. while building chain of trust
	  validation failure <www.example.com. A IN>: no signatures from
	  192.0.2.6 for key example.com. while building chain of trust

6 October 2009: Wouter
	- Test set updated to provide additional ns lookup result.
	  The retry would attempt to fetch the data from other nameservers
	  for bogus data, and this needed to be provisioned in the tests.

5 October 2009: Wouter
	- first validation failure retry code.  Retries for data failures.
	  And unit test.

2 October 2009: Wouter
	- improve 5011 modularization.
	- fix unbound-host so -d can be given before -C.
	- iana portlist updated.

28 September 2009: Wouter
	- autotrust-anchor-file can read multiline input and $ORIGIN.
	- prevent integer overflow in holddown calculation. review fixes.
	- fixed race condition in trust point revocation. review fix.
	- review fixes to comments, removed unused code.

25 September 2009: Wouter
	- so-rcvbuf: 4m option added.  Set this on large busy servers to not
	  drop the occasional packet in spikes due to full socket buffers.
	  netstat -su keeps a counter of UDP dropped due to full buffers.
	- review of validator/autotrust.c, small fixes and comments.

23 September 2009: Wouter
	- 5011 query failed counts verification failures, not lookup failures.
	- 5011 probe failure handling fixup.
	- test unbound reading of original autotrust data.
	  The metadata per-key, such as key state (PENDING, MISSING, VALID) is
	  picked up, otherwise performs initial probe like usual.

22 September 2009: Wouter
	- autotrust test with algorithm rollover, new ordering of checks
	  assists in orderly rollover.
	- autotrust test with algorithm rollover to unknown algorithm.
	  checks if new keys are supported before adding them.
	- autotrust test with trust point revocation, becomes unsigned.
	- fix DNSSEC-missing-signature detection for minimal responses
	  for qtype DNSKEY (assumes DNSKEY occurs at zone apex).

18 September 2009: Wouter
	- autotrust tests, fix trustpoint timer deletion code.
	  fix count of valid anchors during missing remove.
	- autotrust: pick up REVOKE even if not signed with known other keys.

17 September 2009: Wouter
	- fix compile of unbound-host when --enable-alloc-checks.
	- Fix lookup problem reported by Koh-ichi Ito and Jaap Akkerhuis.
	- Manual page fixes reported by Tony Finch.

16 September 2009: Wouter
	- Fix memory leak reported by Tao Ma.
	- Fix memstats test tool for log-time-ascii log format.

15 September 2009: Wouter
	- iana portlist updated.

10 September 2009: Wouter
	- increased MAXSYSLOGLEN so .bg key can be printed in debug output.
	- use linebuffering for log-file: output, this can be significantly
	  faster than the previous fflush method and enable some class of
	  resolvers to use high verbosity (for short periods).
	  Not on windows, because line buffering does not work there.

9 September 2009: Wouter
	- Fix bug where DNSSEC-bogus messages were marked with too high TTL.
	  The RRsets would still expire at the normal time, but this would
	  keep messages bogus in the cache for too long.
	- regression test for that bug.
	- documented that load_cache is meant for debugging.

8 September 2009: Wouter
	- fixup printing errors when load_cache, they were printed to the
	  SSL connection which broke, now to the log.
	- new ldns - with fixed parse of large SOA values.

7 September 2009: Wouter
	- autotrust testbound scenarios.
	- autotrust fix that failure count is written to file.
	- autotrust fix that keys may become valid after add holddown time
	  alone, before the probe returns.

4 September 2009: Wouter
	- Changes to make unbound work with libevent-2.0.3 alpha. (in
	  configure detection due to new ssl dependency in libevent)
	- do not call sphinx for documentation when python is disabled.
	- remove EV_PERSIST from libevent timeout code to make the code
	  compatible with the libevent-2.0.  Works with older libevent too.
	- fix memory leak in python code.

3 September 2009: Wouter
	- Got a patch from Luca Bruno for libunbound support on windows to
	  pick up the system resolvconf nameservers and hosts there.
	- included ldns updated (enum warning fixed).
	- makefile fix for parallel makes.
	- Patch from Zdenek Vasicek and Attila Nagy for using the source IP
	  from python scripts.  See pythonmod/examples/resip.py.
	- doxygen comment fixes.

2 September 2009: Wouter
	- TRAFFIC keyword for testbound. Simplifies test generation.
	  ${range lower val upper} to check probe timeout values.
	- test with 5011-prepublish rollover and revocation.
	- fix revocation of RR for autotrust, stray exclamation mark.

1 September 2009: Wouter
	- testbound variable arithmetic.
	- autotrust probe time is randomised.
	- autotrust: the probe is active and does not fetch from cache.

31 August 2009: Wouter
	- testbound variable processing.

28 August 2009: Wouter
	- fixup unbound-control lookup to print forward and stub servers.

27 August 2009: Wouter
	- autotrust: mesh answer callback is empty.

26 August 2009: Wouter
	- autotrust probing.
	- iana portlist updated.

25 August 2009: Wouter
	- fixup memleak in trust anchor unsupported algorithm check.
	- iana portlist updated.
	- autotrust options: add-holddown, del-holddown, keep-missing.
	- autotrust store revoked status of trust points.
	- ctime_r compat definition.
	- detect yylex_destroy() in configure.
	- detect SSL_get_compression_methods declaration in configure.
	- fixup DS lookup at anchor point with unsigned parent.
	- fixup DLV lookup for DS queries to unsigned domains.

24 August 2009: Wouter
	- cleaner memory allocation on exit. autotrust test routines.
	- free all memory on program exit, fix for ssl and flex.

21 August 2009: Wouter
	- autotrust: debug routines. Read,write and conversions work.

20 August 2009: Wouter
	- autotrust: save and read trustpoint variables.

19 August 2009: Wouter
	- autotrust: state table updates.
	- iana portlist updated.

17 August 2009: Wouter
	- autotrust: process events.

17 August 2009: Wouter
	- Fix so that servers are only blacklisted if they fail to reply 
	  to 16 queries in a row and the timeout gets above 2 minutes.
	- autotrust work, split up DS verification of DNSKEYs.

14 August 2009: Wouter
	- unbound-control lookup prints out infra cache information, like RTT.
	- Fix bug in DLV lookup reported by Amanda from Secure64.
	  It could sometimes wrongly classify a domain as unsigned, which
	  does not give the AD bit on replies.

13 August 2009: Wouter
	- autotrust read anchor files. locked trust anchors.

12 August 2009: Wouter
	- autotrust import work.

11 August 2009: Wouter
	- Check for openssl compatible with gost if enabled.
	- updated unit test for GOST=211 code.
	  Nicer naming of test files.
	- iana portlist updated.

7 August 2009: Wouter
	- call OPENSSL_config() in unbound and unit test so that the
	  operator can use openssl.cnf for configuration options.
	- removed small memory leak from config file reader.

6 August 2009: Wouter
	- configure --enable-gost for GOST support, experimental
	  implementation of draft-dolmatov-dnsext-dnssec-gost-01.
	- iana portlist updated.
	- ldns tarball updated (with GOST support).

5 August 2009: Wouter
	- trunk moved to 1.3.4.

4 August 2009: Wouter
	- Added test that the examples from draft rsasha256-14 verify.
	- iana portlist updated.
	- tagged 1.3.3

3 August 2009: Wouter
	- nicer warning when algorithm not supported, tells you to upgrade.
	- iana portlist updated.

27 July 2009: Wouter
	- Updated unbound-cacti contribution from Dmitriy Demidov, with
	  the queue statistics displayed in its own graph.
	- iana portlist updated.

22 July 2009: Wouter
	- Fix bug found by Michael Tokarev where unbound would try to
	  prime the root servers even though forwarders are configured for
	  the root.
	- tagged 1.3.3rc1

21 July 2009: Wouter
	- Fix server selection, so that it waits for open target queries when
	  faced with lameness.

20 July 2009: Wouter
	- Ignore transient sendto errors, no route to host, and host, net down.
	- contrib/update-anchor.sh has -r option for root-hints.
	- feature val-log-level: 1 prints validation failures so you can
	  keep track of them during dnssec deployment.

16 July 2009: Wouter
	- fix replacement malloc code.  Used in crosscompile.
	- makedist -w creates crosscompiled setup.exe on fedora11.

15 July 2009: Wouter
	- dependencies for compat items, for crosscompile.
	- mingw32 crosscompile changes, dependencies and zipfile creation.
	  and with System.dll from the windows NSIS you can make setup.exe.
	- package libgcc_s_sjlj exception handler for NSISdl.dll.

14 July 2009: Wouter
	- updated ldns tarball for solaris x64 compile assistance.
	- no need to define RAND_MAX from config.h.
	- iana portlist updated.
	- configure changes and ldns update for mingw32 crosscompile.

13 July 2009: Wouter
	- Fix for crash at start on windows.
	- tag for release 1.3.2.
	- trunk has version 1.3.3.
	- Fix for ID bits on windows to use all 16. RAND_MAX was not
	  defined like you'd expect on mingw. Reported by Mees de Roo.

9 July 2009: Wouter
	- tag for release 1.3.1.
	- trunk has version 1.3.2.

7 July 2009: Wouter
	- iana portlist updated.

6 July 2009: Wouter
	- prettier error handling in SSL setup.
	- makedist.sh uname fix (same as ldns).
	- updated fedora spec file.

3 July 2009: Wouter
	- fixup linking when ldnsdir is "".

30 June 2009: Wouter
	- more lenient truncation checks.

29 June 2009: Wouter
	- ldns trunk r2959 imported as tarball, because of solaris cc compile
	  support for c99.  r2960 for better configure.
	- better wrongly_truncated check.
	- On Linux, fragment IPv6 datagrams to the IPv6 minimum MTU, to
	  avoid dropped packets at routers.

26 June 2009: Wouter
	- Fix EDNS fallback when EDNS works for short answers but long answers
	  are dropped.

22 June 2009: Wouter
	- fixup iter priv strict aliasing while preserving size of sockaddr.
	- iana portlist updated.  (one less port allocated, one more fraction
	  of a bit for security!)
	- updated fedora specfile in contrib from Paul Wouters.
	
19 June 2009: Wouter
	- Fixup strict aliasing warning in iter priv code.
	  and config_file code.
	- iana portlist updated.
	- harden-referral-path: handle cases where NS is in answer section.

18 June 2009: Wouter
	- Fix of message parse bug where (specifically) an NSEC and RRSIG
	  in the wrong order would be parsed, but put wrongly into internal
	  structures so that later validation would fail.
	- Extreme lenience for wrongly truncated replies where a positive
	  reply has an NS in the authority but no signatures.  They are
	  turned into minimal responses with only the (secure) answer.
	- autoconf 2.63 for configure.
	- python warnings suppress.  Keep python API away from header files.

17 June 2009: Wouter
	- CREDITS entry for cz.nic, sponsoring a 'summer of code' that was
	  used for the python code in unbound. (http://www.nic.cz/vip/ in cz).

16 June 2009: Wouter
	- Fixup opportunistic target query generation to it does not
	  generate queries that are known to fail.
	- Touchup on munin total memory report.
	- messages picked out of the cache by the iterator are checked
	  if their cname chain is still correct and if validation status
	  has to be reexamined.

15 June 2009: Wouter
	- iana portlist updated.

14 June 2009: Wouter
	- Fixed bug where cached responses would lose their security
	  status on second validation, which especially impacted dlv
	  lookups.  Reported by Hauke Lampe.

13 June 2009: Wouter
	- bug #254. removed random whitespace from example.conf.

12 June 2009: Wouter
	- Fixup potential wrong NSEC picked out of the cache.
	- If unfulfilled callbacks are deleted they are called with an error.
	- fptr wlist checks for mesh callbacks.
	- fwd above stub in configuration works.

11 June 2009: Wouter
	- Fix queries for type DS when forward or stub zones are there.
	  They are performed to higherup domains, and thus treated as if
	  going to higher zones when looking up the right forward or stub
	  server.  This makes a stub pointing to a local server that has
	  a local view of example.com signed with the same keys as are
	  publicly used work.  Reported by Johan Ihren.
	- Added build-unbound-localzone-from-hosts.pl to contrib, from
	  Dennis DeDonatis.  It converts /etc/hosts into config statements.
	- same thing fixed for forward-zone and DS, chain of trust from
	  public internet into the forward-zone works now.  Added unit test.

9 June 2009: Wouter
	- openssl key files are opened apache-style, when user is root and
	  before chrooting.  This makes permissions on remote-control key 
	  files easier to set up.  Fixes bug #251.
	- flush_type and flush_name remove msg cache entries.
	- codereview - dp copy bogus setting fix.

8 June 2009: Wouter
	- Removed RFC5011 REVOKE flag support. Partial 5011 support may cause
	  inadvertant behaviour.
	- 1.3.0 tarball for release created.
	- 1.3.1 development in svn trunk.
	- iana portlist updated.
	- fix lint from complaining on ldns/sha.h.
	- help compiler figure out aliasing in priv_rrset_bad() routine.
	- fail to configure with python if swig is not found.
	- unbound_munin_ in contrib uses ps to show rss if sbrk does not work.

3 June 2009: Wouter
	- fixup bad free() when wrongly encoded DSA signature is seen.
	  Reported by Paul Wouters.
	- review comments from Matthijs.

2 June 2009: Wouter
	- --enable-sha2 option. The draft rsasha256 changed its algorithm
	  numbers too often.  Therefore it is more prudent to disable the
	  RSASHA256 and RSASHA512 support by default.
	- ldns trunk included as new tarball.
	- recreated the 1.3.0 tag in svn. rc1 tarball generated at this point.

29 May 2009: Wouter
	- fixup doc bug in README reported by Matthew Dempsky.

28 May 2009: Wouter
	- update iana port list
	- update ldns lib tarball

27 May 2009: Wouter
	- detect lack of IPv6 support on XP (with a different error code).
	- Fixup a crash-on-exit which was triggered by a very long queue.
	  Unbound would try to re-use ports that came free, but this is
	  of course not really possible because everything is deleted.
	  Most easily triggered on XP (not Vista), maybe because of the
	  network stack encouraging large messages backlogs.
	- change in debug statements.
	- Fixed bug that could cause a crash if root prime failed when there
	  were message backlogs.

26 May 2009: Wouter
	- Thanks again to Brett Carr, found an assertion that was not true.
	  Assertion checked if recursion parent query still existed.

29 April 2009: Wouter
	- Thanks to Brett Carr, caught windows resource leak, use 
	  closesocket() and not close() on sockets or else the network stack
	  starts to leak handles.
	- Removed usage of windows Mutex because windows cannot handle enough
	  mutexes open.  Provide own mutex implementation using primitives.

28 April 2009: Wouter
	- created svn tag for 1.3.0.

27 April 2009: Wouter
	- optimised cname from cache.
	- ifdef windows functions in testbound.

23 April 2009: Wouter
	- fix for threadsafety in solaris thr_key_create() in tests.
	- iana portlist updated.
	- fix pylib test for Darwin.
	- fix pymod test for Darwin and a python threading bug in pymod init.
	- check python >= 2.4 in configure.
	- -ldl check for libcrypto 1.0.0beta.

21 April 2009: Wouter
	- fix for build outside sourcedir.
	- fix for configure script swig detection.

17 April 2009: Wouter
	- Fix reentrant in minievent handler for unix. Could have resulted
	  in spurious event callbacks.
	- timers do not take up a fd slot for winsock handler.
	- faster fix for winsock reentrant check.
	- fix rsasha512 unit test for new (interim) algorithm number.
	- fix test:ldns doesn't like DOS line endings in keyfiles on unix.
	- fix compile warning on ubuntu (configlexer fwrite return value).
	- move python include directives into CPPFLAGS instead of CFLAGS.

16 April 2009: Wouter
	- winsock event handler exit very quickly on signal, even if
	  under heavy load.
	- iana portlist updated.
	- fixup windows winsock handler reentrant problem.

14 April 2009: Wouter
	- bug #245: fix munin plugin, perform cleanup of stale lockfiles.
	- makedist.sh; better help text.
	- cache-min-ttl option and tests.
	- mingw detect error condition on TCP sockets (NOTCONN).

9 April 2009: Wouter
	- Fix for removal of RSASHA256_NSEC3 protonumber from ldns.
	- ldns tarball updated.
	- iana portlist update.
	- detect GOST support in openssl-1.0.0-beta1, and fix compile problem
	  because that openssl defines the name STRING for itself.

6 April 2009: Wouter
	- windows compile fix.
	- Detect FreeBSD jail without ipv6 addresses assigned.
	- python libunbound wrapper unit test.
	- installs the following files. Default is to not build them.
	  	from configure --with-pythonmodule:
	  /usr/lib/python2.x/site-packages/unboundmodule.py
	  	from configure --with-pyunbound:
	  /usr/lib/python2.x/site-packages/unbound.py
	  /usr/lib/python2.x/site-packages/_unbound.so*
	  The example python scripts (pythonmod/examples and
	  libunbound/python/examples) are not installed.
	- python invalidate routine respects packed rrset ids and locks.
	- clock skew checks in unbound, config statements.
	- nxdomain ttl considerations in requirements.txt

3 April 2009: Wouter
	- Fixed a bug that caused messages to be stored in the cache too 
	  long.  Hard to trigger, but NXDOMAINs for nameservers or CNAME
	  targets have been more vulnerable to the TTL miscalculation bug. 
	- documentation test fixed for python addition.

2 April 2009: Wouter
	- pyunbound (libunbound python plugin) compiles using libtool.
	- documentation for pythonmod and pyunbound is generated in doc/html.
	- iana portlist updated.
	- fixed bug in unbound-control flush_zone where it would not flush
	  every message in the target domain.  This especially impacted 
	  NXDOMAIN messages which could remain in the cache regardless.
	- python module test package.

1 April 2009: Wouter
	- suppress errors when trying to contact authority servers that gave
	  ipv6 AAAA records for their nameservers with ipv4 mapped contents.
	  Still tries to do so, could work when deployed in intranet.
	  Higher verbosity shows the error.
	- new libunbound calls documented.
	- pyunbound in libunbound/python. Removed compile warnings.
	  Makefile to make it.

30 March 2009: Wouter
	- Fixup LDFLAGS from libevent sourcedir compile configure restore.
	- Fixup so no non-absolute rpaths are added.
	- Fixup validation of RRSIG queries, they are let through.
	- read /dev/random before chroot
	- checkconf fix no python checks when no python module enabled.
	- fix configure, pthread first, so other libs do not change outcome.

27 March 2009: Wouter
	- nicer -h output. report linked libraries and modules.
	- prints modules in intuitive order (config file friendly).
	- python compiles easily on BSD.

26 March 2009: Wouter
	- ignore swig varargs warnings with gcc.
	- remove duplicate example.conf text from python example configs.
	- outofdir compile fix for python.
	- pyunbound works.
	- print modules compiled in on -h. manpage.

25 March 2009: Wouter
	- initial import of the python contribution from Zdenek Vasicek and
	  Marek Vavrusa.
	- pythonmod in Makefile; changes to remove warnings/errors for 1.3.0.

24 March 2009: Wouter
	- more neat configure.ac. Removed duplicate config.h includes.
	- neater config.h.in.
	- iana portlist updated.
	- fix util/configlexer.c and solaris -std=c99 flag.
	- fix postcommit aclocal errors.
	- spaces stripped. Makefile cleaner, /usr omitted from -I, -L, -R.
	- swap order of host detect and libtool generation.

23 March 2009: Wouter
	- added launchd plist example file for MacOSX to contrib.
	- deprecation test for daemon(3).
	- moved common configure actions to m4 include, prettier Makefile.

20 March 2009: Wouter
	- bug #239: module-config entries order is important. Documented.
	- build fix for test asynclook.

19 March 2009: Wouter
	- winrc/README.txt dos-format text file.
	- iana portlist updated.
	- use _beginthreadex() when available (performs stack alignment).
	- defaults for windows baked into configure.ac (used if on mingw).

18 March 2009: Wouter
	- Added tests, unknown algorithms become insecure. fallback works.
	- Fix for and test for unknown algorithms in a trust anchor
	  definition.  Trust anchors with no supported algos are ignored.
	  This means a (higher)DS or DLV entry for them could succeed, and
	  otherwise they are treated as insecure.
	- domain-insecure: "example.com" statement added. Sets domain
	  insecure regardless of chain of trust DSs or DLVs. The inverse
	  of a trust-anchor.

17 March 2009: Wouter
	- unit test for unsupported algorithm in anchor warning.
	- fixed so queries do not fail on opportunistic target queries.

16 March 2009: Wouter
	- fixup diff error printout in contrib/update-itar.sh.
	- added contrib/unbound_cacti for statistics support in cacti,
	  contributed by Dmitriy Demidov.

13 March 2009: Wouter
	- doxygen and lex/yacc on linux.
	- strip update-anchor on makedist -w.
	- fix testbound on windows.
	- default log to syslog for windows.
	- uninstaller can stop unbound - changed text on it to reflect that.
	- remove debugging from windows 'cron' actions.

12 March 2009: Wouter
	- log to App.logs on windows prints executable identity.
	- fixup tests.
	- munin plugin fix benign locking error printout.
	- anchor-update for windows, called every 24 hours; unbound reloads.

11 March 2009: Wouter
	- winsock event handler resets WSAevents after signalled.
	- winsock event handler tests if signals are really signalled.
	- install and service with log to file works on XP and Vista on 
	  default install location.
	- on windows logging to the Application logbook works (as a service).
	- fix RUN_DIR on windows compile setting in makedist.
	- windows registry has Software\Unbound\ConfigFile element.
	  If does not exist, the default is used. The -c switch overrides it.
	- fix makedist version cleanup function.

10 March 2009: Wouter
	- makedist -w strips out old rc.. and snapshot info from version.
	- setup.exe starts and stops unbound after install, before uninstall.
	- unbound-checkconf recognizes absolute pathnames on windows (C:...).

9 March 2009: Wouter
	- Nullsoft NSIS installer creation script.

5 March 2009: Wouter
	- fixup memory leak introduced on 18feb in mesh reentrant fix.

3 March 2009: Wouter
	- combined icon with 16x16(4) 32x32(4) 48x48(8) 64x64(8).
	- service works on xp/vista, no config necessary (using defaults).
	- windows registry settings.

2 March 2009: Wouter
	- fixup --export-symbols to be -export-symbls for libtool.
	  This should fix extraneous symbols exported from libunbound.
	  Thanks to Ondrej Sury and Robert Edmonds for finding it.
	- iana portlist updated.
	- document FAQ entry on stub/forward zones and default blocking.
	- fix asynclook test app for libunbound not exporting symbols.
	- service install and remove utils that work with vista UAC.
		
27 February 2009: Wouter
	- Fixup lexer, to not give warnings about fwrite. Appeared in
	  new lexer features.
	- makedistro functionality for mingw. Has RC support.
	- support spaces and backslashes in configured defaults paths.
	- register, deregister in service control manager.

25 February 2009: Wouter
	- windres usage for application resources.

24 February 2009: Wouter
	- isc moved their dlv key download location.
	- fixup warning on vista/mingw.
	- makedist -w for window zip distribution first version.

20 February 2009: Wouter
	- Fixup contrib/update-itar.sh, the exit codes 1 and 0 were swapped.
	  Nicer script layout.  Added url to site in -h output.

19 February 2009: Wouter
	- unbound-checkconf and unbound print warnings when trust anchors
	  have unsupported algorithms.
	- added contrib/update-itar.sh  This script is similar to
	  update-anchor.sh, and updates from the IANA ITAR repository.
	  You can provide your own PGP key and trust repo, or can use the
	  builtin.  The program uses wget and gpg to work.
	- iana portlist updated.
	- update-itar.sh: using ftp:// urls because https godaddy certificate
	  is not available everywhere and then gives fatal errors.  The 
	  security is provided by pgp signature.

18 February 2009: Wouter
	- more cycle detection. Also for target queries.
	- fixup bug where during deletion of the mesh queries the callbacks
	  that were reentrant caused assertion failures. Keep the mesh in 
	  a reentrant safe state.  Affects libunbound, reload of server,
	  on quit and flush_requestlist.
	- iana portlist updated.

13 February 2009: Wouter
	- forwarder information now per-thread duplicated.
	  This keeps it read only for speed, with no locking necessary.
	- forward command for unbound control to change forwarders to use
	  on the fly.
	- document that unbound-host reads no config file by default.
	- updated iana portlist.

12 February 2009: Wouter
	- call setusercontext if available (on BSD).
	- small refactor of stats clearing.
	- #227: flush_stats feature for unbound-control.
	- stats_noreset feature for unbound-control.
	- flush_requestlist feature for unbound-control.
	- libunbound version upped API (was changed 5 feb).
	- unbound-control status shows if root forwarding is in use.
	- slightly nicer memory management in iter-fwd code.

10 February 2009: Wouter
	- keys with rfc5011 REVOKE flag are skipped and not considered when
	  validating data.
	- iana portlist updated
	- #226: dump_requestlist feature for unbound-control.

6 February 2009: Wouter
	- contrib contains specfile for fedora 1.2.1 (from Paul Wouters).
	- iana portlist updated.
	- fixup EOL in include directive (reported by Paul Wouters).
	  You can no longer specify newlines in the names of included files.
	- config parser changed. Gives some syntax errors closer to where they 
	  occurred. Does not enforce a space after keyword anymore.
	  Does not allow literal newlines inside quoted strings anymore.
	- verbosity level 5 logs customer IP for new requestlist entries.
	- test fix, lexer and cancel test.
	- new option log-time-ascii: yes  if you enable it prints timestamps
	  in the log file as Feb 06 13:45:26 (like syslog does).
	- detect event_base_new in libevent-1.4.1 and later and use it.
	- #231 unbound-checkconf -o option prints that value from config file.
	  Useful for scripting in management scripts and the like.

5 February 2009: Wouter
	- ldns 1.5.0 rc as tarball included.
	- 1.3.0 development continues:
	  change in libunbound API: ub_cancel can return an error, that
	  the async_id did not exist, or that it was already delivered.
	  The result could have been delivered just before the cancel 
	  routine managed to acquire the lock, so a caller may get the
	  result at the same time they call cancel.  For this case, 
	  ub_cancel tries to return an error code.
	  Fixes race condition in ub_cancel() libunbound function.
	- MacOSX Leopard cleaner text output from configure.
	- initgroups(3) is called to drop secondary group permissions, if
	  applicable.
	- configure option --with-ldns-builtin forces the use of the 
	  inluded ldns package with the unbound source.  The -I include
	  is put before the others, so it avoids bad include files from
	  an older ldns install.
	- daemon(3) posix call is used when available.
	- testbound test for older fix added.

4 February 2009: Wouter
	- tag for release 1.2.1.
	- trunk setup for 1.3.0 development.

3 February 2009: Wouter
	- noted feature requests in doc/TODO.
	- printout more detailed errors on ssl certificate loading failures.
	- updated IANA portlist.

16 January 2009: Wouter
	- more quiet about ipv6 network failures, i.e. when ipv6 is not
	  available (network unreachable). Debug still printed on high
	  verbosity.
	- unbound-host -4 and -6 options. Stops annoying ipv6 errors when
	  debugging with unbound-host -4 -d ... 
	- more cycle detection for NS-check, addr-check, root-prime and
	  stub-prime queries in the iterator.  Avoids possible deadlock
	  when priming fails.

15 January 2009: Wouter
	- bug #229: fixup configure checks for compilation with Solaris 
	  Sun cc compiler, ./configure CC=/opt/SUNWspro/bin/cc
	- fixup suncc warnings.
	- fix bug where unbound could crash using libevent 1.3 and older.
	- update testset for recent retry change.

14 January 2009: Wouter
	- 1.2.1 feature: negative caching for failed queries.
	  Queries that failed are cached for 5 seconds (NORR_TTL).
	  If the failure is local, like out of memory, it is not cached.
	- the TTL comparison for the cache used different comparisons,
	  causing many cache responses that used the iterator and validator
	  state machines unnecessarily.
	- retry from 4 to 5 so that EDNS drop retry is part of the first
	  query resolve attempt, and cached error does not stop EDNS fallback.
	- remove debug prints that protect against bad referrals.
	- honor QUIET=no on make commandline (or QUIET=yes ).

13 January 2009: Wouter
	- fixed bug in lameness marking, removed printouts.
	- find NS rrset more cleanly for qtype NS.
	- Moved changes to 1.2.0 for release. Thanks to Mark Zealey for
	  reporting and logs.
	- 1.2.1 feature: stops resolving AAAAs promiscuously when they
	  are in the negative cache.

12 January 2009: Wouter
	- fixed bug in infrastructure lameness cache, did not lowercase
	  name of zone to hash when setting lame.
	- lameness debugging printouts.

9 January 2009: Wouter
	- created svn tag for 1.2.0 release.
	- svn trunk contains 1.2.1 version number.
	- iana portlist updated for todays list.
	- removed debug print.

8 January 2009: Wouter
	- new version of ldns-trunk (today) included as tarball, fixed 
	  bug #224, building with -j race condition.
	- remove possible race condition in the test for race conditions.

7 January 2009: Wouter
	- version 1.2.0 in preparation.
	- feature to allow wildcards (*, ?, [], {}. ~) in trusted-keys-file
	  statements. (Adapted from patch by Paul Wouters).
	- typo fix and iana portlist updated.
	- porting testsuite; unused var warning, and type fixup.

6 January 2009: Wouter
	- fixup packet-of-death when compiled with --enable-debug.
	  A malformed packet could cause an internal assertion failure.
	- added test for HINFO canonicalisation behaviour.
	- fixup reported problem with transparent local-zone data where
	  queries with different type could get nxdomain. Now queries
	  with a different name get resolved normally, with different type
	  get a correct NOERROR/NODATA answer.
	- HINFO no longer downcased for validation, making unbound compatible
	  with bind and ldns.
	- fix reading included config files when chrooted.
	  Give full path names for include files.
	  Relative path names work if the start dir equals the working dir.
	- fix libunbound message transport when no packet buffer is available.

5 January 2009: Wouter
	- fixup getaddrinfo failure handling for remote control port.
	- added L.ROOT-SERVERS.NET. AAAA 2001:500:3::42 to builtin root hints.
	- fixup so it works with libev-3.51 from http://dist.schmorp.de/libev/
	- comm_timer_set performs base_set operation after event_add.

18 December 2008: Wouter
	- fixed bug reported by Duane Wessels: error in DLV lookup, would make
	  some zones that had correct DLV keys as insecure.
	- follows -rc makedist from ldns changes (no _rc).
	- ldns tarball updated with 1.4.1rc for DLV unit test.
	- verbose prints about recursion lame detection and server selection.
	- fixup BSD port for infra host storage. It hashed wrongly.
	- fixup makedist snapshot name generation.
	- do not reopen syslog to avoid dev/log dependency.

17 December 2008: Wouter
	- follows ldns makedist.sh. -rc option. autom4te dir removed.
	- unbound-control status command.
	- extended statistics has a number of ipv6 queries counter.
	  contrib/unbound_munin_ was updated to draw ipv6 in the hits graph.

16 December 2008: Wouter
	- follow makedist improvements from ldns, for maintainers prereleases.
	- snapshot version uses _ not - to help rpm distinguish the
	  version number.

11 December 2008: Wouter
	- better fix for bug #219: use LOG_NDELAY with openlog() call.
	  Thanks to Tamas Tevesz.

9 December 2008: Wouter
	- bug #221 fixed: unbound checkconf checks if key files exist if
	  remote control is enabled. Also fixed NULL printf when not chrooted.
	- iana portlist updated.

3 December 2008: Wouter
	- Fix problem reported by Jaco Engelbrecht where unbound-control stats
	  freezes up unbound if this was compiled without threading, and
	  was using multiple processes.
	- iana portlist updated.
	- test for remote control with interprocess communication.
	- created command distribution mechanism so that remote control
	  commands other than 'stats' work on all processes in a nonthreaded
	  compiled version. dump/load cache work, on the first process.
	- fixup remote control local_data addition memory corruption bug.

1 December 2008: Wouter
	- SElinux policy files in contrib/selinux for the unbound daemon,
	  by Paul Wouters and Adam Tkac.

25 November 2008: Wouter
	- configure complains when --without-ssl is given (bug #220).
	- skip unsupported feature tests on vista/mingw.
	- fixup testcode/streamtcp to work on vista/mingw.
	- root-hints test checks version of dig required.
	- blacklisted servers are polled at a low rate (1%) to see if they
	  come back up. But not if there is some other working server.

24 November 2008: Wouter
	- document that the user of the server daemon needs read privileges
	  on the keys and certificates generated by unbound-control-setup.
	  This is different per system or distribution, usually, running the
	  script under the same username as the server uses suffices.
	  i.e.  sudo -u unbound unbound-control-setup
	- testset port to vista/mingw.
	- tcp_sigpipe to freebsd port.

21 November 2008: Wouter
	- fixed tcp accept, errors were printed when they should not.
	- unbound-control-setup.sh removes read/write permissions other
	  from the keys it creates (as suggested by Dmitriy Demidov).

20 November 2008: Wouter
	- fixup fatal error due to faulty error checking after tcp accept.
	- add check in rlimit to avoid integer underflow.
	- rlimit check with new formula; better estimate for number interfaces
	- nicer comments in rlimit check.
	- tag 1.1.1 created in svn.
	- trunk label is 1.1.2

19 November 2008: Wouter
	- bug #219: fixed so that syslog which delays opening until the first
	  log line is written, gets a log line while not chroot'ed yet.

18 November 2008: Wouter
	- iana portlist updated.
	- removed cast in unit test debug print that was not 64bit safe.
	- trunk back to 1.1.0; copied to tags 1.1.0 release.
	- trunk to has version number 1.1.1 again.
	- in 1.1.1; make clean nicer. grammar in manpage.

17 November 2008: Wouter
	- theoretical fix for problems reported on mailing list.
	  If a delegation point has no A but only AAAA and do-ip6 is no,
	  resolution would fail. Fixed to ask for the A and AAAA records.
	  It has to ask for both always, so that it can fail quietly, from
	  TLD perspective, when a zone is only reachable on one transport.
	- test for above, only AAAA and doip6 is no. Fix causes A record
	  for nameserver to be fetched.
	- fixup address duplication on cache fillup for delegation points.
	- testset updated for new query answer requirements.

14 November 2008: Wouter
	- created 1.1.0 release tag in svn.
	- trunk moved to 1.1.1
	- fixup unittest-neg for locking.

13 November 2008: Wouter
	- added fedora init and specfile to contrib (by Paul Wouters).
	- added configure check for ldns 1.4.0 (using its compat funcs).
	- neater comments in worker.h.
	- removed doc/plan and updated doc/TODO.
	- silenced EHOSTDOWN (verbosity 2 or higher to see it).
	- review comments from Jelte, Matthijs. Neater code.

12 November 2008: Wouter
	- add unbound-control manpage to makedist replace list.

11 November 2008: Wouter
	- unit test for negative cache, stress tests the refcounting.
	- fix for refcounting error that could cause fptr_wlist fatal exit
	  in the negative cache rbtree (upcoming 1.1 feature). (Thanks to 
	  Attila Nagy for testing).
	- nicer comments in cachedump about failed RR to string conversion.
	- fix 32bit wrap around when printing large (4G and more) mem usage
	  for extended statistics.

10 November 2008: Wouter
	- fixup the getaddrinfo compat code rename.

8 November 2008: Wouter
	- added configure check for eee build warning.

7 November 2008: Wouter
	- fix bug 217: fixed, setreuid and setregid do not work on MacOSX10.4.
	- detect nonblocking problems in network stack in configure script.

6 November 2008: Wouter
	- dname_priv must decompress the name before comparison.
	- iana portlist updated.

5 November 2008: Wouter
	- fixed possible memory leak in key_entry_key deletion.
	  Would leak a couple bytes when trust anchors were replaced.
	- if query and reply qname overlap, the bytes are skipped not copied.
	- fixed file descriptor leak when messages were jostled out that
	  had outstanding (TCP) replies.
	- DNAMEs used from cache have their synthesized CNAMEs initialized
	  properly.
	- fixed file descriptor leak for localzone type deny (for TCP).
	- fixed memleak at exit for nsec3 negative cached zones.
	- fixed memleak for the keyword 'nodefault' when reading config.
	- made verbosity of 'edns incapable peer' warning higher, so you
	  do not get spammed by it.
	- caught elusive Bad file descriptor error bug, that would print the
	  error while unnecessarily try to listen to a closed fd. Fixed.

4 November 2008: Wouter
	- fixed -Wwrite-strings warnings that result in better code.

3 November 2008: Wouter
	- fixup build process for Mac OSX linker, use ldns b32 compat funcs.
	- generated configure with autoconf-2.61.
	- iana portlist updated.
	- detect if libssl needs libdl.  For static linking with libssl.
	- changed to use new algorithm identifiers for sha256/sha512
	  from ldns 1.4.0 (need very latest version).
	- updated the included ldns tarball.
	- proper detection of SHA256 and SHA512 functions (not just sizes).

23 October 2008: Wouter
	- a little more debug info for failure on signer names. prints names.

22 October 2008: Wouter
	- CFLAGS are picked up by configure from the environment.
	- iana portlist updated.
	- updated ldns to use 1.4.0-pre20081022 so it picks up CFLAGS too.
	- new stub-prime: yesno option. Default is off, so it does not prime.
	  can be turned on to get same behaviour as previous unbound release.
	- made automated test that checks if builtin root hints are uptodate.
	- finished draft-wijngaards-dnsext-resolver-side-mitigation
	  implementation. The unwanted-reply-threshold can be set.
	- fixup so fptr_whitelist test in alloc.c works.

21 October 2008: Wouter
	- fix update-anchors.sh, so it does not report different RR order
	  as an update.  Sorts the keys in the file.  Updated copyright.
	- fixup testbound on windows, the command control pipe doesn't exist.
	- skip 08hostlib test on windows, no fork() available.
	- made unbound-remote work on windows.

20 October 2008: Wouter
	- quench a log message that is debug only.
	- iana portlist updated.
	- do not query bogus nameservers.  It is like nameservers that have 
	  the NS or A or AAAA record bogus are listed as donotquery.
	- if server selection is faced with only bad choices, it will
	  attempt to get more options to be fetched.
	- changed bogus-ttl default value from 900 to 60 seconds.
	  In anticipation that operator caused failures are more likely than
	  actual attacks at this time.  And thus repeated validation helps
	  the operators get the problem fixed sooner.  It makes validation
	  failures go away sooner (60 seconds after the zone is fixed).
	  Also it is likely to try different nameserver targets every minute,
	  so that if a zone is bad on one server but not another, it is 
	  likely to pick up the 'correct' one after a couple minutes,
	  and if the TTL is big enough that solves validation for the zone.
	- fixup unbound-control compilation on windows.

17 October 2008: Wouter
	- port Leopard/G5: fixup type conversion size_t/uint32.
	  please ranlib, stop file without symbols warning.
	- harden referral path now also validates the root after priming.
	  It looks up the root NS authoritatively as well as the root servers
	  and attemps to validate the entries.

16 October 2008: Wouter
	- Fixup negative TTL values appearing (reported by Attila Nagy).

15 October 2008: Wouter
	- better documentation for 0x20; remove fallback TODO, it is done.
	- harden-referral-path feature includes A, AAAA queries for glue,
	  as well as very careful NS caching (only when doing NS query).
	  A, AAAA use the delegation from the NS-query.

14 October 2008: Wouter
	- fwd_three.tpkg test was flaky.  If the three requests hit the
	  wrong threads by chance (or bad OS) then the test would fail.
	  Made less flaky by increasing number of retries.
	- stub_udp.tpkg changed to work, give root hints. fixed ldns_dname_abs.
	- ldns tarball is snapshot of ldns r2759 (1.4.0-pre-20081014).
	  Which includes the ldns_dname_absolute fix.
	- fwd_three test remains flaky now that unbound does not stop
	  listening when full.  Thus, removed timeout problem.
	  It may be serviced by three threads, or maybe by one.
	  Mostly only useful for lock-check testing now.

13 October 2008: Wouter
	- fixed recursion servers deployed as authoritative detection, so
	  that as a last resort, a +RD query is sent there to get the 
	  correct answer.
	- iana port list update.
	- ldns tarball is snapshot of ldns r2759 (1.4.0-pre-20081013).

10 October 2008: Wouter
	- fixup tests - the negative cache contained the correct NSEC3s for
	  two tests that are supposed to fail to validate.

9 October 2008: Wouter
	- negative cache caps max iterations of NSEC3 done.
	- NSEC3 negative cache for qtype DS works.

8 October 2008: Wouter
	- NSEC negative cache for DS.

6 October 2008: Wouter
	- jostle-timeout option, so you can config for slow links.
	- 0x20 fallback code.  Tries 3xnumber of nameserver addresses
	  queries that must all be the same.  Sent to random nameservers.
	- documented choices for DoS, EDNS, 0x20.

2 October 2008: Wouter
	- fixup unlink of pidfile.
	- fixup SHA256 algorithm collation code.
	- contrib/update-anchor.sh does not overwrite anchors if not needed.
	  exits 0 when a restart is needed, other values if not.
	  so,  update-anchor.sh -d mydir && /etc/rc.d/unbound restart
	  can restart unbound exactly when needed.

30 September 2008: Wouter
	- fixup SHA256 DS downgrade, no longer possible to downgrade to SHA1.
	- tests for sha256 support and downgrade resistance.
	- RSASHA256 and RSASHA512 support (using the draft in dnsext),
	  using the drafted protocol numbers.
	- when using stub on localhost (127.0.0.1@10053) unbound works.
	  Like when running NSD to host a local zone, on the same machine.
	  The noprime feature. manpages more explanation. Added a test for it.
	- shorthand for reverse PTR,  local-data-ptr: "1.2.3.4 www.ex.com"

29 September 2008: Wouter
	- EDNS lameness detection, if EDNS packets are dropped this is
	  detected, eventually.
	- multiple query timeout rtt backoff does not backoff too much.

26 September 2008: Wouter
	- tests for remote-control.
	- small memory leak in exception during remote control fixed.
	- fixup for lock checking but not unchecking in remote control.
	- iana portlist updated.

23 September 2008: Wouter
	- Msg cache is loaded. A cache load enables cache responses.
	- unbound-control flush [name], flush_type and flush_zone.

22 September 2008: Wouter
	- dump_cache and load_cache statements in unbound-control.
	  RRsets are dumped and loaded correctly.
	  Msg cache is dumped.

19 September 2008: Wouter
	- locking on the localdata structure.
	- add and remove local zone and data with unbound-control.
	- ldns trunk snapshot updated, make tests work again.

18 September 2008: Wouter
	- fixup error in time calculation.
	- munin plugin improvements.
	- nicer abbreviations for high query types values (ixfr, axfr, any...)
	- documented the statistics output in unbound-control man page.
	- extended statistics prints out histogram, over unbound-control.

17 September 2008: Wouter
	- locking for threadsafe bogus rrset counter.
	- ldns trunk no longer exports b32 functions, provide compat.
	- ldns tarball updated.
	- testcode/ldns-testpkts.c const fixups.
	- fixed rcode stat printout.
	- munin plugin in contrib.
	- stats always printout uptime, because stats plugins need it.

16 September 2008: Wouter
	- extended-statistics: yesno config option.
	- unwanted replies spoof nearmiss detector.
	- iana portlist updated.

15 September 2008: Wouter
	- working start, stop, reload commands for unbound-control.
	- test for unbound-control working; better exit value for control.
	- verbosity control via unbound-control.
	- unbound-control stats.

12 September 2008: Wouter
	- removed browser control mentions. Proto speccy.

11 September 2008: Wouter
	- set nonblocking on new TCP streams, because linux does not inherit
	  the socket options to the accepted socket.
	- fix TCP timeouts.
	- SSL protected connection between server and unbound-control.

10 September 2008: Wouter
	- remove memleak in privacy addresses on reloads and quits.
	- remote control work.

9 September 2008: Wouter
	- smallapp/unbound-control-setup.sh script to set up certificates.

4 September 2008: Wouter
	- scrubber scrubs away private addresses.
	- test for private addresses. man page entry.
	- code refactored for name and address tree lookups.

3 September 2008: Wouter
	- options for 'DNS Rebinding' protection: private-address and
	  private-domain.
	- dnstree for reuse of routines that help with domain, addr lookups.
	- private-address and private-domain config option read, stored.

2 September 2008: Wouter
	- DoS protection features. Queries are jostled out to make room.
	- testbound can pass time, increasing the internal timer.
	- do not mark unsigned additionals bogus, leave unchecked, which
	  is removed too.

1 September 2008: Wouter
	- disallow nonrecursive queries for cache snooping by default.
	  You can allow is using access-control: <subnet> allow_snoop.
	  The defaults do allow access no authoritative data without RD bit.
	- two tests for it and fixups of tests for nonrec refused.

29 August 2008: Wouter
	- version 1.1 number in trunk.
	- harden-referral-path option for query for NS records.
	  Default turns off expensive, experimental option.

28 August 2008: Wouter
	- fixup logfile handling; it is created with correct permissions
	  again. (from bugfix#199).
	  Some errors are not written to logfile (pidfile writing, forking),
	  and these are only visible by using the -d commandline flag.

27 August 2008: Wouter
	- daemon(3) is causing problems for people. Reverting the patch.
	  bug#200, and 199 and 203 contain sideline discussion on it.
	- bug#199 fixed: pidfile can be outside chroot. openlog is done before
	  chroot and drop permissions.
	- config option to set size of aggressive negative cache,
	  neg-cache-size.
	- bug#203 fixed: dlv has been implemented.

26 August 2008: Wouter
	- test for insecure zone when DLV is in use, also does negative cache.
	- test for trustanchor when DLV is in use (the anchor works).
	- test for DLV used for a zone below a trustanchor.
	- added scrub filter for overreaching NSEC records and unit test.
	- iana portlist update
	- use of setresuid or setreuid when available.
	- use daemon(3) if available.

25 August 2008: Wouter
	- realclean patch from Robert Edmonds.

22 August 2008: Wouter
	- nicer debuglogging of DLV.
	- test with secure delegation inside the DLV repository.

21 August 2008: Wouter
	- negative cache code linked into validator, for DLV use.
	  negative cache works for DLV.
	- iana portlist update.
	- dlv-anchor option for unit tests.
	- fixup NSEC_AT_APEX classification for short typemaps.
	- ldns-testns has subdomain checks, for unit tests.

20 August 2008: Wouter
	- negative cache code, reviewed.

18 August 2008: Wouter
	- changes info: in logfile to notice: info: or debug: depending on 
	  the verbosity of the statements.  Better logfile message
	  classification.
	- bug #208: extra rc.d unbound flexibility for freebsd/nanobsd.

15 August 2008: Wouter
	- DLV nsec code fixed for better detection of closest existing 
	  enclosers from NSEC responses.
	- DLV works, straight to the dlv repository, so not for production.
	- Iana port update.

14 August 2008: Wouter
	- synthesize DLV messages from the rrset cache, like done for DS.

13 August 2008: Wouter
	- bug #203: nicer do-auto log message when user sets incompatible
	  options.
	- bug #204: variable name ameliorated in log.c.
	- bug #206: in iana_update, no egrep, but awk use.
	- ldns snapshot r2699 taken (includes DLV type).
	- DLV work, config file element, trust anchor read in.

12 August 2008: Wouter
	- finished adjusting testset to provide qtype NS answers.

11 August 2008: Wouter
	- Fixup rrset security updates overwriting 2181 trust status.
	  This makes validated to be insecure data just as worthless as
	  nonvalidated data, and 2181 rules prevent cache overwrites to them.
	- Fix assertion fail on bogus key handling.
	- dnssec lameness detection works on first query at trust apex.
	- NS queries get proper cache and dnssec lameness treatment.
	- fixup compilation without pthreads on linux.

8 August 2008: Wouter
	- NS queries are done after every referral.
	  validator is used on those NS records (if anchors enabled).

7 August 2008: Wouter
	- Scrubber more strict. CNAME chains, DNAMEs from cache, other 
	  irrelevant rrsets removed.
	- 1.0.2 released from 1.0 support branch.
	- fixup update-anchor.sh to work both in BSD shell and bash.

5 August 2008: Wouter
	- fixup DS test so apex nodata works again.

4 August 2008: Wouter
	- iana port update. 
	- TODO update.
	- fix bug 201: null ptr deref on cleanup while udp pkts wait for port.
	- added explanatory text for outgoing-port-permit in manpage.

30 July 2008: Wouter
	- fixup bug qtype DS for unsigned zone and signed parent validation.

25 July 2008: Wouter
	- added original copyright statement of OpenBSD arc4random code.
	- created tube signaling solution on windows, as a pipe replacement.
	  this makes background asynchronous resolution work on windows.
	- removed very insecure socketpair compat code. It also did not
	  work with event_waiting. Solved by pipe replacement.
	- unbound -h prints openssl version number as well.

22 July 2008: Wouter
	- moved pipe actions to util/tube.c. easier porting and shared code.
	- check _raw() commpoint callbacks with fptr_wlist.
	- iana port update.

21 July 2008: Wouter
	- #198: nicer entropy warning message. manpage OS hints.

19 July 2008: Wouter
	- #198: fixup man page to suggest chroot entropy fix.

18 July 2008: Wouter
	- branch for 1.0 support.
	- trunk work on tube.c.

17 July 2008: Wouter
	- fix bug #196, compile outside source tree.
	- fix bug #195, add --with-username=user configure option.
	- print error and exit if started with config that requires more
	  fds than the builtin minievent can handle.

16 July 2008: Wouter
	- made svn tag 1.0.1, trunk now 1.0.2
	- sha256 checksums enabled in makedist.sh

15 July 2008: Wouter
	- Follow draft-ietf-dnsop-default-local-zones-06 added reverse
	  IPv6 example prefix to AS112 default blocklist.
	- fixup lookup of DS records by client with trustanchor for same.
	- libunbound ub_resolve, fix handling of error condition during setup.
	- lowered log_hex blocksize to fit through BSD syslog linesize.
	- no useless initialisation if getpwnam not available.
	- iana, ldns snapshot updated.

3 July 2008: Wouter
	- Matthijs fixed memory leaks in root hints file reading.

26 June 2008: Wouter
	- fixup streamtcp bounds setting for udp mode, in the test framework.
	- contrib item for updating trust anchors.

25 June 2008: Wouter
	- fixup fwd_ancil test typos.
	- Fix for newegg lameness : ok for qtype=A, but lame for others.
	- fixup unit test for infra cache, test lame merging.
	- porting to mingw, bind, listen, getsockopt and setsockopt error
	  handling.

24 June 2008: Wouter
	- removed testcode/checklocks from production code compilation path.
	- streamtcp can use UDP mode (connected UDP socket), for testing IPv6
	  on windows.
	- fwd_ancil test fails if platform support is lacking.

23 June 2008: Wouter
	- fixup minitpkg to cleanup on windows with its file locking troubles.
	- minitpkg shows skipped tests in report.
	- skip ipv6 tests on ipv4 only hosts (requires only ipv6 localhost not
	  ipv6 connectivity).
	- winsock event handler keeps track of sticky TCP events, that have
	  not been fully handled yet. when interest in the event(s) resumes,
	  they are sent again. When WOULDBLOCK is returned events are cleared.
	- skip tests that need signals when testing on mingw.

18 June 2008: Wouter
	- open testbound replay files in binary mode, because fseek/ftell
	  do not work in ascii-mode on windows. The b does nothing on unix.
	  unittest and testbound tests work on windows (xp too).
	- ioctlsocket prints nicer error message.
	- fixed up some TCP porting for winsock.
	- lack of IPv6 gives a warning, no fatal error.
	- use WSAGetLastError() on windows instead of errno for some errors.

17 June 2008: Wouter
	- outgoing num fds 32 by default on windows ; it supports less
	  fds for waiting on than unixes.
	- winsock_event minievent handler for windows. (you could also
	  attempt to link with libevent/libev ports for windows).
	- neater crypto check and gdi32 detection.
	- unbound.exe works to resolve and validate www.nlnetlabs.nl on vista.

16 June 2008: Wouter
	- on windows, use windows threads, mutex and thread-local-storage(Tls).
	- detect if openssl needs gdi32.
	- if no threading, THREADS_DISABLED is defined for use in the code.
	- sets USE_WINSOCK if using ws2_32 on windows.
	- wsa_strerror() function for more readable errors.
	- WSA Startup and Cleanup called in unbound.exe.

13 June 2008: Wouter
	- port mingw32, more signal ifdefs, detect sleep, usleep, 
	  random, srandom (used inside the tests).
	- signed or unsigned FD_SET is cast.

10 June 2008: Wouter
	- fixup warnings compiling on eeepc xandros linux.

9 June 2008: Wouter
	- in iteration response type code
	  * first check for SOA record (negative answer) before NS record
	    and lameness.
	  * check if no AA bit for non-forwarder, and thus lame zone.
	    In response to error report by Richard Doty for mail.opusnet.com.
	- fixup unput warning from lexer on freeBSD.
	- bug#183. pidfile, rundir, and chroot configure options. Also the
	  example.conf and manual pages get the configured defaults.
	  You can use: (or accept the defaults to /usr/local/etc/unbound/)
	  --with-conf-file=filename
	  --with-pidfile=filename
	  --with-run-dir=path
	  --with-chroot-dir=path

8 June 2008: Wouter
	- if multiple CNAMEs, use the first one. Fixup akamai CNAME bug.
	  Reported by Robert Edmonds.
	- iana port updated.

4 June 2008: Wouter
	- updated libtool files with newer version.
	- iana portlist updated.

3 June 2008: Wouter
	- fixup local-zone: "30.172.in-addr.arpa." nodefault, so that the
	  trailing dot is not used during comparison.

2 June 2008: Wouter
	- Jelte fixed bugs in my absence
	  - bug 178: fixed unportable shell usage in configure (relied on 
	    bash shell).
	  - bug 180: fixed buffer overflow in unbound-checkconf use of strncat.
	  - bug 181: fixed buffer overflow in ldns (called by unbound to parse
	    config file parts).
	- fixes by Wouter
	  - bug 177: fixed compilation failure on opensuse, the 
	    --disable-static configure flag caused problems.  (Patch from 
	    Klaus Singvogel)
	  - bug 179: same fix as 177.
	  - bug 185: --disable-shared not passed along to ldns included with 
	    unbound. Fixed so that configure parameters are passed to the
	    subdir configure script.
	    fixed that ./libtool is used always, you can still override
	    manually with ./configure libtool=mylibtool or set $libtool in
	    the environment.
	- update of the ldns tarball to current ldns svn version (fix 181).
	- bug 184: -r option for unbound-host, read resolv.conf for 
	  forwarder. (Note that forwarder must support DNSSEC for validation
	  to succeed).

23 May 2008: Wouter
	- mingw32 porting.
	  - test for sys/wait.h
	  - WSAEWOULDBLOCK test after nonblocking TCP connect.
	  - write_iov_buffer removed: unused and no struct iov on windows.
	  - signed/unsigned warning fixup mini_event.
	  - use ioctlsocket to set nonblocking I/O if fnctl is unavailable.
	  - skip signals that are not defined
	  - detect pwd.h.
	  - detect getpwnam, getrlimit, setsid, sbrk, chroot.
	  - default config has no chroot if chroot() unavailable.
	  - if no kill() then no pidfile is read or written.
	  - gmtime_r is replaced by nonthreadsafe alternative if unavail.
	    used in rrsig time validation errors.

22 May 2008: Wouter
	- contrib unbound.spec from Patrick Vande Walle.
	- fixup bug#175: call tzset before chroot to have correct timestamps
	  in system log.
	- do not generate lex input and lex unput functions.
	- mingw port. replacement functions labelled _unbound.
	- fix bug 174 - check for tcp_sigpipe that ldns-testns is installed.

19 May 2008: Wouter
	- fedora 9, check in6_pktinfo define in configure.
	- CREDITS fixup of history.
	- ignore ldns-1.2.2 if installed, use builtin 1.3.0-pre alternative.

16 May 2008: Wouter
	- fixup for MacOSX hosts file reading (reported by John Dickinson).
	- created 1.0.0 svn tag.
	- trunk version 1.0.1.

14 May 2008: Wouter
	- accepted patch from Ondrej Sury for library version libtool option.
	- configure --disable-rpath fixes up libtool for rpath trouble.
	  Adapted from debian package patch file.

13 May 2008: Wouter
	- Added root ipv6 addresses to builtin root hints.
	- TODO modified for post 1.0 plans.
	- trunk version set to 1.0.0.
	- no unnecessary linking with librt (only when libevent/libev used).

7 May 2008: Wouter
	- fixup no-ip4 problem with error callback in outside network.

25 April 2008: Wouter
	- DESTDIR is honored by the Makefile for rpms.
	- contrib files unbound.spec and unbound.init, builds working RPM
	  on FC7 Linux, a chrooted caching resolver, and libunbound.
	- iana ports update.

24 April 2008: Wouter
	- chroot checks improved. working directory relative to chroot.
	  checks if config file path is inside chroot. Documentation on it.
	- nicer example.conf text.
	- created 0.11 tag.

23 April 2008: Wouter
	- parseunbound.pl contrib update from Kai Storbeck for threads.
	- iana ports update

22 April 2008: Wouter
	- ignore SIGPIPE.
	- unit test for SIGPIPE ignore.

21 April 2008: Wouter
	- FEATURES document.
	- fixup reread of config file if it was given as a full path
	  and chroot was used.

16 April 2008: Wouter
	- requirements doc, updated clean query returns.
	- parseunbound.pl update from Kai Storbeck.
	- sunos4 porting changes.

15 April 2008: Wouter
	- fixup default rc.d pidfile location to /usr/local/etc.
	- iana ports updated.
	- copyright updated in ldns-testpkts to keep same as in ldns.
	- fixup checkconf chroot tests a bit more, chdir must be inside
	  chroot dir.
	- documented 'gcc: unrecognized -KPIC option' errors on Solaris.
	- example.conf values changed to /usr/local/etc/unbound
	- DSA test work.
	- DSA signatures: unbound is compatible with both encodings found.
	  It will detect and convert when necessary.

14 April 2008: Wouter
	- got update for parseunbound.pl statistics script from Kai Storbeck.
	- tpkg tests for udp wait list.
	- documented 0x20 status.
	- fixup chroot and checkconf, it is much smarter now.
	- fixup DSA EVP signature decoding. Solution that Jelte found copied.
	- and check first sig byte for the encoding type.

11 April 2008: Wouter
	- random port selection out of the configged ports.
	- fixup threadsafety for libevent-1.4.3+ (event_base_get_method).
	- removed base_port.
	- created 256-port ephemeral space for the OS, 59802 available.
	- fixup consistency of port_if out array during heavy use.

10 April 2008: Wouter
	- --with-libevent works with latest libevent 1.4.99-trunk.
	- added log file statistics perl script to contrib.
	- automatic iana ports update from makefile. 60058 available.

9 April 2008: Wouter
	- configure can detect libev(from its build directory) when passed
	  --with-libevent=/home/wouter/libev-3.2
	  libev-3.2 is a little faster than libevent-1.4.3-stable (about 5%).
	- unused commpoints not listed in epoll list.
	- statistics-cumulative option so that the values are not reset.
	- config creates array of available ports, 61841 available,
	  it excludes <1024 and iana assigned numbers.
	  config statements to modify the available port numbers.

8 April 2008: Wouter
	- unbound tries to set the ulimit fds when started as server.
	  if that does not work, it will scale back its requirements.

27 March 2008: Wouter
	- documented /dev/random symlink from chrootdir as FAQ entry.

26 March 2008: Wouter
	- implemented AD bit signaling. If a query sets AD bit (but not DO)
	  then the AD bit is set in the reply if the answer validated.
	  Without including DNSSEC signatures. Useful if you have a trusted
	  path from the client to the resolver. Follows dnssec-updates draft.

25 March 2008: Wouter
	- implemented check that for NXDOMAIN and NOERROR answers a query
	  section must be present in the reply (by the scrubber). And it must
	  be equal to the question sent, at least lowercase folded.
	  Previously this feature happened because the cache code refused
	  to store such messages. However blocking by the scrubber makes 
	  sure nothing gets into the RRset cache. Also, this looks like a
	  timeout (instead of an allocation failure) and this retries are
	  done (which is useful in a spoofing situation).
	- RTT banding. Band size 400 msec, this makes band around zero (fast)
	  include unknown servers. This makes unbound explore unknown servers.

7 March 2008: Wouter
	- -C config feature for harvest program. 
	- harvest handles CNAMEs too.

5 March 2008: Wouter
	- patch from Hugo Koji Kobayashi for iterator logs spelling.

4 March 2008: Wouter
	- From report by Jinmei Tatuya, rfc2181 trust value for remainder
	  of a cname trust chain is lower; not full answer_AA. 
	- test for this fix.
	- default config file location is /usr/local/etc/unbound.
	  Thus prefix is used to determine the location. This is also the
	  chroot and pidfile default location.

3 March 2008: Wouter
	- Create 0.10 svn tag.
	- 0.11 version in trunk.
	- indentation nicer.

29 February 2008: Wouter
	- documentation update.
	- fixup port to Solaris of perf test tool.
	- updated ldns-tarball with decl-after-statement fixes.

28 February 2008: Wouter
	- fixed memory leaks in libunbound (during cancellation and wait).
	- libunbound returns the answer packet in full.
	- snprintf compat update.
	- harvest performs lookup.
	- ldns-tarball update with fix for ldns_dname_label.
	- installs to sbin by default.
	- install all manual pages (unbound-host and libunbound too).

27 February 2008: Wouter
	- option to use caps for id randomness.
	- config file option use-caps-for-id: yes
	- harvest debug tool

26 February 2008: Wouter
	- delay utility delays TCP as well. If the server that is forwarded 
	  to has a TCP error, the delay utility closes the connection.
	- delay does REUSE_ADDR, and can handle a server that closes its end.
	- answers use casing from query.

25 February 2008: Wouter
	- delay utility works. Gets decent thoughput too (>20000).

22 February 2008: Wouter
	- +2% for recursions, if identical queries (except for destination
	  and query ID) in the reply list, avoid re-encoding the answer.
	- removed TODO items for optimizations that do not show up in
	  profile reports.
	- default is now minievent - not libevent. As its faster and
	  not needed for regular installs, only for very large port ranges.
	- loop check different speedup pkt-dname-reading, 1% faster for
	  nocache-recursion check.
	- less hashing during msg parse, 4% for recursion.
	- small speed fix for dname_count_size_labels, +1 or +2% recursion.
	- some speed results noted:
	  optimization resulted in +40% for recursion (cache miss) and
	  +70 to +80 for cache hits, and +96% for version.bind.
	  zone nsec3 example, 100 NXDOMAIN queries, NSD 35182.8 Ub 36048.4
	  www.nlnetlabs.nl from cache: BIND 8987.99 Ub 31218.3
	  www with DO bit set : BIND 8269.31 Ub 28735.6 qps.
	  So, unbound can be about equal qps to NSD in cache hits.
	  And about 3.4x faster than BIND in cache performance.
	- delay utility for testing.

21 February 2008: Wouter
	- speedup of root-delegation message encoding by 15%.
	- minor speedup of compress tree_lookup, maybe 1%.
	- speedup of dname_lab_cmp and memlowercmp - the top functions in 
	  profiler output, maybe a couple percent when it matters.

20 February 2008: Wouter
	- setup speec_cache for need-ldns-testns in dotests.
	- check number of queued replies on incoming queries to avoid overload
	  on that account.
	- fptr whitelist checks are not disabled in optimize mode.
	- do-daemonize config file option.
	- minievent time share initializes time at start.
	- updated testdata for nsec3 new algorithm numbers (6, 7).
	- small performance test of packet encoding (root delegation).

19 February 2008: Wouter
	- applied patch to unbound-host man page from Jan-Piet Mens.
	- fix donotquery-localhost: yes default (it erroneously was switched
	  to default 'no').
	- time is only gotten once and the value is shared across unbound.
	- unittest cleans up crypto, so that it has no memory leaks.
	- mini_event shares the time value with unbound this results in 
	  +3% speed for cache responses and +9% for recursions.
	- ldns tarball update with new NSEC3 sign code numbers.
	- perform several reads per UDP operation. This improves performance
	  in DoS conditions, and costs very little in normal conditions.
	  improves cache response +50%, and recursions +10%.
	- modified asynclook test. because the callback from async is not
	  in any sort of lock (and thus can use all library functions freely),
	  this causes a tiny race condition window when the last lock is 
	  released for a callback and a new cancel() for that callback.
	  The only way to remove this is by putting callbacks into some 
	  lock window. I'd rather have the small possibility of a callback
	  for a cancelled function then no use of library functions in 
	  callbacks. Could be possible to only outlaw process(), wait(),
	  cancel() from callbacks, by adding another lock, but I'd rather not.

18 February 2008: Wouter
	- patch to unbound-host from Jan-Piet Mens.
	- unbound host prints errors if fails to configure context.
	- fixup perf to resend faster, so that long waiting requests do
	  not hold up the queue, they become lost packets or SERVFAILs,
	  or can be sent a little while later (i.e. processing time may 
	  take long, but throughput has to be high).
	- fixup iterator operating in no cache conditions (RD flag unset
	  after a CNAME).
	- streamlined code for RD flag setting.
	- profiled code and changed dname compares to be faster. 
	  The speedup is about +3% to +8% (depending on the test).
	- minievent tests for eintr and eagain.

15 February 2008: Wouter
	- added FreeBSD rc.d script to contrib.
	- --prefix option for configure also changes directory: pidfile:
	  and chroot: defaults in config file.
	- added cache speed test, for cache size OK and cache too small.

14 February 2008: Wouter
	- start without a config file (will complain, but start with
	  defaults).
	- perf test program works.

13 February 2008: Wouter
	- 0.9 released.
	- 1.0 development. Printout ldns version on unbound -h.
	- start of perf tool.
	- bugfix to read empty lines from /etc/hosts.

12 February 2008: Wouter
	- fixup problem with configure calling itself if ldns-src tarball
	  is not present.

11 February 2008: Wouter
	- changed library to use ub_ instead of ub_val_ as prefix.
	- statistics output text nice.
	- etc/hosts handling.
	- library function to put logging to a stream.
	- set any option interface.

8 February 2008: Wouter
	- test program for multiple queries over a TCP channel.
	- tpkg test for stream tcp queries.
	- unbound replies to multiple TCP queries on a TCP channel.
	- fixup misclassification of root referral with NS in answer
	  when validating a nonrec query.
	- tag 0.9
	- layout of manpages, spelling fix in header, manpages process by
	  makedist, list asynclook and tcpstream tests as ldns-testns
	  required.

7 February 2008: Wouter
	- moved up all current level 2 to be level 3. And 3 to 4.
	  to make room for new debug level 2 for detailed information 
	  for operators.
	- verbosity level 2. Describes recursion and validation.
	- cleaner configure script and fixes for libevent solaris.
	- signedness for log output memory sizes in high verbosity.

6 February 2008: Wouter
	- clearer explanation of threading configure options.
	- fixup asynclook test for nothreading (it creates only one process
	  to do the extended test).
	- changed name of ub_val_result_free to ub_val_resolve_free.
	- removes warning message during library linking, renamed
	  libunbound/unbound.c -> libunbound.c and worker to libworker.
	- fallback without EDNS if result is NOTIMPL as well as on FORMERR.

5 February 2008: Wouter
	- statistics-interval: seconds option added.
	- test for statistics option
	- ignore errors making directories, these can occur in parallel builds
	- fixup Makefile strip command and libunbound docs typo.

31 January 2008: Wouter
	- bg thread/process reads and writes the pipe nonblocking all the time
	  so that even if the pipe is buffered or so, the bg thread does not
	  block, and services both pipes and queries.

30 January 2008: Wouter
	- check trailing / on chrootdir in checkconf.
	- check if root hints and anchor files are in chrootdir.
	- no route to host tcp error is verbosity level 2. 
	- removed unused send_reply_iov. and its configure check.
	- added prints of 'remote address is 1.2.3.4 port 53' to errors
	  from netevent; the basic socket errors.

28 January 2008: Wouter
	- fixup uninit use of buffer by libunbound (query id, flags) for
	  local_zone answers.
	- fixup uninit warning from random.c; also seems to fix sporadic
	  sigFPE coming out of openssl.
	- made openssl entropy warning more silent for library use. Needs
	  verbosity 1 now.
	- fixup forgotten locks for rbtree_searches on ctx->query tree.
	- random generator cleanup - RND_STATE_SIZE removed, and instead
	  a super-rnd can be passed at init to chain init random states.
	- test also does lock checks if available.
	- protect config access in libworker_setup().
	- libevent doesn't like comm_base_exit outside of runloop.
	- close fds after removing commpoints only (for epoll, kqueue).

25 January 2008: Wouter
	- added tpkg for asynclook and library use. 
	- allows localhost to be queried when as a library.
	- fixup race condition between cancel and answer (in case of
	  really fast answers that beat the cancel).
	- please doxygen, put doxygen comment in one place.
	- asynclook -b blocking mode and test.
	- refactor asynclook, nicer code.
	- fixup race problems from opensll in rand init from library, with
	  a mutex around the rand init.
	- fix pass async_id=NULL to _async resolve().
	- rewrote _wait() routine, so that it is threadsafe.
	- cancelation is threadsafe.
	- asynclook extended test in tpkg.
	- fixed two races where forked bg process waits for (somehow shared?)
	  locks, so does not service the query pipe on the bg side.
	  Now those locks are only held for fg_threads and for bg_as_a_thread.

24 January 2008: Wouter
	- tested the cancel() function.
	- asynclook -c (cancel) feature.
	- fix fail to allocate context actions.
	- make pipe nonblocking at start.
	- update plane for retry mode with caution to limit bandwidth.
	- fix Makefile for concurrent make of unbound-host.
	- renamed ub_val_ctx_wait/poll/process/fd to ub_val*.
	- new calls to set forwarding added to header and docs.

23 January 2008: Wouter
	- removed debug prints from if-auto, verb-algo enables some.
	- libunbound QUIT setup, remove memory leaks, when using threads
	  will share memory for passing results instead of writing it over
	  the pipe, only writes ID number over the pipe (towards the handler
	  thread that does process() ).

22 January 2008: Wouter
	- library code for async in libunbound/unbound.c.
	- fix link testbound.
	- fixup exit bug in mini_event.
	- background worker query enter and result functions.
	- bg query test application asynclook, it looks up multiple
	  hostaddresses (A records) at the same time.

21 January 2008: Wouter
	- libworker work, netevent raw commpoints, write_msg, serialize.

18 January 2008: Wouter
	- touch up of manpage for libunbound.
	- support for IP_RECVDSTADDR (for *BSD ip4).
	- fix for BSD, do not use ip4to6 mapping, make two sockets, once
	  ip6 and once ip4, uses socket options.
	- goodbye ip4to6 mapping.
	- update ldns-testpkts with latest version from ldns-trunk.
	- updated makedist for relative ldns pathnames.
	- library API with more information inside the result structure.
	- work on background resolves.

17 January 2008: Wouter
	- fixup configure in case -lldns is installed.
	- fixup a couple of doxygen warnings, about enum variables.
	- interface-automatic now copies the interface address from the
	  PKT_INFO structure as well.
	- manual page with library API, all on one page 'man libunbound'.
	- rewrite of PKTINFO structure, it also captures IP4 PKTINFO.

16 January 2008: Wouter
	- incoming queries to the server with TC bit on are replied FORMERR.
	- interface-automatic replied the wrong source address on localhost
	  queries. Seems to be due to ifnum=0 in recvmsg PKTINFO. Trying
	  to use ifnum=-1 to mean 'no interface, use kernel route'.

15 January 2008: Wouter
	- interface-automatic feature. experimental. Nice for anycast.
	- tpkg test for ip6 ancillary data.
	- removed debug prints.
	- porting experience, define for Solaris, test refined for BSD
	  compatibility. The feature probably will not work on OpenBSD.
	- makedist fixup for ldns-src in build-dir.

14 January 2008: Wouter
	- in no debug sets NDEBUG to remove asserts.
	- configure --enable-debug is needed for dependency generation
	  for assertions and for compiler warnings.
	- ldns.tgz updated with ldns-trunk (where buffer.h is updated).
	- fix lint, unit test in optimize mode.
	- default access control allows ::ffff:127.0.0.1 v6mapped localhost.
	
11 January 2008: Wouter
	- man page, warning removed.
	- added text describing the use of stub zones for private zones.
	- checkconf tests for bad hostnames (IP address), and for doubled
	  interface lines.
	- memory sizes can be given with 'k', 'Kb', or M or G appended.

10 January 2008: Wouter
	- typo in example.conf.
	- made using ldns-src that is included the package more portable
	  by linking with .lo instead of .o files in the ldns package.
	- nicer do-ip6: yes/no documentation.
	- nicer linking of libevent .o files.
	- man pages render correctly on solaris.

9 January 2008: Wouter
	- fixup openssl RAND problem, when the system is not configured to
	  give entropy, and the rng needs to be seeded.

8 January 2008: Wouter
	- print median and quartiles with extensive logging.

4 January 2008: Wouter
	- document misconfiguration in private network.

2 January 2008: Wouter
	- fixup typo in requirements.
	- document that 'refused' is a better choice than 'drop' for 
	  the access control list, as refused will stop retries.

7 December 2007: Wouter
	- unbound-host has a -d option to show what happens. This can help
	  with debugging (why do I get this answer).
	- fixup CNAME handling, on nodata, sets and display canonname.
	- dot removed from CNAME display.
	- respect -v for NXDOMAINs.
	- updated ldns-src.tar.gz with ldns-trunk today (1.2.2 fixes).
	- size_t to int for portability of the header file.
	- fixup bogus handling.
	- dependencies and lint for unbound-host.

6 December 2007: Wouter
	- library resolution works in foreground mode, unbound-host app
	  receives data.
	- unbound-host prints rdata using ldns.
	- unbound-host accepts trust anchors, and prints validation
	  information when you give -v.

5 December 2007: Wouter
	- locking in context_new() inside the function.
	- setup of libworker.

4 December 2007: Wouter
	- minor Makefile fixup.
	- moved module-stack code out of daemon/daemon into services/modstack,
	  preparing for code-reuse.
	- move context into own header file.
	- context query structure.
	- removed unused variable pwd from checkconf.
	- removed unused assignment from outside netw.
	- check timeval length of string.
	- fixup error in val_utils getsigner.
	- fixup same (*var) error in netblocktostr.
	- fixup memleak on parse error in localzone.
	- fixup memleak on packet parse error.
	- put ; after union in parser.y.
	- small hardening in iter_operate against iq==NULL.
	- hardening, if error reply with rcode=0 (noerror) send servfail.
	- fixup same (*var) error in find_rrset in msgparse, was harmless.
	- check return value of evtimer_add().
	- fixup lockorder in lruhash_reclaim(), building up a list of locked
	  entries one at a time. Instead they are removed and unlocked.
	- fptr_wlist for markdelfunc.
	- removed is_locked param from lruhash delkeyfunc.
	- moved bin_unlock during bin_split purely to please.

3 December 2007: Wouter
	- changed checkconf/ to smallapp/ to make room for more support tools.
	  (such as unbound-host).
	- install dirs created with -m 755 because they need to be accessible.
	- library extensive featurelist added to TODO.
	- please doxygen, lint.
	- library test application, with basic functionality.
	- fix for building in a subdirectory. 
	- link lib fix for Leopard.

30 November 2007: Wouter
	- makefile that creates libunbound.la, basic file or libunbound.a
	  when creating static executables (no libtool).
	- more API setup.

29 November 2007: Wouter
	- 0.9 public API start.

28 November 2007: Wouter
	- Changeup plan for 0.8 - no complication needed, a simple solution
	  has been chosen for authoritative features.
	- you can use single quotes in the config file, so it is possible
	  to specify TXT records in local data.
	- fixup small memory problem in implicit transparent zone creation.
	- test for implicit zone creation and multiple RR RRsets local data.
	- local-zone nodefault test.
	- show testbound testlist on commit.
	- iterator normalizer changes CNAME chains ending in NXDOMAIN where
	  the packet got rcode NXDOMAIN into rcode NOERROR. (since the initial
	  domain exists).
	- nicer verbosity: 0 and 1 levels.
	- lower nonRDquery chance of eliciting wrongly typed validation
	  requiring message from the cache.
	- fix for nonRDquery validation typing; nodata is detected when
	  SOA record in auth section (all validation-requiring nodata messages
	  have a SOA record in authority, so this is OK for the validator),
	  and NS record is needed to be a referral.
	- duplicate checking when adding NSECs for a CNAME, and test.
	- created svn tag 0.8, after completing testbed tests.

27 November 2007: Wouter
	- per suggestion in rfc2308, replaced default max-ttl value with 1 day.
	- set size of msgparse lookup table to 32, from 1024, so that its size
	  is below the 2048 regional large size threshold, and does not cause
	  a call to malloc when a message is parsed.
	- update of memstats tool to print number of allocation calls.
	  This is what is taking time (not space) and indicates the avg size
	  of the allocations as well. region_alloc stat is removed.

22 November 2007: Wouter
	- noted EDNS in-the-middle dropping trouble as a TODO.
	  At this point theoretical, no user trouble has been reported.
	- added all default AS112 zones.
	- answers from local zone content.
		* positive answer, the rrset in question
		* nodata answer (exist, but not that type).
		* nxdomain answer (domain does not exist).
		* empty-nonterminal answer.
		* But not: wildcard, nsec, referral, rrsig, cname/dname,
			or additional section processing, NS put in auth.
	- test for correct working of static and transparent and couple
	  of important defaults (localhost, as112, reverses). 
	  Also checks deny and refuse settings.
	- fixup implicit zone generation and AA bit for NXDOMAIN on localdata.

21 November 2007: Wouter
	- local zone internal data setup.

20 November 2007: Wouter
	- 0.8 - str2list config support for double string config options.
	- local-zone and local-data options, config storage and documentation.

19 November 2007: Wouter
	- do not downcase NSEC and RRSIG for verification. Follows 
	  draft-ietf-dnsext-dnssec-bis-updates-06.txt.
	- fixup leaking unbound daemons at end of tests.
	- README file updated.
	- nice libevent not found error.
	- README talks about gnu make.
	- 0.8: unit test for addr_mask and fixups for it.
	  and unit test for addr_in_common().
	- 0.8: access-control config file element.
	  and unit test rpl replay file.
	- 0.8: fixup address reporting from netevent.

16 November 2007: Wouter
	- privilege separation is not needed in unbound at this time.
	  TODO item marked as such.
	- created beta-0.7 branch for support.
	- tagged 0.7 for beta release.
	- moved trunk to 0.8 for 0.8(auth features) development.
	- 0.8: access control list setup.

15 November 2007: Wouter
	- review fixups from Jelte.

14 November 2007: Wouter
	- testbed script does not recreate configure, since its in svn now.
	- fixup checkconf test so that it does not test 
	  /etc/unbound/unbound.conf.
	- tag 0.6.

13 November 2007: Wouter
	- remove debug print.
	- fixup testbound exit when LIBEVENT_SIGNAL_PROBLEM exists.

12 November 2007: Wouter
	- fixup signal handling where SIGTERM could be ignored if a SIGHUP
	  arrives later on.
	- bugreports to unbound-bugs@nlnetlabs.nl
	- fixup testbound so it exits cleanly.
	- cleanup the caches on a reload, so that rrsetID numbers won't clash.

9 November 2007: Wouter
	- took ldns snapshot in repo.
	- default config file is /etc/unbound/unbound.conf.
	  If it doesn't exist, it is installed with the doc/example.conf file.
	  The file is not deleted on uninstall.
	- default listening is not all, but localhost interfaces.
	
8 November 2007: Wouter
	- Fixup chroot and drop user privileges.
	- new L root ip address in default hints.

1 November 2007: Wouter
	- Fixup of crash on reload, due to anchors in env not NULLed after
	  dealloc during deinit.
	- Fixup of chroot call. Happens after privileges are dropped, so
	  that checking the passwd entry still works.
	- minor touch up of clear() hashtable function.
	- VERB_DETAIL prints out what chdir, username, chroot is being done.
	- when id numbers run out, caches are cleared, as in design notes.
	  Tested with a mock setup with very few bits in id, it worked.
	- harden-dnssec-stripped: yes is now default. It insists on dnssec
	  data for trust anchors. Included tests for the feature.

31 October 2007: Wouter
	- cache-max-ttl config option.
	- building outside sourcedir works again.
	- defaults more secure:
		username: "unbound"
		chroot: "/etc/unbound"
	  The operator can override them to be less secure ("") if necessary.
	- fix horrible oversight in sorting rrset references in a message,
	  sort per reference key pointer, not on referencepointer itself.
	- pidfile: "/etc/unbound/unbound.pid" is now the default.
	- tests changed to reflect the updated default.
	- created hashtable clear() function that respects locks.

30 October 2007: Wouter
	- fixup assertion failure that relied on compressed names to be
	  smaller than uncompressed names. A packet from comrite.com was seen
	  to be compressed to a larger size. Added it as unit test.
	- quieter logging at low verbosity level for common tcp messages.
	- no greedy TTL update.

23 October 2007: Wouter
	- fixup (grand-)parent problem for dnssec-lameness detection.
	- fixup tests to do additional section processing for lame replies,
	  since the detection needs that.
	- no longer trust in query section in reply during dnssec lame detect.
	- dnssec lameness does not make the server never ever queried, but
	  non-preferred. If no other servers exist or answer, the dnssec lame
	  server is used; the fastest dnssec lame server is chosen.
	- added test then when trust anchor cannot be primed (nodata), the
	  insecure mode from unbound works.
	- Fixup max queries per thread, any more are dropped.

22 October 2007: Wouter
	- added donotquerylocalhost config option. Can be turned off for
	  out test cases.
	- ISO C compat changes.
	- detect RA-no-AA lameness, as LAME.
	- DNSSEC-lameness detection, as LAME.
	  See notes in requirements.txt for choices made.
	- tests for lameness detection.
	- added all to make test target; need unbound for fwd tests.
	- testbound does not pollute /etc/unbound.

19 October 2007: Wouter
	- added configure (and its files) to svn, so that the trunk is easier
	  to use. ./configure, config.guess, config.sub, ltmain.sh,
	  and config.h.in.
	- added yacc/lex generated files, util/configlexer.c, 
	  util/configparser.c util/configparser.h, to svn. 
	- without lex no attempt to use it.
	- unsecure response validation collated into one block.
	- remove warning about const cast of cfgfile name.
	- outgoing-interfaces can be different from service interfaces.
	- ldns-src configure is done during unbound configure and
	  ldns-src make is done during unbound make, and so inherits the
	  make arguments from the unbound make invocation.
	- nicer error when libevent problem causes instant exit on signal.
	- read root hints from a root hint file (like BIND does).
	  
18 October 2007: Wouter
	- addresses are logged with errors.
	- fixup testcode fake event to remove pending before callback
	  since the callback may create new pending items.
	- tests updated because retries are now in iterator module.
	- ldns-testpkts code is checked for differences between unbound
	  and ldns by makedist.sh.
	- ldns trunk from today added in svn repo for fallback in case
	  no ldns is installed on the system.
	  make download_ldns refreshes the tarball with ldns svn trunk.
	- ldns-src.tar.gz is used if no ldns is found on the system, and
	  statically linked into unbound.
	- start of regional allocator code.
	- regional uses less memory and variables, simplified code.
	- remove of region-allocator.
	- alloc cache keeps a cache of recently released regional blocks,
	  up to a maximum.
	- make unit test cleanly free memory.

17 October 2007: Wouter
	- fixup another cycle detect and ns-addr timeout resolution bug.
	  This time by refusing delegations from the cache without addresses
	  when resolving a mandatory-glue nameserver-address for that zone.
	  We're going to have to ask a TLD server anyway; might as well be
	  the TLD server for this name. And this resolves a lot of cases where
	  the other nameserver names lead to cycles or are not available.
	- changed random generator from random(3) clone to arc4random wrapped
	  for thread safety. The random generator is initialised with
	  entropy from the system.
	- fix crash where failure to prime DNSKEY tried to print null pointer
	  in the log message.
	- removed some debug prints, only verb_algo (4) enables them.
	- fixup test; new random generator took new paths; such as one 
	  where no scripted answer was available.
	- mark insecure RRs as insecure.
	- fixup removal of nonsecure items from the additional.
	- reduced timeout values to more realistic, 376 msec (262 msec has
	  90% of roundtrip times, 512 msec has 99% of roundtrip times.)
	- server selection failover to next server after timeout (376 msec).

16 October 2007: Wouter
	- no malloc in log_hex.
	- assertions around system calls.
	- protect against gethostname without ending zero.
	- ntop output is null terminated by unbound.
	- pidfile content null termination
	- various snprintf use sizeof(stringbuf) instead of fixed constant.
	- changed loopdetect % 8 with & 0x7 since % can become negative for
	  weird negative input and particular interpretation of integer math.
	- dname_pkt_copy checks length of result, to protect result buffers.
	  prints an error, this should not happen. Bad strings should have
	  been rejected earlier in the program.
	- remove a size_t underflow from msgreply size func.

15 October 2007: Wouter
	- nicer warning.
	- fix IP6 TCP, wrong definition check. With test package.
	- fixup the fact that the query section was not compressed to,
	  the code was there but was called by value instead of by reference.
	  And test for the case, uses xxd and nc.
	- more portable ip6 check for sockaddr types.

8 October 2007: Wouter
	- --disable-rpath option in configure for 64bit systems with
	  several dynamic lib dirs.

7 October 2007: Wouter
	- fixup tests for no AD bit in non-DO queries.
	- test that makes sure AD bit is not set on non-DO query.

6 October 2007: Wouter
	- removed logfile open early. It did not have the proper permissions;
	  it was opened as root instead of the user. And we cannot change user
	  id yet, since chroot and bind ports need to be done.
	- callback checks for event callbacks done from mini_event. Because
	  of deletions cannot do this from netevent. This means when using
	  libevent the protection does not work on event-callbacks.
	- fixup too small reply (did not zero counts).
	- fixup reply no longer AD bit when query without DO bit.

5 October 2007: Wouter
	- function pointer whitelist.

4 October 2007: Wouter
	- overwrite sensitive random seed value after use.
	- switch to logfile very soon if not -d (console attached).
	- error messages do not reveal the trustanchor contents.
	- start work on function pointer whitelists.

3 October 2007: Wouter
	- fix for multiple empty nonterminals, after multiple DSes in the
	  chain of trust.
	- mesh checks if modules are looping, and stops them.
	- refetch with CNAMEd nameserver address regression test added.
	- fixup line count bug in testcode, so testbound prints correct line
	  number with parse errors.
	- unit test for multiple ENT case.
	- fix for cname out of validated unsec zone.
	- fixup nasty id=0 reuse. Also added assertions to detect its
	  return (the assertion catches in the existing test cases).

1 October 2007: Wouter
	- skip F77, CXX, objC tests in configure step.
	- fixup crash in refetch glue after a CNAME.
	  and protection against similar failures (with error print).

28 September 2007: Wouter
	- test case for unbound-checkconf, fixed so it also checks the
	  interface: statements.

26 September 2007: Wouter
	- SIGHUP will reopen the log file.
	- Option to log to syslog.
	- please lint, fixup tests (that went to syslog on open, oops).
	- config check program.

25 September 2007: Wouter
	- tests for NSEC3. Fixup bitmap checks for NSEC3.
	- positive ANY response needs to check if wildcard expansion, and
	  check that original data did not exist.
	- tests for NSEC3 that wrong use of OPTOUT is bad. For insecure
	  delegation, for abuse of child zone apex nsec3.
	- create 0.5 release tag.

24 September 2007: Wouter
	- do not make test programs by default.
	- But 'make test' will perform all of the tests.
	- Advertise builtin select libevent alternative when no libevent
	  is found.
	- signit can generate NSEC3 hashes, for generating tests.
	- multiple nsec3 parameters in message test.
	- too high nsec3 iterations becomes insecure test.

21 September 2007: Wouter
	- fixup empty_DS_name allocated in wrong region (port DEC Alpha).
	- fixup testcode lock safety (port FreeBSD).
	- removes subscript has type char warnings (port Solaris 9).
	- fixup of field with format type to int (port MacOS/X intel).
	- added test for infinite loop case in nonRD answer validation.
	  It was a more general problem, but hard to reproduce. When an
	  unsigned rrset is being validated and the key fetched, the DS
	  sequence is followed, but if the final name has no DS, then no
	  proof is possible - the signature has been stripped off.

20 September 2007: Wouter
	- fixup and test for NSEC wildcard with empty nonterminals. 
	- makedist.sh fixup for svn info.
	- acl features request in plan.
	- improved DS empty nonterminal handling.
	- compat with ANS nxdomain for empty nonterminals. Attempts the nodata
	  proof anyway, which succeeds in ANS failure case.
	- striplab protection in case it becomes -1.
	- plans for static and blacklist config.

19 September 2007: Wouter
	- comments about non-packed usage.
	- plan for overload support in 0.6.
	- added testbound tests for a failed resolution from the logs
	  and for failed prime when missing glue.
	- fixup so useless delegation points are not returned from the
	  cache. Also the safety belt is used if priming fails to complete.
	- fixup NSEC rdata not to be lowercased, bind compat.

18 September 2007: Wouter
	- wildcard nsec3 testcases, and fixup to get correct wildcard name.
	- validator prints subtype classification for debug.

17 September 2007: Wouter
	- NSEC3 hash cache unit test.
	- validator nsec3 nameerror test.

14 September 2007: Wouter
	- nsec3 nodata proof, nods proof, wildcard proof.
	- nsec3 support for cname chain ending in noerror or nodata.
	- validator calls nsec3 proof routines if no NSECs prove anything.
	- fixup iterator bug where it stored the answer to a cname under
	  the wrong qname into the cache. When prepending the cnames, the
	  qname has to be reset to the original qname.

13 September 2007: Wouter
	- nsec3 find matching and covering, ce proof, prove namerror msg.

12 September 2007: Wouter
	- fixup of manual page warnings, like for NSD bugreport.
	- nsec3 work, config, max iterations, filter, and hash cache. 

6 September 2007: Wouter
	- fixup to find libevent on mac port install.
	- fixup size_t vs unsigned portability in validator/sigcrypt.
	- please compiler on different platforms, for unreachable code.
	- val_nsec3 file.
	- pthread_rwlock type is optional, in case of old pthread libs.

5 September 2007: Wouter
	- cname, name error validator tests.
	- logging of qtype ANY works.
	- ANY type answers get RRSIG in answer section of replies (but not
	  in other sections, unless DO bit is on).
	- testbound can replay a TCP query (set MATCH TCP in the QUERY).
	- DS and noDS referral validation test.
	- if you configure many trust anchors, parent trust anchors can
	  securely deny existence of child trust anchors, if validated.
	- not all *.name NSECs are present because a wildcard was matched,
	  and *.name NSECs can prove nodata for empty nonterminals.
	  Also, for wildcard name NSECs, check they are not from the parent
	  zone (for wildcarded zone cuts), and check absence of CNAME bit,
	  for a nodata proof.
	- configure option for memory allocation debugging.
	- port configure option for memory allocation to solaris10.

4 September 2007: Wouter
	- fixup of Leakage warning when serviced queries processed multiple
	  callbacks for the same query from the same server.
	- testbound removes config file from /tmp on failed exit.
	- fixup for referral cleanup of the additional section.
	- tests for cname, referral validation.
	- neater testbound tpkg output.
	- DNAMEs no longer match their apex when synthesized from the cache.
	- find correct signer name for DNAME responses.
	- wildcarded DNAME test and fixup code to detect.
	- prepend NSEC and NSEC3 rrsets in the iterator while chasing CNAMEs.
	  So that wildcarded CNAMEs get their NSEC with them to the answer.
	- test for a CNAME to a DNAME to a CNAME to an answer, all from
	  different domains, for key fetching and signature checking of
	  CNAME'd messages.

3 September 2007: Wouter
	- Fixed error in iterator that would cause assertion failure in 
	  validator. CNAME to a NXDOMAIN response was collated into a response
	  with both a CNAME and the NXDOMAIN rcode. Added a test that the
	  rcode is changed to NOERROR (because of the CNAME).
	- timeout on tcp does not lead to spurious leakage detect.
	- account memory for name of lame zones, so that memory leakages does
	  not show lame cache growth as a leakage growth.
	- config setting for lameness cache expressed in bytes, instead of
	  number of entries.
	- tool too summarize allocations per code line.

31 August 2007: Wouter
	- can read bind trusted-keys { ... }; files, in a compatibility mode. 
	- iterator should not detach target queries that it still could need.
	  the protection against multiple outstanding queries is moved to a
	  current_query num check.
	- validator nodata, positive, referral tests.
	- dname print can print '*' wildcard.

30 August 2007: Wouter
	- fixup override date config option.
	- config options to control memory usage.
	- caught bad free of un-alloced data in worker_send error case.
	- memory accounting for key cache (trust anchors and temporary cache).
	- memory accounting fixup for outside network tcp pending waits.
	- memory accounting fixup for outside network tcp callbacks.
	- memory accounting for iterator fixed storage.
	- key cache size and slabs config options.
	- lib crypto cleanups at exit. 

29 August 2007: Wouter
	- test tool to sign rrsets for testing validator with.
	- added RSA and DSA test keys, public and private pairs, 512 bits.
	- default configuration is with validation enabled.
	  Only a trust-anchor needs to be configured for DNSSEC to work.
	- do not convert to DER for DSA signature verification.
	- validator replay test file, for a DS to DNSKEY DSA key prime and
	  positive response.

28 August 2007: Wouter
	- removed double use for udp buffers, that could fail,
	  instead performs a malloc to do the backup.
	- validator validates referral messages, by validating all the rrsets
	  and stores the rrsets in the cache. Further referral (nonRD queries)
	  replies are made from the rrset cache directly. Unless unchecked
	  rrsets are encountered, there are then validated.
	- enforce that signing is done by a parent domain (or same domain).
	- adjust TTL downwards if rrset TTL bigger than signature allows.
	- permissive mode feature, sets AD bit for secure, but bogus does
	  not give servfail (bogus is changed into indeterminate).
	- optimization of rrset verification. rr canonical sorting is reused,
	  for the same rrset. canonical rrset image in buffer is reused for
	  the same signature.
	- if the rrset is too big (64k exactly + large owner name) the
	  canonicalization routine will fail if it does not fit in buffer.
	- faster verification for large sigsets.
	- verb_detail mode reports validation failures, but not the entire
	  algorithm for validation. Key prime failures are reported as 
	  verb_ops level.

27 August 2007: Wouter
	- do not garble the edns if a cache answer fails.
	- answer norecursive from cache if possible.
	- honor clean_additional setting when returning secure non-recursive
	  referrals.
	- do not store referral in msg cache for nonRD queries.
	- store verification status in the rrset cache to speed up future
	  verification.
	- mark rrsets indeterminate and insecure if they are found to be so.
	  and store this in the cache.

24 August 2007: Wouter
	- message is bogus if unsecure authority rrsets are present.
	- val-clean-additional option, so you can turn it off.
	- move rrset verification out of the specific proof types into one
	  routine. This makes the proof routines prettier.
	- fixup cname handling in validator, cname-to-positive and cname-to-
	  nodata work.
	- Do not synthesize DNSKEY and DS responses from the rrset cache if
	  the rrset is from the additional section. Signatures may have
	  fallen off the packet, and cause validation failure.
	- more verbose signature date errors (with the date attached).
	- increased default infrastructure cache size. It is important for
	  performance, and 1000 entries are only 212k (or a 400 k total cache
	  size). To 10000 entries (for 2M entries, 4M cache size).

23 August 2007: Wouter
	- CNAME handling - move needs_validation to before val_new().
	  val_new() setups the chase-reply to be an edited copy of the msg.
	  new classification, and find signer can find for it. 
	  removal of unsigned crap from additional, and query restart for
	  cname.
	- refuse to follow wildcarded DNAMEs when validating.
	  But you can query for qtype ANY, or qtype DNAME and validate that.

22 August 2007: Wouter
	- bogus TTL.
	- review - use val_error().

21 August 2007: Wouter
	- ANY response validation.
	- store security status in cache.
	- check cache security status and either send the query to be
	  validated, return the query to client, or send servfail to client.
	  Sets AD bit on validated replies.
	- do not examine security status on an error reply in mesh_done.
	- construct DS, DNSKEY messages from rrset cache.
	- manual page entry for override-date.

20 August 2007: Wouter
	- validate and positive validation, positive wildcard NSEC validation.
	- nodata validation, nxdomain validation.

18 August 2007: Wouter
	- process DNSKEY response in FINDKEY state.

17 August 2007: Wouter
	- work on DS2KE routine.
	- val_nsec.c for validator NSEC proofs.
	- unit test for NSEC bitmap reading.
	- dname iswild and canonical_compare with unit tests.

16 August 2007: Wouter
	- DS sig unit test.
	- latest release libevent 1.3c and 1.3d have threading fixed.
	- key entry fixup data pointer and ttl absolute.
	- This makes a key-prime succeed in validator, with DS or DNSKEY as
	  trust-anchor.
	- fixup canonical compare byfield routine, fix bug and also neater.
	- fixed iterator response type classification for queries of type
	  ANY and NS.
	  dig ANY gives sometimes NS rrset in AN and NS section, and parser
	  removes the NS section duplicate. dig NS gives sometimes the NS
	  in the answer section, as referral.
	- validator FINDKEY state.

15 August 2007: Wouter
	- crypto calls to verify signatures.
	- unit test for rrsig verification.

14 August 2007: Wouter
	- default outgoing ports changed to avoid port 2049 by default.
	  This port is widely blocked by firewalls.
	- count infra lameness cache in memory size.
	- accounting of memory improved
	- outbound entries are allocated in the query region they are for.
	- extensive debugging for memory allocations.
	- --enable-lock-checks can be used to enable lock checking.
	- protect undefs in config.h from autoheaders ministrations.
	- print all received udp packets. log hex will print on multiple
	  lines if needed.
	- fixed error in parser with backwards rrsig references.
	- mark cycle targets for iterator did not have CD flag so failed
	  its task.

13 August 2007: Wouter
	- fixup makefile, if lexer is missing give nice error and do not
	  mess up the dependencies.
	- canonical compare routine updated.
	- canonical hinfo compare.
	- printout list of the queries that the mesh is working on.

10 August 2007: Wouter
	- malloc and free overrides that track total allocation and frees.
	  for memory debugging.
	- work on canonical sort.

9 August 2007: Wouter
	- canonicalization, signature checks
	- dname signature label count and unit test.
	- added debug heap size print to memory printout.
	- typo fixup in worker.c
	- -R needed on solaris.
	- validator override option for date check testing.

8 August 2007: Wouter
	- ldns _raw routines created (in ldns trunk).
	- sigcrypt DS digest routines
	- val_utils uses sigcrypt to perform signature cryptography.
	- sigcrypt keyset processing

7 August 2007: Wouter
	- security status type.
	- security status is copied when rdata is equal for rrsets.
	- rrset id is updated to invalidate all the message cache entries
	  that refer to NSEC, NSEC3, DNAME rrsets that have changed.
	- val_util work
	- val_sigcrypt file for validator signature checks.

6 August 2007: Wouter
	- key cache for validator.
	- moved isroot and dellabel to own dname routines, with unit test.

3 August 2007: Wouter
	- replanning.
	- scrubber check section of lame NS set.
	- trust anchors can be in config file or read from zone file,
	  DS and DNSKEY entries.
	- unit test trust anchor storage.
	- trust anchors converted to packed rrsets.
	- key entry definition.

2 August 2007: Wouter
	- configure change for latest libevent trunk version (needs -lrt).
	- query_done and walk_supers are moved out of module interface.
	- fixup delegation point duplicates.
	- fixup iterator scrubber; lame NS set is let through the scrubber
	  so that the classification is lame.
	- validator module exists, and does nothing but pass through,
	  with calling of next module and return.
	- validator work.

1 August 2007: Wouter
	- set version to 0.5
	- module work for module to module interconnections.
	- config of modules.
	- detect cycle takes flags.

31 July 2007: Wouter
	- updated plan
	- release 0.4 tag.

30 July 2007: Wouter
	- changed random state init, so that sequential process IDs are not
	  cancelled out by sequential thread-ids in the random number seed.
	- the fwd_three test, which sends three queries to unbound, and 
	  unbound is kept waiting by ldns-testns for 3 seconds, failed
	  because the retry timeout for default by unbound is 3 seconds too,
	  it would hit that timeout and fail the test. Changed so that unbound
	  is kept waiting for 2 seconds instead.

27 July 2007: Wouter
	- removed useless -C debug option. It did not work.
	- text edit of documentation.
	- added doc/CREDITS file, referred to by the manpages.
	- updated planning.

26 July 2007: Wouter
	- cycle detection, for query state dependencies. Will attempt to
	  circumvent the cycle, but if no other targets available fails.
	- unit test for AXFR, IXFR response.
	- test for cycle detection.

25 July 2007: Wouter
	- testbound read ADDRESS and check it.
	- test for version.bind and friends.
	- test for iterator chaining through several referrals.
	- test and fixup for refetch for glue. Refetch fails if glue
	  is still not provided.

24 July 2007: Wouter
	- Example section in config manual.
	- Addr stored for range and moment in replay.

20 July 2007: Wouter
	- Check CNAME chain before returning cache entry with CNAMEs.
	- Option harden-glue, default is on. It will discard out of zone
	  data. If disabled, performance is faster, but spoofing attempts
	  become a possibility. Note that still normalize scrubbing is done,
	  and that the potentially spoofed data is used for infrastructure
	  and not returned to the client.
	- if glue times out, refetch by asking parent of delegation again.
	  Much like asking for DS at the parent side.
	- TODO items from forgery-resilience draft.
	  and on memory handling improvements.
	- renamed module_event_timeout to module_event_noreply.
	- memory reporting code; reports on memory usage after handling
	  a network packet (not on cache replies).

19 July 2007: Wouter
	- shuffle NS selection when getting nameserver target addresses.
	- fixup of deadlock warnings, yield cpu in checklock code so that
	  freebsd scheduler selects correct process to run.
	- added identity and version config options and replies.
	- store cname messages complete answers.

18 July 2007: Wouter
	- do not query addresses, 127.0.0.1, and ::1 by default.

17 July 2007: Wouter
	- forward zone options in config file.
	- forward per zone in iterator. takes precedence over stubs.
	- fixup commithooks.
	- removed forward-to and forward-to-port features, subsumed by
	  new forward zones.
	- fix parser to handle absent server: clause.
	- change untrusted rrset test to account for scrubber that is now
	  applied during the test (which removes the poison, by the way).
	- feature, addresses can be specified with @portnumber, like nsd.conf.
	- test config files changed over to new forwarder syntax.

27 June 2007: Wouter
	- delete of mesh does a postorder traverse of the tree.
	- found and fixed a memory leak. For TTL=0 messages, that would
	  not be cached, instead the msg-replyinfo structure was leaked.
	- changed server selection so it will filter out hosts that are
	  unresponsive. This is defined as a host with the maximum rto value.
	  This means that unbound tried the host for retries up to 120 secs.
	  The rto value will time out after host-ttl seconds from the cache.
	  This keeps such unresolvable queries from taking up resources.
	- utility for keeping histogram.

26 June 2007: Wouter
	- mesh is called by worker, and iterator uses it.
	  This removes the hierarchical code.
	  QueryTargets state and Finished state are merged for iterator.
	- forwarder mode no longer sets AA bit on first reply.
	- rcode in walk_supers is not needed.

25 June 2007: Wouter
	- more mesh work.
	- error encode routine for ease.

22 June 2007: Wouter
	- removed unused _node iterator value from rbtree_t. Takes up space.
	- iterator can handle querytargets state without a delegation point
	  set, so that a priming(stub) subquery error can be handled.
	- iterator stores if it is priming or not.
	- log_query_info() neater logging.
	- changed iterator so that it does not alter module_qstate.qinfo
	  but keeps a chase query info. Also query_flags are not altered,
	  the iterator uses chase_flags.
	- fixup crash in case no ports for the family exist.

21 June 2007: Wouter
	- Fixup secondary buffer in case of error callback.
	- cleanup slumber list of runnable states.
	- module_subreq_depth fails to work in slumber list.
	- fixup query release for cached results to sub targets.
	- neater error for tcp connection failure, shows addr in verbose.
	- rbtree_init so that it can be used with preallocated memory.

20 June 2007: Wouter
	- new -C option to enable coredumps after forking away.
	- doc update.
	- fixup CNAME generation by scrubber, and memory allocation of it.
	- fixup deletion of serviced queries when all callbacks delete too.
	- set num target queries to 0 when you move them to slumber list.
	- typo in check caused subquery errors to be ignored, fixed.
	- make lint happy about rlim_t.
	- freeup of modules after freeup of module-states.
	- duplicate replies work, this uses secondary udp buffer in outnet.

19 June 2007: Wouter
	- nicer layout in stats.c, review 0.3 change.
	- spelling improvement, review 0.3 change.
	- uncapped timeout for server selection, so that very fast or slow
	  servers will stand out from the rest.
	- target-fetch-policy: "3 2 1 0 0" config setting.
	- fixup queries answered without RD bit (for root prime results).
	- refuse AXFR and IXFR requests.
	- fixup RD flag in error reply from iterator. fixup RA flag from
	  worker error reply.
	- fixup encoding of very short edns buffer sizes, now sets TC bit.
	- config options harden-short-bufsize and harden-large-queries.

18 June 2007: Wouter
	- same, move subqueries to slumber list when first has resolved.
	- fixup last fix for duplicate callbacks.
	- another offbyone in targetcounter. Also in Java prototype by the way.

15 June 2007: Wouter
	- if a query asks to be notified of the same serviced query result
	  multiple times, this will succeed. Only one callback will happen;
	  multiple outbound-list entries result (but the double cleanup of it
	  will not matter).
	- when iterator moves on due to CNAME or referral, it will remove
	  the subqueries (for other targets). These are put on the slumber
	  list.
	- state module wait subq is OK with no new subqs, an old one may have
	  stopped, with an error, and it is still waiting for other ones.
	- if a query loops, halt entire query (easy way to clean up properly).

14 June 2007: Wouter
	- num query targets was > 0 , not >= 0 compared, so that fetch
	  policy of 0 did nothing.

13 June 2007: Wouter
	- debug option: configure --enable-static-exe for compile where
	  ldns and libevent are linked statically. Default is off.
	- make install and make uninstall. Works with static-exe and without.
	  installation of unbound binary and manual pages.
	- alignment problem fix on solaris 64.
	- fixup address in case of TCP error.

12 June 2007: Wouter
	- num target queries was set to 0 at a bad time. Default it to 0 and
	  increase as target queries are done.
	- synthesize CNAME and DNAME responses from the cache.
	- Updated doxygen config for doxygen 1.5.
	- aclocal newer version.
	- doxygen 1.5 fixes for comments (for the strict check on docs).

11 June 2007: Wouter
	- replies on TCP queries have the address field set in replyinfo,
	  for serviced queries, because the initiator does not know that
	  a TCP fallback has occured.
	- omit DNSSEC types from nonDO replies, except if qtype is ANY or
	  if qtype directly queries for the type (and then only show that
	  'unknown type' in the answer section).
	- fixed message parsing where rrsigs on their own would be put
	  in the signature list over the rrsig type.

7 June 2007: Wouter
	- fixup error in double linked list insertion for subqueries and
	  for outbound list of serviced queries for iterator module.
	- nicer printout of outgoing port selection. 
	- fixup cname target readout.
	- nicer debug output.
	- fixup rrset counts when prepending CNAMEs to the answer.
	- fixup rrset TTL for prepended CNAMEs.
	- process better check for looping modules, and which submodule to
	  run next.
	- subreq insertion code fixup for slumber list.
	- VERB_DETAIL, verbosity: 2 level gives short but readable output.
	  VERB_ALGO, verbosity: 3 gives extensive output.
	- fixup RA bit in cached replies.
	- fixup CNAME responses from the cache no longer partial response.
	- error in network send handled without leakage.
	- enable ip6 from config, and try ip6 addresses if available,
	  if ip6 is not connected, skips to next server.

5 June 2007: Wouter
	- iterator state finished.
	- subrequests without parent store in cache and stop.
	- worker slumber list for ongoing promiscuous queries.
	- subrequest error handling.
	- priming failure returns SERVFAIL.
	- priming gives LAME result, returns SERVFAIL.
	- debug routine to print dns_msg as handled by iterator.
	- memleak in config file stubs fixup.
	- more small bugs, in scrubber, query compare no ID for lookup,
	  in dname validation for NS targets.
	- sets entry.key for new special allocs.
	- lognametypeclass can display unknown types and classes.

4 June 2007: Wouter
	- random selection of equally preferred nameserver targets.
	- reply info copy routine. Reuses existing code.
	- cache lameness in response handling.
	- do not touch qstate after worker_process_query because it may have
	  been deleted by that routine.
	- Prime response state.
	- Process target response state.
	- some memcmp changed to dname_compare for case preservation.

1 June 2007: Wouter
	- normalize incoming messages. Like unbound-java, with CNAME chain
	  checked, DNAME checked, CNAME's synthesized, glue checked.
	- sanitize incoming messages.
	- split msgreply encode functions into own file msgencode.c.
	- msg_parse to queryinfo/replyinfo conversion more versatile.
	- process_response, classify response, delegpt_from_message. 

31 May 2007: Wouter
	- querytargets state.
	- dname_subdomain_c() routine.
	- server selection, based on RTT. ip6 is filtered out if not available,
	  and lameness is checked too.
	- delegation point copy routine.

30 May 2007: Wouter
	- removed FLAG_CD from message and rrset caches. This was useful for
	  an agnostic forwarder, but not for a sophisticated (trust value per
	  rrset enabled) cache.
	- iterator response typing.
	- iterator cname handle.
	- iterator prime start.
	- subquery work.
	- processInitRequest and processInitRequest2.
	- cache synthesizes referral messages, with DS and NSEC.
	- processInitRequest3.
	- if a request creates multiple subrequests these are all activated.

29 May 2007: Wouter
	- routines to lock and unlock array of rrsets moved to cache/rrset.
	- lookup message from msg cache (and copy to region).
	- fixed cast error in dns msg lookup.
	- message with duplicate rrset does not increase its TTLs twice.
	- 'qnamesize' changed to 'qname_len' for similar naming scheme.

25 May 2007: Wouter
	- Acknowledge use of unbound-java code in iterator. Nicer readme.
	- services/cache/dns.c DNS Cache. Hybrid cache uses msgcache and
	  rrset cache from module environment.
	- packed rrset key has type and class as easily accessible struct
	  members. They are still kept in network format for fast msg encode.
	- dns cache find_delegation routine.
	- iterator main functions setup.
	- dns cache lookup setup.

24 May 2007: Wouter
	- small changes to prepare for subqueries.
	- iterator forwarder feature separated out.
	- iterator hints stub code, config file stub code, so that first
	  testing can proceed locally.
	- replay tests now have config option to enable forwarding mode.

23 May 2007: Wouter
	- outside network does precise timers for roundtrip estimates for rtt
	  and for setting timeout for UDP. Pending_udp takes milliseconds.
	- cleaner iterator sockaddr conversion of forwarder address.
	- iterator/iter_utils and iter_delegpt setup.
	- root hints.

22 May 2007: Wouter
	- outbound query list for modules and support to callback with the
	  outbound entry to the module.
	- testbound support for new serviced queries.
	- test for retry to TCP cannot use testbound any longer.
	- testns test for EDNS fallback, test for TCP fallback already exists.
	- fixes for no-locking compile.
	- mini_event timer precision and fix for change in timeouts during
	  timeout callback. Fix for fwd_three tests, performed nonexit query.

21 May 2007: Wouter
	- small comment on hash table locking.
	- outside network serviced queries, contain edns and tcp fallback,
	  and udp retries and rtt timing.

16 May 2007: Wouter
	- lruhash_touch() would cause locking order problems. Fixup in 
	  lock-verify in case locking cycle is found.
	- services/cache/rrset.c for rrset cache code.
	- special rrset_cache LRU updating function that uses the rrset id.
	- no dependencies calculation when make clean is called.
	- config settings for infra cache.
	- daemon code slightly cleaner, only creates caches once.

15 May 2007: Wouter
	- host cache code.
	- unit test for host cache.

14 May 2007: Wouter
	- Port to OS/X and Dec Alpha. Printf format and alignment fixes.
	- extensive lock debug report on join timeout.
	- proper RTT calculation, in utility code.
	- setup of services/cache/infra, host cache.

11 May 2007: Wouter
	- iterator/iterator.c module.
	- fixup to pass reply_info in testcode and in netevent.

10 May 2007: Wouter
	- created release-0.3 svn tag.
	- util/module.h
	- fixed compression - no longer compresses root name.

9 May 2007: Wouter
	- outside network cleans up waiting tcp queries on exit.
	- fallback to TCP.
	- testbound replay with retry in TCP mode.
	- tpkg test for retry in TCP mode, against ldns-testns server.
	- daemon checks max number of open files and complains if not enough.
	- test where data expires in the cache.
	- compiletests: fixed empty body ifstatements in alloc.c, in case
	  locks are disabled.

8 May 2007: Wouter
	- outgoing network keeps list of available tcp buffers for outgoing 
	  tcp queries.
	- outgoing-num-tcp config option.
	- outgoing network keeps waiting list of queries waiting for buffer.
	- netevent supports outgoing tcp commpoints, nonblocking connects.

7 May 2007: Wouter
	- EDNS read from query, used to make reply smaller.
	- advertised edns value constants.
	- EDNS BADVERS response, if asked for too high edns version.
	- EDNS extended error responses once the EDNS record from the query
	  has successfully been parsed.

4 May 2007: Wouter
	- msgreply sizefunc is more accurate.
	- config settings for rrset cache size and slabs.
	- hashtable insert takes argument so that a thread can use its own
	  alloc cache to store released keys.
	- alloc cache special_release() locks if necessary.
	- rrset trustworthiness type added.
	- thread keeps a scratchpad region for handling messages.
	- writev used in netevent to write tcp length and data after another.
	  This saves a roundtrip on tcp replies.
	- test for one rrset updated in the cache.
	- test for one rrset which is not updated, as it is not deemed
	  trustworthy enough.
	- test for TTL refreshed in rrset.

3 May 2007: Wouter
	- fill refs. Use new parse and encode to answer queries.
	- stores rrsets in cache.
	- uses new msgreply format in cache.

2 May 2007: Wouter
	- dname unit tests in own file and spread out neatly in functions.
	- more dname unit tests.
	- message encoding creates truncated TC flagged messages if they do 
	  not fit, and will leave out (whole)rrsets from additional if needed.

1 May 2007: Wouter
	- decompress query section, extremely lenient acceptance.
	  But only for answers from other servers, not for plain queries.
	- compression and decompression test cases.
	- some stats added.
	- example.conf interface: line is changed from 127.0.0.1 which leads
	  to problems if used (restricting communication to the localhost),
	  to a documentation and test address.

27 April 2007: Wouter
	- removed iov usage, it is not good for dns message encoding.
	- owner name compression more optimal.
	- rrsig owner name compression.
	- rdata domain name compression.

26 April 2007: Wouter
	- floating point exception fix in lock-verify.
	- lint uses make dependency
	- fixup lint in dname owner domain name compression code.
	- define for offset range that can be compressed to.

25 April 2007: Wouter
	- prettier code; parse_rrset->type kept in host byte order.
	- datatype used for hashvalue of converted rrsig structure.
	- unit test compares edns section data too.

24 April 2007: Wouter
	- ttl per RR, for RRSIG rrsets and others.
	- dname_print debug function.
	- if type is not known, size calc will skip DNAME decompression.
	- RRSIG parsing and storing and putting in messages.
	- dnssec enabled unit tests (from nlnetlabs.nl and se queries).
	- EDNS extraction routine.

20 April 2007: Wouter
	- code comes through all of the unit tests now.
	- disabled warning about spurious extra data.
	- documented the RRSIG parse plan in msgparse.h.
	- rrsig reading and outputting.

19 April 2007: Wouter
	- fix unit test to actually to tests.
	- fix write iov helper, and fakevent code.
	- extra builtin testcase (small packet).
	- ttl converted to network format in packets.
	- flags converted correctly
	- rdatalen off by 2 error fixup.
	- uses less iov space for header.

18 April 2007: Wouter
	- review of msgparse code.
	- smaller test cases.

17 April 2007: Wouter
	- copy and decompress dnames.
	- store calculated hash value too.
	- routine to create message out of stored information.
	- util/data/msgparse.c for message parsing code.
	- unit test, and first fixes because of test.
		* forgot rrset_count addition.
		* did & of ptr on stack for memory position calculation.
		* dname_pkt_copy forgot to read next label length.
	- test from file and fixes
		* double frees fixed in error conditions.
		* types with less than full rdata allowed by parser.
		  Some dynamic update packets seem to use it.

16 April 2007: Wouter
	- following a small change in LDNS, parsing code calculates the
	  memory size to allocate for rrs.
	- code to handle ID creation.

13 April 2007: Wouter
	- parse routines. Code that parses rrsets, rrs.

12 April 2007: Wouter
	- dname compare routine that preserves case, with unit tests.
	
11 April 2007: Wouter
	- parse work - dname packet parse, msgparse, querysection parse,
	  start of sectionparse.

10 April 2007: Wouter
	- Improved alignment of reply_info packet, nice for 32 and 64 bit.
	- Put RRset counts in reply_info, because the number of RRs can change
	  due to RRset updates.
	- import of region-allocator code from nsd.
	- set alloc special type to ub_packed_rrset_key.
	  Uses lruhash entry overflow chain next pointer in alloc cache.
	- doxygen documentation for region-allocator.
	- setup for parse scratch data.

5 April 2007: Wouter
	- discussed packed rrset with Jelte.

4 April 2007: Wouter
	- moved to version 0.3.
	- added util/data/dname.c
	- layout of memory for rrsets.

3 April 2007: Wouter
	- detect sign of msghdr.msg_iovlen so that the cast to that type
	  in netevent (which is there to please lint) can be correct.
	  The type on several OSes ranges from int, int32, uint32, size_t.
	  Detects unsigned or signed using math trick.
	- constants for DNS flags. 
	- compilation without locks fixup.
	- removed include of unportable header from lookup3.c.
	- more portable use of struct msghdr.
	- casts for printf warning portability.
	- tweaks to tests to port them to the testbed.
	- 0.2 tag created.

2 April 2007: Wouter
	- check sizes of udp received messages, not too short.
	- review changes. Some memmoves can be memcpys: 4byte aligned.
	  set id correctly on cached answers. 
	- review changes msgreply.c, memleak on error condition. AA flag
	  clear on cached reply. Lowercase queries on hashing.
	  unit test on lowercasing. Test AA bit not set on cached reply.
	  Note that no TTLs are managed.

29 March 2007: Wouter
	- writev or sendmsg used when answering from cache.
	  This avoids a copy of the data.
	- do not do useless byteswap on query id. Store reply flags in uint16
	  for easier access (and no repeated byteswapping).
	- reviewed code.
	- configure detects and config.h includes sys/uio.h for writev decl.

28 March 2007: Wouter
	- new config option: num-queries-per-thread.
	- added tpkg test for answering three queries at the same time
	  using one thread (from the query service list).

27 March 2007: Wouter
	- added test for cache and not cached answers, in testbound replays.
	- testbound can give config file and commandline options from the
	  replay file to unbound.
	- created test that checks if items drop out of the cache.
	- added word 'partitioned hash table' to documentation on slab hash.
	  A slab hash is a partitioned hash table.
	- worker can handle multiple queries at a time.

26 March 2007: Wouter
	- config settings for slab hash message cache.
	- test for cached answer.
	- Fixup deleting fake answer from testbound list.

23 March 2007: Wouter
	- review of yesterday's commits.
	- covered up memory leak of the entry locks.
	- answers from the cache correctly. Copies flags correctly.
	- sanity check for incoming query replies.
	- slabbed hash table. Much nicer contention, need dual cpu to see.

22 March 2007: Wouter
	- AIX configure check.
	- lock-verify can handle references to locks that are created
	  in files it has not yet read in.
	- threaded hash table test. 
	- unit test runs lock-verify afterwards and checks result.
	- need writelock to update data on hash_insert.
	- message cache code, msgreply code.

21 March 2007: Wouter
	- unit test of hash table, fixup locking problem in table_grow().
	- fixup accounting of sizes for removing items from hashtable.
	- unit test for hash table, single threaded test of integrity.
	- lock-verify reports errors nicely. More quiet in operation.

16 March 2007: Wouter
	- lock-verifier, checks consistent order of locking.

14 March 2007: Wouter
	- hash table insert (and subroutines) and lookup implemented.
	- hash table remove.
	- unit tests for hash internal bin, lru functions.

13 March 2007: Wouter
	- lock_unprotect in checklocks.
	- util/storage/lruhash.h for LRU hash table structure.

12 March 2007: Wouter
	- configure.ac moved to 0.2.
	- query_info and replymsg util/data structure.

9 March 2007: Wouter
	- added rwlock writelock checking.
	  So it will keep track of the writelock, and readlocks are enforced
	  to not change protected memory areas.
	- log_hex function to dump hex strings to the logfile.
	- checklocks zeroes its destroyed lock after checking memory areas.
	- unit test for alloc.
	- identifier for union in checklocks to please older compilers.
	- created 0.1 tag.

8 March 2007: Wouter
	- Reviewed checklock code.

7 March 2007: Wouter
	- created a wrapper around thread calls that performs some basic
	  checking for data race and deadlock, and basic performance 
	  contention measurement.

6 March 2007: Wouter
	- Testbed works with threading (different machines, different options).
	- alloc work, does the special type.

2 March 2007: Wouter
	- do not compile fork funcs unless needed. Otherwise will give
	  type errors as their typedefs have not been enabled.
	- log shows thread numbers much more nicely (and portably).
	- even on systems with nonthreadsafe libevent signal handling,
	  unbound will exit if given a signal.
	  Reloads will not work, and exit is not graceful.
	- start of alloc framework layout.

1 March 2007: Wouter
	- Signals, libevent and threads work well, with libevent patch and
	  changes to code (close after event_del).
	- set ipc pipes nonblocking.

27 February 2007: Wouter
	- ub_thread_join portable definition.
	- forking is used if no threading is available.
	  Tested, it works, since pipes work across processes as well.
	  Thread_join is replaced with waitpid. 
	- During reloads the daemon will temporarily handle signals,
	  so that they do not result in problems.
	- Also randomize the outgoing port range for tests.
	- If query list is full, will stop selecting listening ports for read.
	  This makes all threads service incoming requests, instead of one.
	  No memory is leaking during reloads, service of queries, etc.
	- test that uses ldns-testns -f to test threading. Have to answer
	  three queries at the same time.
	- with verbose=0 operates quietly.

26 February 2007: Wouter
	- ub_random code used to select ID and port.
	- log code prints thread id.
	- unbound can thread itself, with reload(HUP) and quit working
	  correctly.
	- don't open pipes for #0, doesn't need it.
	- listens to SIGTERM, SIGQUIT, SIGINT (all quit) and SIGHUP (reload).

23 February 2007: Wouter
	- Can do reloads on sigHUP. Everything is stopped, and freed,
	  except the listening ports. Then the config file is reread.
	  And everything is started again (and listening ports if needed).
	- Ports for queries are shared.
	- config file added interface:, chroot: and username:.
	- config file: directory, logfile, pidfile. And they work too.
	- will daemonize by default now. Use -d to stay in the foreground.
	- got BSD random[256 state] code, made it threadsafe. util/random.

22 February 2007: Wouter
	- Have a config file. Removed commandline options, moved to config.
	- tests use config file.

21 February 2007: Wouter
	- put -c option in man page.
	- minievent fd array capped by FD_SETSIZE.

20 February 2007: Wouter
	- Added locks code and pthread spinlock detection.
	- can use no locks, or solaris native thread library.
	- added yacc and lex configure, and config file parsing code.
	  also makedist.sh, and manpage.
	- put include errno.h in config.h

19 February 2007: Wouter
	- Created 0.0 svn tag.
	- added acx_pthread.m4 autoconf check for pthreads from 
	  the autoconf archive. It is GPL-with-autoconf-exception Licensed.
	  You can specify --with-pthreads, or --without-pthreads to configure.

16 February 2007: Wouter
	- Updated testbed script, works better by using make on remote end.
	- removed check decls, we can compile without them.
	- makefile supports LIBOBJ replacements.
	- docs checks ignore compat code.
	- added util/mini-event.c and .h, a select based alternative used with
	  ./configure --with-libevent=no
	  It is limited to 1024 file descriptors, and has less features.
	- will not create ip6 sockets if ip6 not on the machine.

15 February 2007: Wouter
	- port to FreeBSD 4.11 Dec Alpha. Also works on Solaris 10 sparc64,
	  Solaris 9, FreeBSD 6, Linux i386 and OSX powerpc.
	- malloc rndstate, so that it is aligned for access.
	- fixed rbtree cleanup with postorder traverse.
	- fixed pending messages are deleted when handled.
	- You can control verbosity; default is not verbose, every -v
	  adds more verbosity.

14 February 2007: Wouter
	- Included configure.ac changes from ldns.
	- detect (some) headers before the standards check.
	- do not use isblank to test c99, since its not available on solaris9.
	- review of testcode.
		* entries in a RANGE are no longer reversed.
		* print name of file with replay entry parse errors.
	- port to OSX: cast to int for some prints of sizet.
	- Makefile copies ldnstestpkts.c before doing dependencies on it.

13 February 2007: Wouter
	- work on fake events, first fwd replay works.
	- events can do timeouts and errors on queries to servers.
	- test package that runs replay scenarios.

12 February 2007: Wouter
	- work on fake events.

9 February 2007: Wouter
	- replay file reading.
	- fake event setup, it creates fake structures, and teardowns,
	  added signal callbacks to reply to be able to fake those,
	  and main structure of event replay routines.

8 February 2007: Wouter
	- added tcp test.
	- replay storage.
	- testcode/fake_event work.

7 February 2007: Wouter
	- return answer with the same ID as query was sent with.
	- created udp forwarder test. I've done some effort to make it perform
	  quickly. After servers are created, no big sleep statements but
	  it checks the logfiles to see if servers have come up. Takes 0.14s.
	- set addrlen value when calling recvfrom.
	- comparison of addrs more portable.
	- LIBEVENT option for testbed to set libevent directory.
	- work on tcp input.

6 February 2007: Wouter
	- reviewed code and improved in places.

5 February 2007: Wouter
	- Picked up stdc99 and other define tests from ldns. Improved
	  POSIX define test to include getaddrinfo.
	- defined constants for netevent callback error code.
	- unit test for strisip6.

2 February 2007: Wouter
	- Created udp4 and udp6 port arrays to provide service for both
	  address families.
	- uses IPV6_USE_MIN_MTU for udp6 ,IPV6_V6ONLY to make ip6 sockets.
	- listens on both ip4 and ip6 ports to provide correct return address.
	- worker fwder address filled correctly.
	- fixup timer code.
	- forwards udp queries and sends answer.

1 February 2007: Wouter
	- outside network more UDP work.
	- moved * closer to type.
	- comm_timer object and events.

31 January 2007: Wouter
	- Added makedist.sh script to make release tarball.
	- Removed listen callback layer, did not add anything.
	- Added UDP recv to netevent, worker callback for udp.
	- netevent communication reply storage structure.
	- minimal query header sanity checking for worker.
	- copied over rbtree implementation from NSD (BSD licensed too).
	- outgoing network query service work.

30 January 2007: Wouter
	- links in example/ldns-testpkts.c and .h for premade packet support.
	- added callback argument to listen_dnsport and daemon/worker.

29 January 2007: Wouter
	- unbound.8 a short manpage.

26 January 2007: Wouter
	- fixed memleak.
	- make lint works on BSD and Linux (openssl defines).
	- make tags works.
	- testbound program start.

25 January 2007: Wouter
	- fixed lint so it may work on BSD.
	- put license into header of every file.
	- created verbosity flag.
	- fixed libevent configure flag.
	- detects event_base_free() in new libevent 1.2 version.
	- getopt in daemon. fatal_exit() and verbose() logging funcs.
	- created log_assert, that throws assertions to the logfile.
	- listen_dnsport service. Binds ports.

24  January 2007: Wouter
	- cleaned up configure.ac.

23  January 2007: Wouter
	- added libevent to configure to link with.
	- util/netevent setup work.
	- configure searches for libevent.
	- search for libs at end of configure (when other headers and types
	  have been found).
	- doxygen works with ATTR_UNUSED().
	- util/netevent implementation.

22  January 2007: Wouter
	- Designed header file for network communication.

16  January 2007: Wouter
	- added readme.svn and readme.tests.

4 January 2007: Wouter
	- Testbed script (run on multiple platforms the test set).
	  Works on Sunos9, Sunos10, FreeBSD 6.1, Fedora core 5.
	- added unit test tpkg.

3 January 2007: Wouter
	- committed first set of files into subversion repository.
	  svn co svn+ssh://unbound.net/svn/unbound
	  You need a ssh login.  There is no https access yet.
	- Added LICENSE, the BSD license.
	- Added doc/README with compile help.
	- main program stub and quiet makefile.
	- minimal logging service (to stderr).
	- added postcommit hook that serves emails.
	- added first test 00-lint. postcommit also checks if build succeeds.
	- 01-doc: doxygen doc target added for html docs. And stringent test
	  on documented files, functions and parameters.

15 December 2006: Wouter
	- Created Makefile.in and configure.ac.<|MERGE_RESOLUTION|>--- conflicted
+++ resolved
@@ -1,11 +1,9 @@
-<<<<<<< HEAD
 13 April 2021: George
 	- Fix documentation comment for files previously residing in checkconf/.
-=======
+
 13 April 2021: Wouter
 	- Fix that nxdomain synthesis does not happen above the stub or
 	  forward definition.
->>>>>>> 55ba8634
 
 12 April 2021: George
 	- Fix (increase) verbosity level for iterator error log in
