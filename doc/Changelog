<<<<<<< HEAD
2 December 2020: Willem
	- Support for RFC5001: DNS Name Server Identifier (NSID) Option
	  with the nsid: option in unbound.conf
=======
18 January 2021: Wouter
	- Fix #404: DNS query with small edns bufsize fail.
	- Fix declaration before statement and signed comparison warning in
	  dns64.

15 January 2021: Wouter
	- Merge #402 from fobser: Implement IPv4-Embedded addresses according
	  to RFC6052.

14 January 2021: Wouter
	- Fix for #93: dynlibmodule import library is named libunbound.dll.a.

13 January 2021: Wouter
	- Merge #399 from xiangbao227: The lock of lruhash table should
	  unlocked after markdel entry.
	- Fix for #93: dynlibmodule link fix for Windows.

12 January 2021: Wouter
	- Fix #397: [Feature request] add new type always_null to local-zone
	  similar to always_nxdomain.
	- Fix so local zone types always_nodata and always_deny can be used
	  from the config file.

8 January 2021: Wouter
	- Merge PR #391 from fhriley: Add start_time to reply callbacks so
	  modules can compute the response time.
	- For #391: use struct timeval* start_time for callback information.
	- For #391: fix indentation.
	- For #391: more double casts in python start time calculation.
	- Add comment documentation.
	- Fix clang analysis warning.

6 January 2021: Wouter
	- Fix #379: zone loading over HTTP appears to have buffer issues.
	- Merge PR #395 from mptre: add missing null check.
	- Fix #387: client-subnet-always-forward seems to effectively bypass
	  any caching?

5 January 2021: Wouter
	- Fix #385: autoconf 2.70 impacts unbound build
	- Merge PR #375 by fhriley: Add rpz_enable and rpz_disable commands
	  to unbound-control.

4 January 2021: Wouter
	- For #376: Fix that comm point event is not double removed or double
	  added to event map.
	- iana portlist updated.

16 December 2020: George
	- Fix error cases when udp-connect is set and send() returns an error
	  (modified patch from Xin Li @delphij).

11 December 2020: Wouter
	- Fix #371: unbound-control timeout when Unbound is not running.
	- Fix to squelch permission denied and other errors from remote host,
	  they are logged at higher verbosity but not on low verbosity.
	- Merge PR #335 from fobser: Sprinkle in some static to prevent
	  missing prototype warnings.
	- Merge PR #373 from fobser: Warning: arithmetic on a pointer to void
	  is a GNU extension.
	- Fix missing prototypes in the code.

3 December 2020: Wouter
	- make depend.
	- iana portlist updated.
>>>>>>> f273716b

2 December 2020: Wouter
	- Fix #360: for the additionally reported TCP Fast Open makes TCP
	  connections fail, in that case we print a hint that this is
	  happening with the error in the logs.
	- Fix #356: deadlock when listening tcp.
	- Fix unbound-dnstap-socket to not use log routine from interrupt
	  handler and not print so frequently when invoked in sequence.
	- Fix on windows to ignore connection failure on UDP, unless verbose.
	- Fix for #283: fix stream reuse and tcp fast open.
	- Fix update, with write event check with streamreuse and fastopen.

1 December 2020: Wouter
	- Fix #358: Squelch udp connect 'no route to host' errors on low
	  verbosity.

30 November 2020: Wouter
	- Fix assertion failure on double callback when iterator loses
	  interest in query at head of line that then has the tcp stream
	  not kept for reuse.
	- tag for the 1.13.0rc4 release.  This also became the 1.13.0
	  release version on 3 dec 2020 with the streamreuse and fastopen
	  fix from 2 dec 2020.  The code repo continues for 1.13.1 in
	  development.

27 November 2020: Wouter
	- Fix compile warning for type cast in http2_submit_dns_response.
	- Fix when use free buffer to initialize rbtree for stream reuse.
	- Fix compile warnings for windows.
	- Fix compile warnings in rpz initialization.
	- Fix contrib/metrics.awk for FreeBSD awk compatibility.
	- tag for the 1.13.0rc3 release.

26 November 2020: Wouter
	- Fix to omit UDP receive errors from log, if verbosity low.
	  These happen because of udp-connect.
	- For #352: contrib/metrics.awk for Prometheus style metrics output.
	- Fix that after failed read, the readagain cannot activate.
	- Clear readagain upon decommission of pending tcp structure.

25 November 2020: Wouter
	- with udp-connect ignore connection refused with UDP timeouts.
	- Fix udp-connect on FreeBSD, do send calls on connected UDP socket.
	- Better fix for reuse tree comparison for is-tls sockets.  Where
	  the tree key identity is preserved after cleanup of the TLS state.
	- Remove debug commands from reuse tests.
	- Fix memory leak for edns client tag opcode config element.
	- Attempt fix for libevent state in tcp reuse cases after a packet
	  is written.
	- Fix readagain and writeagain callback functions for comm point
	  cleanup.
	- tag for the 1.13.0rc2 release.

24 November 2020: Wouter
	- Merge PR #283 : Stream reuse.  This implements upstream stream
	  reuse for performing several queries over the same TCP or TLS
	  channel.
	- set version of main branch to 1.13.0 for upcoming release.
	- iana portlist updated.
	- Fix one port unit test for udp-connect.
	- tag for the 1.13.0rc1 release.
	- Fix crash when TLS connection is closed prematurely, when
	  reuse tree comparison is not properly identical to insertion.
	- Fix padding of struct regional for 32bit systems.

23 November 2020: George
	- Merge PR #313 from Ralph Dolmans: Replace edns-client-tag with
	  edns-client-string option.

23 November 2020: Wouter
	- Merge #351 from dvzrv: Add AF_NETLINK to set of allowed socket
	  address families.
	- Fix #350: with the AF_NETLINK permission, to fix 1.12.0 error:
	  failed to list interfaces: getifaddrs: Address family not
	  supported by protocol.
	- Fix #347: IP_DONTFRAG broken on Apple xcode 12.2.
	- Option to toggle udp-connect, default is enabled.
	- Fix for #303 CVE-2020-28935 : Fix that symlink does not interfere
	  with chown of pidfile.
	- Further fix for it and retvalue 0 fix for it.

12 November 2020: Wouter
	- Fix to connect() to UDP destinations, default turned on,
	  this lowers vulnerability to ICMP side channels.
	- Retry for interfaces with unused ports if possible.

10 November 2020: Wouter
	- Fix #341: fixing a possible memory leak.
	- Fix memory leak after fix for possible memory leak failure.
	- Fix #343: Fail to build --with-libnghttp2 with error: 'SSIZE_MAX'
	  undeclared.

27 October 2020: Wouter
	- In man page note that tls-cert-bundle is read before permission
	  drop and chroot.

22 October 2020: Wouter
	- Fix #333: Unbound Segmentation Fault w/ log_info Functions From
	  Python Mod.
	- Fix that minimal-responses does not remove addresses from a priming
	  query response.

21 October 2020: George
	- Fix #327: net/if.h check fails on some darwin versions; contribution by
	  Joshua Root.
	- Fix #320: potential memory corruption due to size miscomputation upton
	  custom region alloc init.

21 October 2020: Wouter
	- Merge PR #228 : infra-keep-probing option to probe hosts that are
	  down.  Add infra-keep-probing: yes option. Hosts that are down are
	  probed more frequently.
	  With the option turned on, it probes about every 120 seconds,
	  eventually after exponential backoff, and that keeps that way. If
	  traffic keeps up for the domain. It probes with one at a time, eg.
	  one query is allowed to probe, other queries within that 120 second
	  interval are turned away.

19 October 2020: George
	- Merge PR #324 from James Renken: Add modern X.509v3 extensions to
	  unbound-control TLS certificates.
	- Fix for PR #324 to attach the x509v3 extensions to the client
	  certificate.

19 October 2020: Ralph
	- local-zone regional allocations outside of chunk

19 October 2020: Wouter
	- Fix that http settings have colon in set_option, for
	  http-endpoint, http-max-streams, http-query-buffer-size,
	  http-response-buffer-size, and http-nodelay.
	- Fix memory leak of https port string when reading config.
	- Fix #330: [Feature request] Add unencrypted DNS over HTTPS support.
	  This adds the option http-notls-downstream: yesno to change that,
	  and the dohclient test code has the -n option.
	- Fix python documentation warning on functions.rst inplace_cb_reply.
	- Fix dnstap test to wait for log timer to see if queries are logged.
	- Log ip address when http session recv fails, eg. due to tls fail.
	- Fix to set the tcp handler event toggle flag back to default when
	  the handler structure is reused.
	- Clean the fix for out of order TCP processing limits on number
	  of queries.  It was tested to work.

16 October 2020: Wouter
	- Fix that the out of order TCP processing does not limit the
	  number of outstanding queries over a connection.

15 October 2020: George
	- Fix that if there are reply callbacks for the given rcode, those
	  are called per reply and a new message created if that was modified
	  by the call.
	- Pass the comm_reply information to the inplace_cb_reply* functions
	  during the mesh state and update the documentation on that.

15 October 2020: Wouter
	- Merge PR #326 from netblue30: DoH: implement content-length
	  header field
	- DoH content length, simplify code, remove declaration after
	  statement and fix cast warning.

14 October 2020: Wouter
	- Fix for python reply callback to see mesh state reply_list member,
	  it only removes it briefly for the commpoint call so that it does
	  not drop it and attempt to modify the reply list during reply.
	- Fix that if there are on reply callbacks, those are called per
	  reply and a new message created if that was modified by the call.
	- Free up auth zone parse region after use for lookup of host

13 October 2020: Wouter
	- Fix #323: unbound testsuite fails on mock build in systemd-nspawn
	  if systemd support is build.

9 October 2020: Wouter
	- Fix dnstap socket and the chroot not applied properly to the dnstap
	  socket path.
	- Fix warning in libnss compile, nss_buf2dsa is not used without DSA.

8 October 2020: Wouter
	- Tag for 1.12.0 release.
	- Current repo is version 1.12.1 in development.
	- Fix #319: potential memory leak on config failure, in rpz config.

1 October 2020: Wouter
	- Current repo is version 1.12.0 for release.  Tag for 1.12.0rc1.

30 September 2020: Wouter
	- Fix doh tests when not compiled in.
	- Add dohclient test executable to gitignore.
	- Fix stream_ssl, ssl_req_order and ssl_req_timeout tests for
	  alloc check debug output.
	- Easier kill of unbound-dnstap-socket tool in test.
	- Fix memory leak of edns tags at libunbound context delete.
	- Fix double loopexit for unbound-dnstap-socket after sigterm.

29 September 2020: Ralph
	- DNS Flag Day 2020: change edns-buffer-size default to 1232.

28 September 2020: Wouter
	- Fix unit test for dnstap changes, so that it waits for the timer.

23 September 2020: Wouter
	- Fix #305: dnstap logging significantly affects unbound performance
	  (regression in 1.11).
	- Fix #305: only wake up thread when threshold reached.
	- Fix to ifdef fptr wlist item for dnstap.

23 September 2020: Ralph
	- Fix edns-client-tags get_option typo
	- Add edns-client-tag-opcode option
	- Use inclusive language in configuration

21 September 2020: Ralph
	- Fix #304: dnstap logging not recovering after dnstap process restarts

21 September 2020: Wouter
	- Merge PR #311 by luismerino: Dynlibmod leak.
	- Error message is logged for dynlibmod malloc failures.
	- iana portlist updated.

18 September 2020: Wouter
	- Fix that prefer-ip4 and prefer-ip6 can be get and set with
	  unbound-control, with libunbound and the unbound-checkconf option
	  output function.
	- iana portlist updated.

15 September 2020: George
	- Introduce test for statistics.

15 September 2020: Wouter
	- Spelling fix.

11 September 2020: Wouter
	- Remove x file mode on ipset/ipset.c and h files.

9 September 2020: Wouter
	- Fix num.expired statistics output.

31 August 2020: Wouter
	- Merge PR #293: Add missing prototype.  Also refactor to use the new
	  shorthand function to clean up the code.
	- Refactor to use sock_strerr shorthand function.
	- Fix #296: systemd nss-lookup.target is reached before unbound can
	  successfully answer queries. Changed contrib/unbound.service.in.

27 August 2020: Wouter
	- Similar to NSD PR#113, implement that interface names can be used,
	  eg. something like interface: eth0 is resolved at server start and
	  uses the IP addresses for that named interface.
	- Review fix, doxygen and assign null in case of error free.

26 August 2020: George
	- Update documentation in python example code.

24 August 2020: Wouter
	- Fix that dnstap reconnects do not spam the log with the repeated
	  attempts.  Attempts on the timer are only logged on high verbosity,
	  if they produce a connection failure error.
	- Fix to apply chroot to dnstap-socket-path, if chroot is enabled.
	- Change configure to use EVP_sha256 instead of HMAC_Update for
	  openssl-3.0.0.

20 August 2020: Ralph
	- Fix stats double count issue (#289).

13 August 2020: Ralph
	- Create and init edns tags data for libunbound.

10 August 2020: Ralph
	- Merge (modified) PR #277, use EVP_MAC_CTX_set_params if available,
	  by Vítězslav Čížek.

10 August 2020: Wouter
	- Fix #287: doc typo: "Additionaly".
	- Rerun autoconf

6 August 2020: Wouter
	- Merge PR #284 and Fix #246: Remove DLV entirely from Unbound.
	  The DLV has been decommisioned and in unbound 1.5.4, in 2015, there
	  was advise to stop using it.  The current code base does not contain
	  DLV code any more.  The use of dlv options displays a warning.

5 August 2020: Wouter
	- contrib/aaaa-filter-iterator.patch file renewed diff content to
	  apply cleanly to the current coderepo for the current code version.

5 August 2020: Ralph
	- Merge PR #272: Add EDNS client tag functionality.

4 August 2020: George
	- Improve error log message when inserting rpz RR.
	- Merge PR #280, Make tvOS & watchOS checks verify truthiness as well as
	  definedness, by Felipe Gasper.

4 August 2020: Wouter
	- Fix mini_event.h on OpenBSD cannot find fd_set.

31 July 2020: Wouter
	- Fix doxygen comment for no ssl for tls session ticket key callback
	  routine.

27 July 2020: George
	- Merge PR #268, draft-ietf-dnsop-serve-stale-10 has become RFC 8767 on
	  March 2020, by and0x000.

27 July 2020: Ralph
	- Merge PR #269, Fix python module len() implementations, by Torbjörn
	  Lönnemark

27 July 2020: Wouter
	- branch now named 1.11.1.  1.11.0rc1 became the 1.11.0 release.
	- Merge PR #270 from cgzones: munin plugin: always exit 0 in autoconf

20 July 2020: Wouter
	- Fix streamtcp to print packet data to stdout.  This makes the
	  stdout and stderr not mix together lines, when parsing its output.
	- Fix contrib/fastrpz.patch to apply cleanly.  It fixes for changes
	  due to added libdynmod, but it does not compile, it conflicts with
	  new rpz code.
	- branch now named 1.11.0 and 1.11.0rc1 tag.

17 July 2020: Wouter
	- Fix libnettle compile for session ticket key callback function
	  changes.
	- Fix lock dependency cycle in rpz zone config setup.

17 July 2020: Ralph
	- Merge PR #234 - Ensure proper alignment of cmsg buffers by Jérémie
	  Courrèges-Anglas.
	- Fix PR #234 log_assert sizeof to use union buffer.

16 July 2020: Wouter
	- Fix check conf test for referencing installation paths.
	- Fix unused variable warning for clang analyzer.

16 July 2020: George
	- Introduce 'include-toplevel:' configuration option.

16 July 2020: Ralph
	- Add bidirectional frame streams support.

8 July 2020: Wouter
	- Fix add missing DSA header, for compilation without deprecated
	  OpenSSL APIs.
	- Fix to use SSL_CTX_set_tlsext_ticket_key_evp_cb in OpenSSL
	  3.0.0-alpha4.
	- Longer keys for the test set, this avoids weak crypto errors.

7 July 2020: Wouter
	- Fix #259: Fix unbound-checkconf does not check view existence.
	  unbound-checkconf checks access-control-view, access-control-tags,
	  access-control-tag-actions and access-control-tag-datas.
	- Fix offset of error printout for access-control-tag-datas.
	- Review fixes for checkconf #259 change.

6 July 2020: Wouter
	- run_vm cleanup better and removes trailing slash on single argument.

29 June 2020: Wouter
	- Move reply list clean for serve expired mesh callback to after
	  the reply is sent, so that script callbacks have reply_info.
	- Also move reply list clean for mesh callbacks to the scrip callback
	  can see the reply_info.
	- Fix for mesh accounting if the reply list already empty to begin
	  with.
	- Fix for mesh accounting when rpz decides to drop a reply with a
	  tcp stream waiting for it.
	- Review fix for number of detached states due to use of variable
	  after end of loop.
	- Fix tcp req info drop due to size call into mesh accounting
	  removal of mesh state during mesh send reply.

24 June 2020: Wouter
	- iana portlist updated.
	- doxygen file comments for dynlibmodule.

17 June 2020: Wouter
	- Fix default explanation in man page for qname-minimisation-strict.
	- Fix display of event loop method with libev.

8 June 2020: Wouter
	- Mention tls name possible when tls is enabled for stub-addr in the
	  man page.

27 May 2020: George
	- Merge PR #241 by Robert Edmonds: contrib/libunbound.pc.in: Do not use
	  "Requires:".

25 May 2020: George
	- Update contrib/aaaa-filter-iterator.patch for the recent
	  generate_sub_request() change and to apply cleanly.

21 May 2020: George
	- Fix for integer overflow when printing RDF_TYPE_TIME.

19 May 2020: Wouter
	- CVE-2020-12662 Unbound can be tricked into amplifying an incoming
	  query into a large number of queries directed to a target.
	- CVE-2020-12663 Malformed answers from upstream name servers can be
	  used to make Unbound unresponsive.
	- Release 1.10.1 is 1.10.0 with fixes, code repository continues,
	  including those fixes, towards the next release.  Configure has
	  version 1.10.2 version number in it.
	- For PR #93: windows compile warnings removal
	- windows compile warnings removal for ip dscp option code.
	- For PR #93: unit test for dynlib module.

18 May 2020: Wouter
	- For PR #93: dynlibmod can handle reloads and deinit and inits again,
	  with dlclose and dlopen of the library again.  Also for multiple
	  modules.  Fix memory leak by not closing dlopened content.  Fix
	  to allow one dynlibmod instance by unbound-checkconf.
	- For PR #93: checkconf allows multiple dynlib in module-config, for
	  a couple cases.
	- For PR #93: checkconf allows python dynlib in module-config, for
	  a couple cases.
	- For PR #93: man page spelling reference fix.
	- For PR #93: fix link of other executables for dynlibmod dependency.

15 May 2020: Wouter
	- Merge PR #93: Add dynamic library support.
	- Fixed conflicts for PR #93 and make configure, yacc, lex.
	- For PR #93: Fix warnings for dynlibmodule.

15 May 2020: Ralph
	- Cache ECS answers with longest scope of CNAME chain.

22 April 2020: George
	- Explicitly use 'rrset-roundrobin: no' for test cases.

21 April 2020: Wouter
	- Merge #225 from akhait: KSK-2010 has been revoked. It removes the
	  KSK-2010 from the default list in unbound-anchor, now that the
	  revocation period is over.  KSK-2017 is the only trust anchor in
	  the shipped default now.

21 April 2020: George
	- Change default value for 'rrset-roundrobin' to yes.
	- Fix tests for new rrset-roundrobin default.

20 April 2020: Wouter
	- Fix #222: --enable-rpath, fails to rpath python lib.
	- Fix for count of reply states in the mesh.
	- Remove unneeded was_mesh_reply check.

17 April 2020: George
	- Add SNI support on more TLS connections (fixes #193).
	- Add SNI support to unbound-anchor.

16 April 2020: George
	- Add doxygen documentation for DSCP.

16 April 2020: Wouter
	- Fix help return code in unbound-control-setup script.
	- Fix for posix shell syntax for trap in nsd-control-setup.
	- Fix for posix shell syntax for trap in run_msg.sh test script.

15 April 2020: George
	- Fix #220: auth-zone section in config may lead to segfault.

7 April 2020: Wouter
	- Merge PR #214 from gearnode: unbound-control-setup recreate
	  certificates.  With the -r option the certificates are created
	  again, without it, only the files that do not exist are created.

6 April 2020: Ralph
	- Keep track of number of timeouts. Use this counter to determine if
	  capsforid fallback should be started.

6 April 2020: George
	- More documentation for redis-expire-records option.

1 April 2020: George
	- Merge PR #206: Redis TTL, by Talkabout.

30 March 2020: Wouter
	- Merge PR #207: Clarify if-automatic listens on 0.0.0.0 and ::
	- Merge PR #208: Fix uncached CLIENT_RESPONSE'es on stateful
	  transports.

27 March 2020: Wouter
	- Merge PR #203 from noloader: Update README-Travis.md with current
	  procedures.

27 March 2020: Ralph
	- Make unbound-control error returned on missing domain name more user
	  friendly.

26 March 2020: Ralph
	- Fix RPZ concurrency issue when using auth_zone_reload.

25 March 2020: George
	- Merge PR #201 from noloader: Fix OpenSSL cross-compaile warnings.
	- Fix on #201.

24 March 2020: Wouter
	- Merge PR #200 from yarikk: add ip-dscp option to specify the DSCP
	  tag for outgoing packets.
	- Fixes on #200.
	- Travis fix for ios by omitting tools from install.

23 March 2020: Wouter
	- Fix compile on Solaris for unbound-checkconf.

20 March 2020: George
	- Merge PR #198 from fobser: Declare lz_enter_rr_into_zone() static, it's
	  only used in this file.

20 March 2020: Wouter
	- Merge PR #197 from fobser: Make log_ident_revert_to_default() a
	  proper prototype.

19 March 2020: Ralph
	- Merge PR#191: Update iOS testing on Travis, by Jeffrey Walton.
	- Fix #158: open tls-session-ticket-keys as binary, for Windows. By
	  Daisuke HIGASHI.
	- Merge PR#134, Allow the kernel to provide random source ports. By
	  Florian Obser.
	- Log warning when using outgoing-port-permit and outgoing-port-avoid
	  while explicit port randomisation is disabled.
	- Merge PR#194: Add libevent testing to Travis, by Jeffrey Walton.
	- Fix .travis.yml error, missing 'env' option.

16 March 2020: Wouter
	- Fix #192: In the unbound-checkconf tool, the module config of
	  dns64 subnetcache respip validator iterator is whitelisted, it was
	  reported it seems to work.

12 March 2020: Wouter
	- Fix compile of test tools without protobuf.

11 March 2020: Ralph
	- Add check to make sure RPZ records are subdomains of configured
	  zone origin.

11 March 2020: George
	- Fix #189: mini_event.h:142:17: error: field 'ev_timeout' has incomplete
	  type, by noloader.
	- Changelog entry for (Fix #189, Merge PR #190).

11 March 2020: Wouter
	- Fix #188: unbound-control.c:882:6: error: 'execlp' is
	  unavailable: not available on tvOS.

6 March 2020: George
	- Merge PR #186, fix #183: Fix unrecognized 'echo -n' option on OS X, by
	  noloader

5 March 2020: Wouter
	- Fix PR #182 from noloader: Add iOS testing to Travis.

4 March 2020: Ralph
	- Update README-Travis.md (from PR #179), by Jeffrey Walton.

4 March 2020: George
	- Merge PR #181 from noloader: Fix OpenSSL -pie warning on Android.

4 March 2020: Wouter
	- Merge PR #180 from noloader: Avoid calling exit in Travis script.

3 March 2020: George
	- Upgrade config.guess(2020-01-01) and config.sub(2020-01-01).

2 March 2020: Ralph
	- Fix #175, Merge PR #176: fix link error when OpenSSL is configured
 	  with no-engine, thanks noloader.

2 March 2020: George
	- Fix compiler warning in dns64/dns64.c
	- Merge PR #174: Add Android to Travis testing, by noloader.
	- Move android build scripts to contrib/ and allow android tests to fail.

2 March 2020: Wouter
	- Fix #177: dnstap does not build on macOS.

28 February 2020: Ralph
	- Merge PR #172: Add IBM s390x arch for testing, by noloader.

28 February 2020: Wouter
	- Merge PR #173: updated makedist.sh for config.guess and
	  config.sub and sha256 digest for gpg, by noloader.
	- Merge PR #164: Framestreams, this branch implements dnstap
	  unidirectional connectivity in unbound. This has a number of
	  new features.

	  The dependency on libfstrm is removed. The fstrm protocol code
	  resides in dnstap/dnstap_fstrm.h and dnstap/dnstap_fstrm.c. This
	  contains a brief definition of what unbound needs.

	  The make unbound-dnstap-socket builds a debug tool,
	  unbound-dnstap-socket. It can listen, accept multiple DNSTAP
	  streams and print information. Commandline options control it.

	  Unbound can reconnect if the unix domain socket file socket is
	  closed. This uses exponential backoff after which it uses a
	  one second timer to throttle cpu down. There is also support
	  to use TCP and TLS for connecting to the log server. There
	  are new config options to turn them on, in the dnstap section
	  in the man page and example config file. dnstap-ip with IP
	  address of server for TCP or TLS use. dnstap-tls to turn
	  on TLS. And dnstap-tls-server-name, dnstap-tls-cert-bundle,
	  dnstap-tls-client-key-file and dnstap-tls-client-cert-file
	  to configure the certificates for server authentication and
	  client authentication, or leave at "" to not use that.

27 February 2020: George
	- Merge PR #171: Add additional compilers and platforms to Travis
	  testing, by noloader.

27 February 2020: Wouter
	- Fix #169: Fix warning for daemon/remote.c output may be truncated
	  from snprintf.
	- Fix #170: Fix gcc undefined sanitizer signed integer overflow
	  warning in signature expiry RFC1982 serial number arithmetic.
	- Fix more undefined sanitizer issues, in respip copy_rrset null
	  dname, and in the client_info_compare routine for null memcmp.

26 February 2020: Wouter
	- iana portlist updated.

25 February 2020: Wouter
	- Fix #165: Add prefer-ip4: yesno config option to prefer ipv4 for
	  using ipv4 filters, because the hosts ip6 netblock /64 is not owned
	  by one operator, and thus reputation is shared.

24 February 2020: George
	- Merge PR #166: Fix typo in unbound.service.in, by glitsj16.

20 February 2020: Wouter
	- Updated contrib/unbound_smf23.tar.gz with Solaris SMF service for
	  Unbound from Yuri Voinov.
	- master branch has 1.10.1 version.

18 February 2020: Wouter
	- protect X509_CHECK_FLAG_NO_PARTIAL_WILDCARDS with ifdef for
	  different openssl versions.

17 February 2020: Wouter
	- changelog point where the tag for 1.10.0rc2 release is.  And with
	  the unbound_smf23 commit added to it, that is the 1.10.0 release.

17 February 2020: Ralph
	- Add respip to supported module-config options in unbound-checkconf.

17 February 2020: George
	- Remove unused variable.

17 February 2020: Wouter
	- contrib/drop2rpz: perl script that converts the Spamhaus DROP-List
	  in RPZ-Format, contributed by Andreas Schulze.

14 February 2020: Wouter
	- Fix spelling in unbound.conf.5.in.
	- Stop unbound-checkconf from insisting that auth-zone and rpz
	  zonefiles have to exist.  They can not exist, and download later.

13 February 2020: Wouter
	- tag for 1.10.0rc1 release.

12 February 2020: Wouter
	- Fix with libnettle make test with dsa disabled.
	- Fix contrib/fastrpz.patch to apply cleanly.  Fix for serve-stale
	  fixes, but it does not compile, conflicts with new rpz code.
	- Fix to clean memory leak of respip_addr.lock when ip_tree deleted.
	- Fix compile warning when threads disabled.
	- updated version number to 1.10.0.

10 February 2020: George
	- Document 'ub_result.was_ratelimited' in libunbound.
	- Fix use after free on log-identity after a reload; Fixes #163.

6 February 2020: George
	- Fix num_reply_states and num_detached_states counting with
	  serve_expired_callback.
	- Cleaner code in mesh_serve_expired_lookup.
	- Document in unbound.conf manpage that configuration clauses can be
	  repeated in the configuration file.

6 February 2020: Wouter
	- Fix num_reply_addr counting in mesh and tcp drop due to size
	  after serve_stale commit.
	- Fix to create and destroy rpz_lock in auth_zones structure.
	- Fix to lock zone before adding rpz qname trigger.
	- Fix to lock and release once in mesh_serve_expired_lookup.
	- Fix to put braces around empty if body when threading is disabled.

5 February 2020: George
	- Added serve-stale functionality as described in
	  draft-ietf-dnsop-serve-stale-10. `serve-expired-*` options can be used
	  to configure the behavior.
	- Updated cachedb to honor `serve-expired-ttl`; Fixes #107.
	- Renamed statistic `num.zero_ttl` to `num.expired` as expired replies
	  come with a configurable TTL value (`serve-expired-reply-ttl`).
	- Fixed stats when replying with cached, cname-aliased records.
	- Added missing default values for redis cachedb backend.

3 February 2020: Ralph
	- Add assertion to please static analyzer

31 January 2020: Wouter
	- Fix fclose on error in TLS session ticket code.

30 January 2020: Ralph
	- Fix memory leak in error condition remote.c
	- Fix double free in error condition view.c
	- Fix memory leak in do_auth_zone_transfer on success
	- Merge RPZ support into master. Only QNAME and Response IP triggers are
	  supported.
	- Stop working on socket when socket() call returns an error.
	- Check malloc return values in TLS session ticket code

30 January 2020: Wouter
	- Fix subnet tests for disabled DSA algorithm by default.
	- Update contrib/fastrpz.patch for clean diff with current code.
	- Merge PR#151: Fixes for systemd units, by Maryse47, Edmonds
	  and Frzk.  Updates the unbound.service systemd file and adds
	  a portable systemd service file.
	- updated .gitignore for added contrib file.
	- Add build rule for ipset to Makefile
	- Add getentropy_freebsd.o to Makefile dependencies.

29 January 2020: Ralph
	- Merge PR#156 from Alexander Berkes; Added unbound-control
	  view_local_datas_remove command.

29 January 2020: Wouter
	- Fix #157: undefined reference to `htobe64'.

28 January 2020: Ralph
	- Merge PR#147; change rfc reference for reserved top level dns names.

28 January 2020: Wouter
	- iana portlist updated.
	- Fix to silence the tls handshake errors for broken pipe and reset
	  by peer, unless verbosity is set to 2 or higher.

27 January 2020: Ralph
	- Merge PR#154; Allow use of libbsd functions with configure option
	  --with-libbsd. By Robert Edmonds and Steven Chamberlain.
	- Merge PR#148; Add some TLS stats to unbound_munin_. By Fredrik Pettai.

27 January 2020: Wouter
	- Merge PR#155 from Robert Edmonds: contrib/libunbound.pc.in: Fixes
	  to Libs/Requires for crypto library dependencies.
	- Fix #153: Disable validation for DSA algorithms.  RFC 8624
	  compliance.

23 January 2020: Wouter
	- Merge PR#150 from Frzk: Systemd unit without chroot.  It add
	  contrib/unbound_nochroot.service.in, a systemd file for use with
	  chroot: "", see comments in the file, it uses systemd protections
	  instead.

14 January 2020: Wouter
	- Removed the dnscrypt_queries and dnscrypt_queries_chacha tests,
	  because dnscrypt-proxy (2.0.36) does not support the test setup
	  any more, and also the config file format does not seem to have
	  the appropriate keys to recreate that setup.
	- Fix crash after reload where a stats lookup could reference old key
	  cache and neg cache structures.
	- Fix for memory leak when edns subnet config options are read when
	  compiled without edns subnet support.
	- Fix auth zone support for NSEC3 records without salt.

10 January 2020: Wouter
	- Fix the relationship between serve-expired and prefetch options,
	  patch from Saksham Manchanda from Secure64.
	- Fix unreachable code in ssl set options code.

8 January 2020: Ralph
	- Fix #138: stop binding pidfile inside chroot dir in systemd service
	  file.

8 January 2020: Wouter
	- Fix 'make test' to work for --disable-sha1 configure option.
	- Fix out-of-bounds null-byte write in sldns_bget_token_par while
	  parsing type WKS, reported by Luis Merino from X41 D-Sec.
	- Updated sldns_bget_token_par fix for also space for the zero
	  delimiter after the character.  And update for more spare space.

6 January 2020: George
	- Downgrade compat/getentropy_solaris.c to version 1.4 from OpenBSD.
	  The dl_iterate_phdr() function introduced in newer versions raises
	  compilation errors on solaris 10.
	- Changes to compat/getentropy_solaris.c for,
	  ifdef stdint.h inclusion for older systems.
	  ifdef sha2.h inclusion for older systems.

6 January 2020: Wouter
	- Merge #135 from Florian Obser: Use passed in neg and key cache
	  if non-NULL.
	- Fix #140: Document slave not downloading new zonefile upon update.

16 December 2019: George
	- Update mailing list URL.

12 December 2019: Ralph
	- Master is 1.9.7 in development.
	- Fix typo to let serve-expired-ttl work with ub_ctx_set_option(), by
	  Florian Obser

10 December 2019: Wouter
	- Fix to make auth zone IXFR to fallback to AXFR if a single
	  response RR is received over TCP with the SOA in it.

6 December 2019: Wouter
	- Fix ipsecmod compile.
	- Fix Makefile.in for ipset module compile, from Adi Prasaja.
	- release-1.9.6 tag, which became the 1.9.6 release

5 December 2019: Wouter
	- unbound-fuzzers.tar.bz2: three programs for fuzzing, that are 1:1
	  replacements for unbound-fuzzme.c that gets created after applying
	  the contrib/unbound-fuzzme.patch.  They are contributed by
	  Eric Sesterhenn from X41 D-Sec.
	- tag for 1.9.6rc1.

4 December 2019: Wouter
	- Fix lock type for memory purify log lock deletion.
	- Fix testbound for alloccheck runs, memory purify and lock checks.
	- update contrib/fastrpz.patch to apply more cleanly.
	- Fix Make Test Fails when Configured With --enable-alloc-nonregional,
	  reported by X41 D-Sec.

3 December 2019: Wouter
	- Merge pull request #124 from rmetrich: Changed log lock
	  from 'quick' to 'basic' because this is an I/O lock.
	- Fix text around serial arithmatic used for RRSIG times to refer
	  to correct RFC number.
	- Fix Assert Causing DoS in synth_cname(),
	  reported by X41 D-Sec.
	- Fix similar code in auth_zone synth cname to add the extra checks.
	- Fix Assert Causing DoS in dname_pkt_copy(),
	  reported by X41 D-Sec.
	- Fix OOB Read in sldns_wire2str_dname_scan(),
	  reported by X41 D-Sec.
	- Fix Out of Bounds Write in sldns_str2wire_str_buf(),
	  reported by X41 D-Sec.
	- Fix Out of Bounds Write in sldns_b64_pton(),
	  fixed by check in sldns_str2wire_int16_data_buf(),
	  reported by X41 D-Sec.
	- Fix Insufficient Handling of Compressed Names in dname_pkt_copy(),
	  reported by X41 D-Sec.
	- Fix Out of Bound Write Compressed Names in rdata_copy(),
	  reported by X41 D-Sec.
	- Fix Hang in sldns_wire2str_pkt_scan(),
	  reported by X41 D-Sec.
	  This further lowers the max to 256.
	- Fix snprintf() supports the n-specifier,
	  reported by X41 D-Sec.
	- Fix Bad Indentation, in dnscrypt.c,
	  reported by X41 D-Sec.
	- Fix Client NONCE Generation used for Server NONCE,
	  reported by X41 D-Sec.
	- Fix compile error in dnscrypt.
	- Fix _vfixed not Used, removed from sbuffer code,
	  reported by X41 D-Sec.
	- Fix Hardcoded Constant, reported by X41 D-Sec.
	- make depend

2 December 2019: Wouter
	- Merge pull request #122 from he32: In tcp_callback_writer(),
	  don't disable time-out when changing to read.

22 November 2019: George
	- Fix compiler warnings.

22 November 2019: Wouter
	- Fix dname loop maximum, reported by Eric Sesterhenn from X41 D-Sec.
	- Add make distclean that removes everything configure produced,
	  and make maintainer-clean that removes bison and flex output.

20 November 2019: Wouter
	- Fix Out of Bounds Read in rrinternal_get_owner(),
	  reported by X41 D-Sec.
	- Fix Race Condition in autr_tp_create(),
	  reported by X41 D-Sec.
	- Fix Shared Memory World Writeable,
	  reported by X41 D-Sec.
	- Adjust unbound-control to make stats_shm a read only operation.
	- Fix Weak Entropy Used For Nettle,
	  reported by X41 D-Sec.
	- Fix Randomness Error not Handled Properly,
	  reported by X41 D-Sec.
	- Fix Out-of-Bounds Read in dname_valid(),
	  reported by X41 D-Sec.
	- Fix Config Injection in create_unbound_ad_servers.sh,
	  reported by X41 D-Sec.
	- Fix Local Memory Leak in cachedb_init(),
	  reported by X41 D-Sec.
	- Fix Integer Underflow in Regional Allocator,
	  reported by X41 D-Sec.
	- Upgrade compat/getentropy_linux.c to version 1.46 from OpenBSD.
	- Synchronize compat/getentropy_win.c with version 1.5 from
	  OpenBSD, no changes but makes the file, comments, identical.
	- Upgrade compat/getentropy_solaris.c to version 1.13 from OpenBSD.
	- Upgrade compat/getentropy_osx.c to version 1.12 from OpenBSD.
	- Changes to compat/getentropy files for,
	  no link to openssl if using nettle, and hence config.h for
	  HAVE_NETTLE variable.
	  compat definition of MAP_ANON, for older systems.
	  ifdef stdint.h inclusion for older systems.
	  ifdef sha2.h inclusion for older systems.
	- Fixed Compat Code Diverging from Upstream, reported by X41 D-Sec.
	- Fix compile with --enable-alloc-checks, reported by X41 D-Sec.
	- Fix Terminating Quotes not Written, reported by X41 D-Sec.
	- Fix Useless memset() in validator, reported by X41 D-Sec.
	- Fix Unrequired Checks, reported by X41 D-Sec.
	- Fix Enum Name not Used, reported by X41 D-Sec.
	- Fix NULL Pointer Dereference via Control Port,
	  reported by X41 D-Sec.
	- Fix Bad Randomness in Seed, reported by X41 D-Sec.
	- Fix python examples/calc.py for eval, reported by X41 D-Sec.
	- Fix comments for doxygen in dns64.

19 November 2019: Wouter
	- Fix CVE-2019-18934, shell execution in ipsecmod.
	- 1.9.5 is 1.9.4 with bugfix, trunk is 1.9.6 in development.
	- Fix authzone printout buffer length check.
	- Fixes to please lint checks.
	- Fix Integer Overflow in Regional Allocator,
	  reported by X41 D-Sec.
	- Fix Unchecked NULL Pointer in dns64_inform_super()
	  and ipsecmod_new(), reported by X41 D-Sec.
	- Fix Out-of-bounds Read in rr_comment_dnskey(),
	  reported by X41 D-Sec.
	- Fix Integer Overflows in Size Calculations,
	  reported by X41 D-Sec.
	- Fix Integer Overflow to Buffer Overflow in
	  sldns_str2wire_dname_buf_origin(), reported by X41 D-Sec.
	- Fix Out of Bounds Read in sldns_str2wire_dname(),
	  reported by X41 D-Sec.
	- Fix Out of Bounds Write in sldns_bget_token_par(),
	  reported by X41 D-Sec.

18 November 2019: Wouter
	- In unbound-host use separate variable for get_option to please
	  code checkers.
	- update to bison output of 3.4.1 in code repository.
	- Provide a prototype for compat malloc to remove compile warning.
	- Portable grep usage for reuseport configure test.
	- Check return type of HMAC_Init_ex for openssl 0.9.8.
	- gitignore .source tempfile used for compatible make.

13 November 2019: Wouter
	- iana portlist updated.
	- contrib/fastrpz.patch updated to apply for current code.
	- fixes for splint cleanliness, long vs int in SSL set_mode.

11 November 2019: Wouter
	- Fix #109: check number of arguments for stdin-pipes in
	  unbound-control and fail if too many arguments.
	- Merge #102 from jrtc27: Add getentropy emulation for FreeBSD.

24 October 2019: Wouter
	- Fix #99: Memory leak in ub_ctx (event_base will never be freed).

23 October 2019: George
	- Add new configure option `--enable-fully-static` to enable full static
	  build if requested; in relation to #91.

23 October 2019: Wouter
	- Merge #97: manpage: Add missing word on unbound.conf,
	  from Erethon.

22 October 2019: Wouter
	- drop-tld.diff: adds option drop-tld: yesno that drops 2 label
	  queries, to stop random floods.  Apply with
	  patch -p1 < contrib/drop-tld.diff and compile.
	  From Saksham Manchanda (Secure64).  Please note that we think this
	  will drop DNSKEY and DS lookups for tlds and hence break DNSSEC
	  lookups for downstream clients.

7 October 2019: Wouter
	- Add doxygen comments to unbound-anchor source address code, in #86.

3 October 2019: Wouter
	- Merge #90 from vcunat: fix build with nettle-3.5.
	- Merge 1.9.4 release with fix for vulnerability CVE-2019-16866.
	- Continue with development of 1.9.5.
	- Merge #86 from psquarejho: Added -b source address option to
	  smallapp/unbound-anchor.c, from Lukas Wunner.

26 September 2019: Wouter
	- Merge #87 from hardfalcon: Fix contrib/unbound.service.in,
	  Drop CAP_KILL, use + prefix for ExecReload= instead.

25 September 2019: Wouter
	- The unbound.conf includes are sorted ascending, for include
	  statements with a '*' from glob.

23 September 2019: Wouter
	- Merge #85 for #84 from sam-lunt: Add kill capability to systemd
	  service file to fix that systemctl reload fails.

20 September 2019: Wouter
	- Merge #82 from hardfalcon: Downgrade CAP_NET_ADMIN to CAP_NET_RAW
	  in unbound.service.
	- Merge #81 from Maryse47: Consistently use /dev/urandom instead
	  of /dev/random in scripts and docs.
	- Merge #83 from Maryse47: contrib/unbound.service.in: do not fork
	  into the background.

19 September 2019: Wouter
	- Fix #78: Memory leak in outside_network.c.
	- Merge pull request #76 from Maryse47: Improvements and fixes for
	  systemd unbound.service.
	- oss-fuzz badge on README.md.
	- Fix fix for #78 to also free service callback struct.
	- Fix for oss-fuzz build warning.
	- Fix wrong response ttl for prepended short CNAME ttls, this would
	  create a wrong zero_ttl response count with serve-expired enabled.
	- Merge #80 from stasic: Improve wording in man page.

11 September 2019: Wouter
	- Use explicit bzero for wiping clear buffer of hash in cachedb,
	  reported by Eric Sesterhenn from X41 D-Sec.

9 September 2019: Wouter
	- Fix #72: configure --with-syslog-facility=LOCAL0-7 with default
	  LOG_DAEMON (as before) can set the syslog facility that the server
	  uses to log messages.

4 September 2019: Wouter
	- Fix #71: fix openssl error squelch commit compilation error.

3 September 2019: Wouter
	- squelch DNS over TLS errors 'ssl handshake failed crypto error'
	  on low verbosity, they show on verbosity 3 (query details), because
	  there is a high volume and the operator cannot do anything for the
	  remote failure.  Specifically filters the high volume errors.

2 September 2019: Wouter
	- ipset module #28: log that an address is added, when verbosity high.
	- ipset: refactor long routine into three smaller ones.
	- updated Makefile dependencies.

23 August 2019: Wouter
	- Fix contrib/fastrpz.patch asprintf return value checks.

22 August 2019: Wouter
	- Fix that pkg-config is setup before --enable-systemd needs it.
	- 1.9.3rc2 release candidate tag.  And this became the 1.9.3 release.
	  Master is 1.9.4 in development.

21 August 2019: Wouter
	- Fix log_dns_msg to log irrespective of minimal responses config.

19 August 2019: Ralph
	- Document limitation of pidfile removal outside of chroot directory.

16 August 2019: Wouter
	- Fix unittest valgrind false positive uninitialised value report,
	  where if gcc 9.1.1 uses -O2 (but not -O1) then valgrind 3.15.0
	  issues an uninitialised value for the token buffer at the str2wire.c
	  rrinternal_get_owner() strcmp with the '@' value.  Rewritten to use
	  straight character comparisons removes the false positive.  Also
	  valgrinds --expensive-definedness-checks=yes can stop this false
	  positive.
	- Please doxygen's parser for "@" occurrence in doxygen comment.
	- Fixup contrib/fastrpz.patch
	- Remove warning about unknown cast-function-type warning pragma.

15 August 2019: Wouter
	- iana portlist updated.
	- Fix autotrust temp file uniqueness windows compile.
	- avoid warning about upcast on 32bit systems for autotrust.
	- escape commandline contents for -V.
	- Fix character buffer size in ub_ctx_hosts.
	- 1.9.3rc1 release candidate tag.
	- Option -V prints if TCP fastopen is available.

14 August 2019: George
	- Fix #59, when compiled with systemd support check that we can properly
	  communicate with systemd through the `NOTIFY_SOCKET`.

14 August 2019: Wouter
	- Generate configlexer with newer flex.
	- Fix warning for unused variable for compilation without systemd.

12 August 2019: George
	- Introduce `-V` option to print the version number and build options.
	  Previously reported build options like linked libs and linked modules
	  are now moved from `-h` to `-V` as well for consistency.
	- PACKAGE_BUGREPORT now also includes link to GitHub issues.

1 August 2019: Wouter
	- For #52 #53, second context does not close logfile override.
	- Fix #52 #53, fix for example fail program.
	- Fix to return after failed auth zone http chunk write.
	- Fix to remove unused test for task_probe existance.
	- Fix to timeval_add for remaining second in microseconds.
	- Check repinfo in worker_handle_request, if null, drop it.

29 July 2019: Wouter
	- Add verbose log message when auth zone file is written, at level 4.
	- Add hex print of trust anchor pointer to trust anchor file temp
	  name to make it unique, for libunbound created multiple contexts.

23 July 2019: Wouter
	- Fix question section mismatch in local zone redirect.

19 July 2019: Wouter
	- Fix #49: Set no renegotiation on the SSL context to stop client
	  session renegotiation.

12 July 2019: Wouter
	- Fix #48: Unbound returns additional records on NODATA response,
	  if minimal-responses is enabled, also the additional for negative
	  responses is removed.

9 July 2019: Ralph
	- Fix in respip addrtree selection. Absence of addr_tree_init_parents()
	  call made it impossible to go up the tree when the matching netmask is
	  too specific.

5 July 2019: Ralph
	- Fix for possible assertion failure when answering respip CNAME from
	  cache.

25 June 2019: Wouter
	- For #45, check that 127.0.0.1 and ::1 are not used in unbound.conf
	  when do-not-query-localhost is turned on, or at default on,
	  unbound-checkconf prints a warning if it is found in forward-addr or
	  stub-addr statements.

24 June 2019: Wouter
	- Fix memleak in unit test, reported from the clang 8.0 static analyzer.

18 June 2019: Wouter
	- PR #28: IPSet module, by Kevin Chou.  Created a module to support
	  the ipset that could add the domain's ip to a list easily.
	  Needs libmnl, and --enable-ipset and config it, doc/README.ipset.md.
	- Fix to omit RRSIGs from addition to the ipset.
	- Fix to make unbound-control with ipset, remove unused variable,
	  use unsigned type because of comparison, and assign null instead
	  of compare with it.  Remade lex and yacc output.
	- make depend
	- Added documentation to the ipset files (for doxygen output).
	- Merge PR #6: Python module: support multiple instances
	- Merge PR #5: Python module: define constant MODULE_RESTART_NEXT
	- Merge PR #4: Python module: assign something useful to the
	  per-query data store 'qdata'
	- Fix python dict reference and double free in config.

17 June 2019: Wouter
	- Master contains version 1.9.3 in development.
	- Fix #39: In libunbound, leftover logfile is close()d unpredictably.
	- Fix for #24: Fix abort due to scan of auth zone masters using old
	  address from previous scan.

12 June 2019: Wouter
	- Fix another spoolbuf storage code point, in prefetch.
	- 1.9.2rc3 release candidate tag.  Which became the 1.9.2 release
	  on 17 June 2019.

11 June 2019: Wouter
	- Fix that fixes the Fix that spoolbuf is not used to store tcp
	  pipelined response between mesh send and callback end, this fixes
	  error cases that did not use the correct spoolbuf.
	- 1.9.2rc2 release candidate tag.

6 June 2019: Wouter
	- 1.9.2rc1 release candidate tag.

4 June 2019: Wouter
	- iana portlist updated.

29 May 2019: Wouter
	- Fix to guard _OPENBSD_SOURCE from redefinition.

28 May 2019: Wouter
	- Fix to define _OPENBSD_SOURCE to get reallocarray on NetBSD.
	- gitignore config.h.in~.

27 May 2019: Wouter
	- Fix double file close in tcp pipelined response code.

24 May 2019: Wouter
	- Fix that spoolbuf is not used to store tcp pipelined response
	  between mesh send and callback end.

20 May 2019: Wouter
	- Note that so-reuseport at extreme load is better turned off,
	  otherwise queries are not distributed evenly, on Linux 4.4.x.

16 May 2019: Wouter
	- Fix #31: swig 4.0 and python module.

13 May 2019: Wouter
	- Squelch log messages from tcp send about connection reset by peer.
	  They can be enabled with verbosity at higher values for diagnosing
	  network connectivity issues.
	- Attempt to fix malformed tcp response.

9 May 2019: Wouter
	- Revert fix for oss-fuzz, error is in that build script that
	  unconditionally includes .o files detected by configure, also
	  when the machine architecture uses different LIBOBJS files.

8 May 2019: Wouter
	- Attempt to fix build failure in oss-fuzz because of reallocarray.
	  https://bugs.chromium.org/p/oss-fuzz/issues/detail?id=14648.
	  Does not omit compile flags from commandline.

7 May 2019: Wouter
	- Fix edns-subnet locks, in error cases the lock was not unlocked.
	- Fix doxygen output error on readme markdown vignettes.

6 May 2019: Wouter
	- Fix #29: Solaris 11.3 and missing symbols be64toh, htobe64.
	- Fix #30: AddressSanitizer finding in lookup3.c.  This sets the
	  hash function to use a slower but better auditable code that does
	  not read beyond array boundaries.  This makes code better security
	  checkable, and is better for security.  It is fixed to be slower,
	  but not read outside of the array.

2 May 2019: Wouter
	- contrib/fastrpz.patch updated for code changes, and with git diff.
	- Fix .gitignore, add pythonmod and dnstap generated files.
	  And unit test generated files, and generated doc files.

1 May 2019: Wouter
	- Update makedist for git.
	- Nicer travis output for clang analysis.
	- PR #16: XoT support, AXFR over TLS, turn it on with
	  master: <ip>#<authname> in unbound.conf.  This uses TLS to
	  download the AXFR (or IXFR).

25 April 2019: Wouter
	- Fix wrong query name in local zone redirect answers with a CNAME,
	  the copy of the local alias is in unpacked form.

18 April 2019: Ralph
	- Scrub RRs from answer section when reusing NXDOMAIN message for
	  subdomain answers.
	- For harden-below-nxdomain: do not consider a name to be non-exitent
	  when message contains a CNAME record.

18 April 2019: Wouter
	- travis build file.

16 April 2019: Wouter
	- Better braces in if statement in TCP fastopen code.
	- iana portlist updated.

15 April 2019: Wouter
	- Fix tls write event for read state change to re-call SSL_write and
	  not resume the TLS handshake.

11 April 2019: George
	- Update python documentation for init_standard().
	- Typos.

11 April 2019: Wouter
	- Fix that auth zone uses correct network type for sockets for
	  SOA serial probes.  This fixes that probes fail because earlier
	  probe addresses are unreachable.
	- Fix that auth zone fails over to next master for timeout in tcp.
	- Squelch SSL read and write connection reset by peer and broken pipe 
	  messages.  Verbosity 2 and higher enables them.

8 April 2019: Wouter
	- Fix to use event_assign with libevent for thread-safety.
	- verbose information about auth zone lookup process, also lookup
	  start, timeout and fail.
	- Fix #17: Add python module example from Jan Janak, that is a
	  plugin for the Unbound DNS resolver to resolve DNS records in
	  multicast DNS [RFC 6762] via Avahi.  The plugin communicates
	  with Avahi via DBus. The comment section at the beginning of
	  the file contains detailed documentation.
	- Fix to wipe ssl ticket keys from memory with explicit_bzero,
	  if available.

5 April 2019: Wouter
	- Fix to reinit event structure for accepted TCP (and TLS) sockets.

4 April 2019: Wouter
	- Fix spelling error in log output for event method.

3 April 2019: Wouter
	- Move goto label in answer_from_cache to the end of the function
	  where it is more visible.
	- Fix auth-zone NSEC3 response for wildcard nodata answers,
	  include the closest encloser in the answer.

2 April 2019: Wouter
	- Fix auth-zone NSEC3 response for empty nonterminals with exact
	  match nsec3 records.
	- Fix for out of bounds integers, thanks to OSTIF audit.  It is in
	  allocation debug code.
	- Fix for auth zone nsec3 ent fix for wildcard nodata.

25 March 2019: Wouter
	- Fix that tls-session-ticket-keys: "" on its own in unbound.conf
	  disables the tls session ticker key calls into the OpenSSL API.
	- Fix crash if tls-servic-pem not filled in when necessary.

21 March 2019: Wouter
	- Fix #4240: Fix whitespace cleanup in example.conf.

19 March 2019: Wouter
	- add type CAA to libpyunbound (accessing libunbound from python).

18 March 2019: Wouter
	- Add log message, at verbosity 4, that says the query is encrypted
	  with TLS, if that is enabled for the query.
	- Fix #4239: set NOTIMPL when deny-any is enabled, for RFC8482.

7 March 2019: Wouter
	- Fix for #4233: guard use of NDEBUG, so that it can be passed in
	  CFLAGS into configure.

5 March 2019: Wouter
	- Tag release 1.9.1rc1.  Which became 1.9.1 on 12 March 2019.  Trunk
	  has 1.9.2 in development.

1 March 2019: Wouter
	- output forwarder log in ssl_req_order test.

28 February 2019: Wouter
	- Remove memory leak on pythonmod python2 script file init.
	- Remove swig gcc8 python function cast warnings, they are ignored.
	- Print correct module that failed when module-config is wrong.

27 February 2019: Wouter
	- Fix #4229: Unbound man pages lack information, about access-control
	  order and local zone tags, and elements in views.
	- Fix #14: contrib/unbound.init: Fix wrong comparison judgment
	  before copying.
	- Fix for python module on Windows, fix fopen.

25 February 2019: Wouter
	- Fix #4227: pair event del and add for libevent for tcp_req_info.

21 February 2019: Wouter
	- Fix the error for unknown module in module-config is understandable,
	  and explains it was not compiled in and where to see the list.
	- In example.conf explain where to put cachedb module in module-config.
	- In man page and example config explain that most modules have to
	  be listed at the start of module-config.

20 February 2019: Wouter
	- Fix pythonmod include and sockaddr_un ifdefs for compile on
	  Windows, and for libunbound.

18 February 2019: Wouter
	- Print query name with ip_ratelimit exceeded log lines.
	- Spaces instead of tabs in that log message.
	- Print query name and IP address when domain rate limit exceeded.

14 February 2019: Wouter
	- Fix capsforid canonical sort qsort callback.

11 February 2019: Wouter
	- Note default for module-config in man page.
	- Fix recursion lame test for qname minimisation asked queries,
	  that were not present in the set of prepared answers.
	- Fix #13: Remove left-over requirements on OpenSSL >= 1.1.0 for
	  cert name matching, from man page.
	- make depend, with newer gcc, nicer layout.

7 February 2019: Wouter
	- Fix #4206: OpenSSL 1.0.2 hostname verification for FreeBSD 11.2.
	- Fix that qname minimisation does not skip a label when missing
	  nameserver targets need to be fetched.
	- Fix #4225: clients seem to erroneously receive no answer with
	  DNS-over-TLS and qname-minimisation.

4 February 2019: Wouter
	- Fix that log-replies prints the correct name for local-alias
	  names, for names that have a CNAME in local-data configuration.
	  It logs the original query name, not the target of the CNAME.
	- Add local-zone type inform_redirect, which logs like type inform,
	  and redirects like type redirect.
	- Perform canonical sort for 0x20 capsforid compare of replies,
	  this sorts rrsets in the authority and additional section before
	  comparison, so that out of order rrsets do not cause failure.

31 January 2019: Wouter
	- Set ub_ctx_set_tls call signature in ltrace config file for
	  libunbound in contrib/libunbound.so.conf.
	- improve documentation for tls-service-key and forward-first.
	- #10: fixed pkg-config operations, PKG_PROG_PKG_CONFIG moved out of
	  conditional section, fixes systemd builds, from Enrico Scholz.
	- #9: For openssl 1.0.2 use the CRYPTO_THREADID locking callbacks,
	  still supports the set_id_callback previous API.  And for 1.1.0
	  no locking callbacks are needed.
	- #8: Fix OpenSSL without ENGINE support compilation.
	- Wipe TLS session key data from memory on exit.

30 January 2019: Ralph
	- Fix case in which query timeout can result in marking delegation
	  as edns_lame_known.

29 January 2019: Wouter
	- Fix spelling of tls-ciphers in example.conf.in.
	- Fix #4224: auth_xfr_notify.rpl test broken due to typo
	- Fix locking for libunbound context setup with broken port config.

28 January 2019: Wouter
	- ub_ctx_set_tls call for libunbound that enables DoT for the machines
	  set with ub_ctx_set_fwd.  Patch from Florian Obser.
	- Set build system for added call in the libunbound API.
	- List example config for root zone copy locally hosted with auth-zone
	  as suggested from draft-ietf-dnsop-7706-bis-02.  But with updated
	  B root address.
	- set version to 1.9.0 for release.  And this was released with the
	  spelling for tls-ciphers fix as 1.9.0 on Feb 5.  Trunk has 1.9.1 in
	  development.

25 January 2019: Wouter
	- Fix that tcp for auth zone and outgoing does not remove and
	  then gets the ssl read again applied to the deleted commpoint.
	- updated contrib/fastrpz.patch to cleanly diff.
	- no lock when threads disabled in tcp request buffer count.
	- remove compile warnings from libnettle compile.
	- output of newer lex 2.6.1 and bison 3.0.5.

24 January 2019: Wouter
	- Newer aclocal and libtoolize used for generating configure scripts,
	  aclocal 1.16.1 and libtoolize 2.4.6.
	- Fix unit test for python 3.7 new keyword 'async'.
	- clang analysis fixes, assert arc4random buffer in init,
	  no check for already checked delegation pointer in iterator,
	  in testcode check for NULL packet matches, in perf do not copy
	  from NULL start list when growing capacity.  Adjust host and file
	  only when present in test header read to please checker.  In
	  testcode for unknown macro operand give zero result. Initialise the
	  passed argv array in test code.  In test code add EDNS data
	  segment copy only when nonempty.
	- Patch from Florian Obser fixes some compiler warnings:
	  include mini_event.h to have a prototype for mini_ev_cmp
	  include edns.h to have a prototype for apply_edns_options
	  sldns_wire2str_edns_keepalive_print is only called in the wire2str,
	  module declare it static to get rid of compiler warning:
	  no previous prototype for function
	  infra_find_ip_ratedata() is only called in the infra module,
	  declare it static to get rid of compiler warning:
	  no previous prototype for function
	  do not shadow local variable buf in authzone
	  auth_chunks_delete and az_nsec3_findnode are only called in the
	  authzone module, declare them static to get rid of compiler warning:
	  no previous prototype for function...
	  copy_rrset() is only called in the respip module, declare it
	  static to get rid of compiler warning:
	  no previous prototype for function 'copy_rrset'
	  no need for another variable "r"; gets rid of compiler warning:
	  declaration shadows a local variable in libunbound.c
	  no need for another variable "ns"; gets rid of compiler warning:
	  declaration shadows a local variable in iterator.c
	- Moved includes and make depend.

23 January 2019: Wouter
	- Patch from Manabu Sonoda with tls-ciphers and tls-ciphersuites
	  options for unbound.conf.
	- Fixes for the patch, and man page entry.
	- Fix configure to detect SSL_CTX_set_ciphersuites, for better
	  library compatibility when compiling.
	- Patch for TLS session resumption from Manabu Sonoda,
	  enable with tls-session-ticket-keys in unbound.conf.
	- Fixes for patch (includes, declarations, warnings).  Free at end
	  and keep config options in order read from file to keep the first
	  one as the first one.
	- Fix for IXFR fallback to reset counter when IXFR does not timeout.

22 January 2019: Wouter
	- Fix space calculation for tcp req buffer size.
	- Doc for stream-wait-size and unit test.
	- unbound-control stats has mem.streamwait that counts TCP and TLS
	  waiting result buffers.
	- Fix for #4219: secondaries not updated after serial change, unbound
	  falls back to AXFR after IXFR gives several timeout failures.
	- Fix that auth zone after IXFR fallback tries the same master.

21 January 2019: Wouter
	- Fix tcp idle timeout test, for difference in the tcp reply code.
	- Unit test for tcp request reorder and timeouts.
	- Unit tests for ssl out of order processing.
	- Fix that multiple dns fragments can be carried in one TLS frame.
	- Add stream-wait-size: 4m config option to limit the maximum
	  memory used by waiting tcp and tls stream replies.  This avoids
	  a denial of service where these replies use up all of the memory.

17 January 2019: Wouter
	- For caps-for-id fallback, use the whitelist to avoid timeout
	  starting a fallback sequence for it.
	- increase mesh max activation count for capsforid long fetches.

16 January 2019: Ralph
	- Get ready for the DNS flag day: remove EDNS lame procedure, do not
	  re-query without EDNS after timeout.

15 January 2019: Wouter
	- In the out of order processing, reset byte count for (potential)
	  partial read.
	- Review fixes in out of order processing.

14 January 2019: Wouter
	- streamtcp option -a send queries consecutively and prints answers
	  as they arrive.
	- Fix for out of order processing administration quit cleanup.
	- unit test for tcp out of order processing.

11 January 2019: Wouter
	- Initial commit for out-of-order processing for TCP and TLS.

9 January 2019: Wouter
	- Log query name for looping module errors.

8 January 2019: Wouter
	- Fix syntax in comment of local alias processing.
	- Fix NSEC3 record that is returned in wildcard replies from
	  auth-zone zones with NSEC3 and wildcards.

7 January 2019: Wouter
	- On FreeBSD warn if systcl settings do not allow server TCP FASTOPEN,
	  and server tcp fastopen is enabled at compile time.
	- Document interaction between the tls-upstream option in the server
	  section and forward-tls-upstream option in the forward-zone sections.
	- Add contrib/unbound-fuzzme.patch from Jacob Hoffman-Andrews,
	  the patch adds a program used for fuzzing.

12 December 2018: Wouter
	- Fix for crash in dns64 module if response is null.

10 December 2018: Wouter
	- Fix config parser memory leaks.
	- ip-ratelimit-factor of 1 allows all traffic through, instead of the
	  previous blocking everything.
	- Fix for FreeBSD port make with dnscrypt and dnstap enabled.
	- Fix #4206: support openssl 1.0.2 for TLS hostname verification,
	  alongside the 1.1.0 and later support that is already there.
	- Fixup openssl 1.0.2 compile

6 December 2018: Wouter
	- Fix dns64 allocation in wrong region for returned internal queries.

3 December 2018: Wouter
	- Fix icon, no ragged edges and nicer resolutions available, for eg.
	  Win 7 and Windows 10 display.
	- cache-max-ttl also defines upperbound of initial TTL in response.

30 November 2018: Wouter
	- Patch for typo in unbound.conf man page.
	- log-tag-queryreply: yes in unbound.conf tags the log-queries and
	  log-replies in the log file for easier log filter maintenance.

29 November 2018: Wouter
	- iana portlist updated.
	- Fix chroot auth-zone fix to remove chroot prefix.
	- tag for 1.8.2rc1, which became 1.8.2 on 4 dec 2018, with icon
	  updated.  Trunk contains 1.8.3 in development.
	  Which became 1.8.3 on 11 december with only the dns64 fix of 6 dec.
	  Trunk then became 1.8.4 in development.
	- Fix that unbound-checkconf does not complains if the config file
	  is not placed inside the chroot.
	- Refuse to start with no ports.
	- Remove clang analysis warnings.

28 November 2018: Wouter
	- Fix leak in chroot fix for auth-zone.
	- Fix clang analysis for outside directory build test.

27 November 2018: Wouter
	- Fix DNS64 to not store intermediate results in cache, this avoids
	  other threads from picking up the wrong data.  The module restores
	  the previous no_cache_store setting when the the module is finished.
	- Fix #4208: 'stub-no-cache' and 'forward-no-cache' not work.
	- New and better fix for Fix #4193: Fix that prefetch failure does
	  not overwrite valid cache entry with SERVFAIL.
	- auth-zone give SERVFAIL when expired, fallback activates when
	  expired, and this is documented in the man page.
	- stat count SERVFAIL downstream auth-zone queries for expired zones.
	- Put new logos into windows installer.
	- Fix windows compile for new rrset roundrobin fix.
	- Update contrib fastrpz patch for latest release.

26 November 2018: Wouter
	- Fix to not set GLOB_NOSORT so the unbound.conf include: files are
	  sorted and in a predictable order.
	- Fix #4193: Fix that prefetch failure does not overwrite valid cache
	  entry with SERVFAIL.
	- Add unbound-control view_local_datas command, like local_datas.
	- Fix that unbound-control can send file for view_local_datas.

22 November 2018: Wouter
	- With ./configure --with-pyunbound --with-pythonmodule
	  PYTHON_VERSION=3.6 or with 2.7 unbound can compile and unit tests
	  succeed for the python module.
	- pythonmod logs the python error and traceback on failure.
	- ignore debug python module for test in doxygen output.
	- review fixes for python module.
	- Fix #4209: Crash in libunbound when called from getdns.
	- auth zone zonefiles can be in a chroot, the chroot directory
	  components are removed before use.
	- Fix that empty zonefile means the zonefile is not set and not used.
	- make depend.

21 November 2018: Wouter
	- Scrub NS records from NODATA responses as well.

20 November 2018: Wouter
	- Scrub NS records from NXDOMAIN responses to stop fragmentation
	  poisoning of the cache.
	- Add patch from Jan Vcelak for pythonmod,
	  add sockaddr_storage getters, add support for query callbacks,
	  allow raw address access via comm_reply and update API documentation.
	- Removed compile warnings in pythonmod sockaddr routines.

19 November 2018: Wouter
	- Support SO_REUSEPORT_LB in FreeBSD 12 with the so-reuseport: yes
	  option in unbound.conf.

6 November 2018: Ralph
	- Bugfix min-client-subnet-ipv6

25 October 2018: Ralph
	- Add min-client-subnet-ipv6 and min-client-subnet-ipv4 options.

25 October 2018: Wouter
	- Fix #4191: NXDOMAIN vs SERVFAIL during dns64 PTR query.
	- Fix #4190: Please create a "ANY" deny option, adds the option
	  deny-any: yes in unbound.conf.  This responds with an empty message
	  to queries of type ANY.
	- Fix #4141: More randomness to rrset-roundrobin.
	- Fix #4132: Openness/closeness of RANGE intervals in rpl files.
	- Fix #4126: RTT_band too low on VSAT links with 600+ms latency,
	  adds the option unknown-server-time-limit to unbound.conf that
	  can be increased to avoid the problem.
	- remade makefile dependencies.
	- Fix #4152: Logs shows wrong time when using log-time-ascii: yes.

24 October 2018: Ralph
	- Add markdel function to ECS slabhash.
	- Limit ECS scope returned to client to the scope used for caching.
	- Make lint like previous #4154 fix.

22 October 2018: Wouter
	- Fix #4192: unbound-control-setup generates keys not readable by
	  group.
	- check that the dnstap socket file can be opened and exists, print
	  error if not.
	- Fix #4154: make ECS_MAX_TREESIZE configurable, with
	  the max-ecs-tree-size-ipv4 and max-ecs-tree-size-ipv6 options.

22 October 2018: Ralph
	- Change fast-server-num default to 3.

8 October 2018: Ralph
	- Add fast-server-permil and fast-server-num options.
	- Deprecate low-rtt and low-rtt-permil options.

8 October 2018: Wouter
	- Squelch log of failed to tcp initiate after TCP Fastopen failure.

5 October 2018: Wouter
	- Squelch EADDRNOTAVAIL errors when the interface goes away,
	  this omits 'can't assign requested address' errors unless
	  verbosity is set to a high value.
	- Set default for so-reuseport to no for FreeBSD.  It is enabled
	  by default for Linux and DragonFlyBSD.  The setting can 
	  be configured in unbound.conf to override the default.
	- iana port update.

2 October 2018: Wouter
	- updated contrib/fastrpz.patch to apply for this version
	- dnscrypt.c removed sizeof to get array bounds.
	- Fix testlock code to set noreturn on error routine.
	- Remove unused variable from contrib fastrpz/rpz.c and
	  remove unused diagnostic pragmas that themselves generate warnings
	- clang analyze test is used only when assertions are enabled.

1 October 2018: Wouter
	- tag for release 1.8.1rc1.  Became release 1.8.1 on 8 oct, with
	  fastrpz.patch fix included.  Trunk has 1.8.2 in development.

27 September 2018: Wouter
	- Fix #4188: IPv6 forwarders without ipv6 result in SERVFAIL, fixes
	  qname minimisation with a forwarder when connectivity has issues
	  from rejecting responses.

25 September 2018: Wouter
	- Perform TLS SNI indication of the host that is being contacted
	  for DNS over TLS service.  It sets the configured tls auth name.
	  This is useful for hosts that apart from the DNS over TLS services
	  also provide other (web) services.
	- Fix #4149: Add SSL cleanup for tcp timeout.

17 September 2018: Wouter
	- Fix compile on Mac for unbound, provide explicit_bzero when libc
	  does not have it.
	- Fix unbound for openssl in FIPS mode, it uses the digests with
	  the EVP call contexts.
	- Fix that with harden-below-nxdomain and qname minisation enabled
	  some iterator states for nonresponsive domains can get into a
	  state where they waited for an empty list.
	- Stop UDP to TCP failover after timeouts that causes the ping count
	  to be reset by the TCP time measurement (that exists for TLS),
	  because that causes the UDP part to not be measured as timeout.
	- Fix #4156: Fix systemd service manager state change notification.

13 September 2018: Wouter
	- Fix seed for random backup code to use explicit zero when wiped.
	- exit log routine is annotated as noreturn function.
	- free memory leaks in config strlist and str2list insert functions.
	- do not move unused argv variable after getopt.
	- Remove unused if clause in testcode.
	- in testcode, free async ids, initialise array, and check for null
	  pointer during test of the test.  And use exit for return to note
	  irregular program stop.
	- Free memory leak in config strlist append.
	- make sure nsec3 comparison salt is initialized.
	- unit test has clang analysis.
	- remove unused variable assignment from iterator scrub routine.
	- check for null in delegation point during iterator refetch
	  in forward zone.
	- neater pointer cast in libunbound context quit routine.
	- initialize statistics totals for printout.
	- in authzone check that node exists before adding rrset.
	- in unbound-anchor, use readwrite memory BIO.
	- assertion in autotrust that packed rrset is formed correctly.
	- Fix memory leak when message parse fails partway through copy.
	- remove unused udpsize assignment in message encode.
	- nicer bio free code in unbound-anchor.
	- annotate exit functions with noreturn in unbound-control.

11 September 2018: Wouter
	- Fixed unused return value warnings in contrib/fastrpz.patch for
	  asprintf.
	- Fix to squelch respip warning in unit test, it is printed at
	  higher verbosity settings.
	- Fix spelling errors.
	- Fix initialisation in remote.c

10 September 2018: Wouter
	- 1.8.1 in svn trunk. (changes from 4,5,.. sep apply).
	- iana port update.

5 September 2018: Wouter
	- Fix spelling error in header, from getdns commit by Andreas Gelmini.

4 September 2018: Ralph
	- More explicitly mention the type of ratelimit when applying
	  ip-ratelimit.

4 September 2018: Wouter
	- Tag for 1.8.0rc1 release, became 1.8.0 release on 10 Sep 2018.

31 August 2018: Wouter
	- Disable minimal-responses in subnet unit tests.

30 August 2018: Wouter
	- Fix that a local-zone with a local-zone-type that is transparent
	  in a view with view-first, makes queries check for answers from the
	  local-zones defined outside of views.

28 August 2018: Ralph
	- Disable minimal-responses in ipsecmod unit tests.
	- Added serve-expired-ttl and serve-expired-ttl-reset options.

27 August 2018: Wouter
	- Set defaults to yes for a number of options to increase speed and
	  resilience of the server.  The so-reuseport, harden-below-nxdomain,
	  and minimal-responses options are enabled by default.  They used
	  to be disabled by default, waiting to make sure they worked.  They
	  are enabled by default now, and can be disabled explicitly by
	  setting them to "no" in the unbound.conf config file.  The reuseport
	  and minimal options increases speed of the server, and should be
	  otherwise harmless.  The harden-below-nxdomain option works well
	  together with the recently default enabled qname minimisation, this
	  causes more fetches to use information from the cache.
	- next release is called 1.8.0.
	- Fix lintflags for lint on FreeBSD.

22 August 2018: George
	- #4140: Expose repinfo (comm_reply) to the inplace_callbacks. This
	  gives access to reply information for the client's communication
	  point when the callback is called before the mesh state (modules).
	  Changes to C and Python's inplace_callback signatures were also
	  necessary.

21 August 2018: Wouter
	- log-local-actions: yes option for unbound.conf that logs all the
	  local zone actions, a patch from Saksham Manchanda (Secure64).
	- #4146: num.query.subnet and num.query.subnet_cache counters.
	- Fix only misc failure from log-servfail when val-log-level is not
	  enabled.

17 August 2018: Ralph
	- Fix classification for QTYPE=CNAME queries when QNAME minimisation is
 	  enabled.

17 August 2018: Wouter
	- Set libunbound to increase current, because the libunbound change
	  to the event callback function signature.  That needs programs,
	  that use it, to recompile against the new header definition.
	- print servfail info to log as error.
	- added more servfail printout statements, to the iterator.
	- log-servfail: yes prints log lines that say why queries are
	  returning SERVFAIL to clients.

16 August 2018: Wouter
	- Fix warning on compile without threads.
	- Fix contrib/fastrpz.patch.

15 August 2018: Wouter
	- Fix segfault in auth-zone read and reorder of RRSIGs.

14 August 2018: Wouter
	- Fix that printout of error for cycle targets is a verbosity 4
	  printout and does not wrongly print it is a memory error.
	- Upgraded crosscompile script to include libunbound DLL in the
	  zipfile.

10 August 2018: Wouter
	- Fix #4144: dns64 module caches wrong (negative) information.

9 August 2018: Wouter
	- unbound-checkconf checks if modules exist and prints if they are
	  not compiled in the name of the wrong module.
	- document --enable-subnet in doc/README.
	- Patch for stub-no-cache and forward-no-cache options that disable
	  caching for the contents of that stub or forward, for when you
	  want immediate changes visible, from Bjoern A. Zeeb.

7 August 2018: Ralph
	- Make capsforid fallback QNAME minimisation aware.

7 August 2018: Wouter
	- Fix #4142: unbound.service.in: improvements and fixes.
	  Add unit dependency ordering (based on systemd-resolved).
	  Add 'CAP_SYS_RESOURCE' to 'CapabilityBoundingSet' (fixes warnings
	  about missing privileges during startup). Add 'AF_INET6' to
	  'RestrictAddressFamilies' (without it IPV6 can't work). From
	  Guido Shanahan.
	- Patch to implement tcp-connection-limit from Jim Hague (Sinodun).
	  This limits the number of simultaneous TCP client connections
	  from a nominated netblock.
	- make depend, yacc, lex, doc, headers.  And log the limit exceeded
	  message only on high verbosity, so as to not spam the logs when
	  it is busy.

6 August 2018: Wouter
	- Fix for #4136: Fix to unconditionally call destroy in daemon.c.

3 August 2018: George
	- Expose if a query (or a subquery) was ratelimited (not src IP
	  ratelimiting) to libunbound under 'ub_result.was_ratelimited'.
	  This also introduces a change to 'ub_event_callback_type' in
	  libunbound/unbound-event.h.
	- Tidy pylib tests.

3 August 2018: Wouter
	- Revert previous change for #4136: because it introduces build
	  problems.
	- New fix for #4136: This one ignores lex without without
	  yylex_destroy.

1 August 2018: Wouter
	- Fix to remove systemd sockaddr function check, that is not
	  always present.  Make socket activation more lenient.  But not
	  different when socket activation is not used.
	- iana port list update.

31 July 2018: Wouter
	- Patches from Jim Hague (Sinodun) for EDNS KeepAlive.
	- Sort out test runs when the build directory isn't the project
	  root directory.
	- Add config tcp-idle-timeout (default 30s). This applies to
	  client connections only; the timeout on TCP connections upstream
	  is unaffected.
	- Error if EDNS Keepalive received over UDP.
	- Add edns-tcp-keepalive and edns-tcp-keepalive timeout options
	  and implement option in client responses.
	- Correct and expand manual page entries for keepalive and idle timeout.
	- Implement progressive backoff of TCP idle/keepalive timeout.
	- Fix 'make depend' to work when build dir is not project root.
	- Add delay parameter to streamtcp, -d secs.
	  To be used when testing idle timeout.
	- From Wouter: make depend, the dependencies in the patches did not
	  apply cleanly.  Also remade yacc and lex.
	- Fix mesh.c incompatible pointer pass.
	- Please doxygen so it passes.
	- Fix #4139: Fix unbound-host leaks memory on ANY.

30 July 2018: Wouter
	- Fix #4136: insufficiency from mismatch of FLEX capability between
	  released tarball and build host.

27 July 2018: Wouter
	- Fix man page, say that chroot is enabled by default.

26 July 2018: Wouter
	- Fix #4135: 64-bit Windows Installer Creates Entries Under The
	  Wrong Registry Key, reported by Brian White.

23 July 2018: Wouter
	- Fix use-systemd readiness signalling, only when use-systemd is yes
	  and not in signal handler.

20 July 2018: Wouter
	- Fix #4130: print text describing -dd and unbound-checkconf on
	  config file read error at startup, the errors may have been moved
	  away by the startup process.
	- Fix #4131: for solaris, error YY_CURRENT_BUFFER undeclared.

19 July 2018: Wouter
	- Fix #4129 unbound-control error message with wrong cert permissions
	  is too cryptic.

17 July 2018: Wouter
	- Fix #4127 unbound -h does not list -p help.
	- Print error if SSL name verification configured but not available
	  in the ssl library.
	- Fix that ratelimit and ip-ratelimit are applied after reload of
	  changed config file.
	- Resize ratelimit and ip-ratelimit caches if changed on reload.

16 July 2018: Wouter
	- Fix qname minimisation NXDOMAIN validation lookup failures causing
	  error_supers assertion fails.
	- Squelch can't bind socket errors with Permission denied unless
	  verbosity is 4 or higher, for UDP outgoing sockets.

12 July 2018: Wouter
	- Fix to improve systemd socket activation code file descriptor
	  assignment.
	- Fix for 4126 that the #define for UNKNOWN_SERVER_NICENESS can be more
	  easily changed to adjust default rtt assumptions.

10 July 2018: Wouter
	- Note in documentation that the cert name match code needs
	  OpenSSL 1.1.0 or later to be enabled.

6 July 2018: Wouter
	- Fix documentation ambiguity for tls-win-cert in tls-upstream and
	  forward-tls-upstream docs.
	- iana port update.
	- Note RFC8162 support.  SMIMEA record type can be read in by the
	  zone record parser.
	- Fix round robin for failed addresses with prefer-ip6: yes

4 July 2018: Wouter
	- Fix #4112: Fix that unbound-anchor -f /etc/resolv.conf will not pass
	  if DNSSEC is not enabled.  New option -R allows fallback from
	  resolv.conf to direct queries.

3 July 2018: Wouter
	- Better documentation for unblock-lan-zones and insecure-lan-zones
	  config statements.
	- Fix permission denied printed for auth zone probe random port nrs.

2 July 2018: Wouter
	- Fix checking for libhiredis printout in configure output.
	- Fix typo on man page in ip-address description.
	- Update libunbound/python/examples/dnssec_test.py example code to
	  also set the 20326 trust anchor for the root in the example code.

29 June 2018: Wouter
	- dns64-ignore-aaaa: config option to list domain names for which the
	  existing AAAA is ignored and dns64 processing is used on the A
	  record.

28 June 2018: Wouter
	- num.queries.tls counter for queries over TLS.
	- log port number with err_addr logs.

27 June 2018: Wouter
	- #4109: Fix that package config depends on python unconditionally.
	- Patch, do not export python from pkg-config, from Petr Menšík.

26 June 2018: Wouter
	- Partial fix for permission denied on IPv6 address on FreeBSD.
	- Fix that auth-zone master reply with current SOA serial does not
	  stop scan of masters for an updated zone.
	- Fix that auth-zone does not start the wait timer without checking
	  if the wait timer has already been started.

21 June 2018: Wouter
	- #4108: systemd reload hang fix.
	- Fix usage printout for unbound-host, hostname has to be last
	  argument on BSDs and Windows.

19 June 2018: Wouter
	- Fix for unbound-control on Windows and set TCP socket parameters
	  more closely.
	  This fix is part of 1.7.3.
	- Windows example service.conf edited with more windows specific
	  configuration.
	- Fix windows unbound-control no cert bad file descriptor error.
	  This fix is part of 1.7.3.

18 June 2018: Wouter
	- Fix that control-use-cert: no works for 127.0.0.1 to disable certs.
	  This fix is part of 1.7.3rc2.
	- Fix unbound-checkconf for control-use-cert.
	  This fix is part of 1.7.3.

15 June 2018: Wouter
	- tag for 1.7.3rc1.
	- trunk has 1.7.4.
	- unbound-control auth_zone_reload _zone_ option rereads the zonefile.
	- unbound-control auth_zone_transfer _zone_ option starts the probe
	  sequence for a master to transfer the zone from and transfers when
	  a new zone version is available.

14 June 2018: Wouter
	- #4103: Fix that auth-zone does not insist on SOA record first in
	  file for url downloads.
	- Fix that first control-interface determines if TLS is used.  Warn
	  when IP address interfaces are used without TLS.
	- Fix nettle compile.

12 June 2018: Ralph
	- Don't count CNAME response types received during qname minimisation as
	  query restart.

12 June 2018: Wouter
	- #4102 for NSD, but for Unbound.  Named unix pipes do not use
	  certificate and key files, access can be restricted with file and
	  directory permissions.  The option control-use-cert is no longer
	  used, and ignored if found in unbound.conf.
	- Rename tls-additional-ports to tls-additional-port, because every
	  line adds one port.
	- Fix buffer size warning in unit test.
	- remade dependencies in the Makefile.

6 June 2018: Wouter
	- Patch to fix openwrt for mac os build darwin detection in configure.

5 June 2018: Wouter
	- Fix crash if ratelimit taken into use with unbound-control
	  instead of with unbound.conf.

4 June 2018: Wouter
	- Fix deadlock caused by incoming notify for auth-zone.
	- tag for 1.7.2rc1, became 1.7.2 release on 11 June 2018,
	  trunk is 1.7.3 in development from this point.
	- #4100: Fix stub reprime when it becomes useless.

1 June 2018: Wouter
	- Rename additional-tls-port to tls-additional-ports.
	  The older name is accepted for backwards compatibility.

30 May 2018: Wouter
	- Patch from Syzdek: Add ability to ignore RD bit and treat all
	  requests as if the RD bit is set.

29 May 2018: Wouter
	- in compat/arc4random call getentropy_urandom when getentropy fails
	  with ENOSYS.
	- Fix that fallback for windows port.

28 May 2018: Wouter
	- Fix windows tcp and tls spin on events.
	- Add routine from getdns to add windows cert store to the SSL_CTX.
	- tls-win-cert option that adds the system certificate store for
	  authenticating DNS-over-TLS connections.  It can be used instead
	  of the tls-cert-bundle option, or with it to add certificates.

25 May 2018: Wouter
	- For TCP and TLS connections that don't establish, perform address
	  update in infra cache, so future selections can exclude them.
	- Fix that tcp sticky events are removed for closed fd on windows.
	- Fix close events for tcp only.

24 May 2018: Wouter
	- Fix that libunbound can do DNS-over-TLS, when configured.
	- Fix that windows unbound service can use DNS-over-TLS.
	- unbound-host initializes ssl (for potential DNS-over-TLS usage
	  inside libunbound), when ssl upstream or a cert-bundle is configured.

23 May 2018: Wouter
	- Use accept4 to speed up incoming TCP (and TLS) connections,
	  available on Linux, FreeBSD and OpenBSD.

17 May 2018: Ralph
	- Qname minimisation default changed to yes.

15 May 2018: Wouter
	- Fix low-rtt-pct to low-rtt-permil, as it is parts in one thousand.

11 May 2018: Wouter
	- Fix contrib/libunbound.pc for libssl libcrypto references,
	  from https://bugs.freebsd.org/bugzilla/show_bug.cgi?id=226914

7 May 2018: Wouter
	- Fix windows to not have sticky TLS events for TCP.
	- Fix read of DNS over TLS length and data in one read call.
	- Fix mesh state assertion failure due to callback removal.

3 May 2018: Wouter
	- Fix that configure --with-libhiredis also turns on cachedb.
	- Fix gcc 8 buffer warning in testcode.
	- Fix function type cast warning in libunbound context callback type.

2 May 2018: Wouter
	- Fix fail to reject dead peers in forward-zone, with ssl-upstream.

1 May 2018: Wouter
	- Fix that unbound-control reload frees the rrset keys and returns
	  the memory pages to the system.

30 April 2018: Wouter
	- Fix spelling error in man page and note defaults as no instead of
	  off.

26 April 2018: Wouter
	- Fix for crash in daemon_cleanup with dnstap during reload,
	  from Saksham Manchanda.
	- Also that for dnscrypt.
	- tag for 1.7.1rc1 release.  Became 1.7.1 release on 3 May, trunk
	  is from here 1.7.2 in development.

25 April 2018: Ralph
	- Fix memory leak when caching wildcard records for aggressive NSEC use

24 April 2018: Wouter
	- Fix contrib/fastrpz.patch for this release.
	- Fix auth https for libev.

24 April 2018: Ralph
	- Added root-key-sentinel support

23 April 2018: Wouter
	- makedist uses bz2 for expat code, instead of tar.gz.
	- Fix #4092: libunbound: use-caps-for-id lacks colon in
	  config_set_option.
	- auth zone http download stores exact copy of downloaded file,
	  including comments in the file.
	- Fix sldns parse failure for CDS alternate delete syntax empty hex.
	- Attempt for auth zone fix; add of callback in mesh gets from
	  callback does not skip callback of result.
	- Fix cname classification with qname minimisation enabled.
	- list_auth_zones unbound-control command.

20 April 2018: Wouter
	- man page documentation for dns-over-tls forward-addr '#' notation.
	- removed free from failed parse case.
	- Fix #4091: Fix that reload of auth-zone does not merge the zonefile
	  with the previous contents.
	- Delete auth zone when removed from config.

19 April 2018: Wouter
	- Can set tls authentication with forward-addr: IP#tls.auth.name
	  And put the public cert bundle in tls-cert-bundle: "ca-bundle.pem".
	  such as forward-addr: 9.9.9.9@853#dns.quad9.net or
	  1.1.1.1@853#cloudflare-dns.com
	- Fix #658: unbound using TLS in a forwarding configuration does not
	  verify the server's certificate (RFC 8310 support).
	- For addr with #authname and no @port notation, the default is 853.

18 April 2018: Wouter
	- Fix auth-zone retry timer to be on schedule with retry timeout,
	  with backoff.  Also time a refresh at the zone expiry.

17 April 2018: Wouter
	- auth zone notify work.
	- allow-notify: config statement for auth-zones.
	- unit test for allow-notify

16 April 2018: Wouter
	- Fix auth zone target lookup iterator.
	- auth zone notify with prefix
	- auth zone notify work.

13 April 2018: Wouter
	- Fix for max include depth for authzones.
	- Fix memory free on fail for $INCLUDE in authzone.
	- Fix that an internal error to look up the wrong rr type for
	  auth zone gets stopped, before trying to send there.
	- auth zone notify work.

10 April 2018: Ralph
	- num.query.aggressive.NOERROR and num.query.aggressive.NXDOMAIN
	  statistics counters.

10 April 2018: Wouter
	- documentation for low-rtt and low-rtt-pct.
	- auth zone notify work.

9 April 2018: Wouter
	- Fix that flush_zone sets prefetch ttl expired, so that with
	  serve-expired enabled it'll start prefetching those entries.
	- num.query.authzone.up and num.query.authzone.down statistics counters.
	- Fix downstream auth zone, only fallback when auth zone fails to
	  answer and fallback is enabled.
	- Accept both option names with and without colon for get_option
	  and set_option.
	- low-rtt and low-rtt-pct in unbound.conf enable the server selection
	  of fast servers for some percentage of the time.

5 April 2018: Wouter
	- Combine write of tcp length and tcp query for dns over tls.
	- nitpick fixes in example.conf.
	- Fix above stub queries for type NS and useless delegation point.
	- Fix unbound-control over pipe with openssl 1.1.1, the TLSv1.3
	  tls_choose_sigalg routine does not allow the ciphers for the pipe,
	  so use TLSv1.2.
	- ED448 support.

3 April 2018: Wouter
	- Fix #4043: make test fails due to v6 presentation issue in macOS.
	- Fix unable to resolve after new WLAN connection, due to auth-zone
	  failing with a forwarder set.  Now, auth-zone is only used for
	  answers (not referrals) when a forwarder is set.

29 March 2018: Ralph
	- Check "result" in dup_all(), by Florian Obser.

23 March 2018: Ralph
	- Fix unbound-control get_option aggressive-nsec

21 March 2018: Ralph
	- Do not use cached NSEC records to generate negative answers for
	  domains under DNSSEC Negative Trust Anchors.

19 March 2018: Wouter
	- iana port update.

16 March 2018: Wouter
	- corrected a minor typo in the changelog.
	- move htobe64/be64toh portability code to cachedb.c.

15 March 2018: Wouter
	- Add --with-libhiredis, unbound support for a new cachedb backend
	  that uses a Redis server as the storage.  This implementation
	  depends on the hiredis client library (https://redislabs.com/lp/hiredis/).
	  And unbound should be built with both --enable-cachedb and
	  --with-libhiredis[=PATH] (where $PATH/include/hiredis/hiredis.h
	  should exist).  Patch from Jinmei Tatuya (Infoblox).
	- Fix #3817: core dump happens in libunbound delete, when queued
	  servfail hits deleted message queue.
	- Create additional tls service interfaces by opening them on other
	  portnumbers and listing the portnumbers as additional-tls-port: nr.

13 March 2018: Wouter
	- Fix typo in documentation.
	- Fix #3736: Fix 0 TTL domains stuck on SERVFAIL unless manually
	  flushed with serve-expired on.

12 March 2018: Wouter
	- Added documentation for aggressive-nsec: yes.
	- tag 1.7.0rc3.  That became the 1.7.0 release on 15 Mar, trunk
	  now has 1.7.1 in development.
	- Fix #3727: Protocol name is TLS, options have been renamed but
	  documentation is not consistent.
	- Check IXFR start serial.

9 March 2018: Wouter
	- Fix #3598: Fix swig build issue on rhel6 based system.
	  configure --disable-swig-version-check stops the swig version check.

8 March 2018: Wouter
	- tag 1.7.0rc2.

7 March 2018: Wouter
	- Fixed contrib/fastrpz.patch, even though this already applied
	  cleanly for me, now also for others.
	- patch to log creates keytag queries, from A. Schulze.
	- patch suggested by Debian lintian: allow to -> allow one to, from 
	  A. Schulze.
	- Attempt to remove warning about trailing whitespace.

6 March 2018: Wouter
	- Reverted fix for #3512, this may not be the best way forward;
	  although it could be changed at a later time, to stay similar to
	  other implementations.
	- svn trunk contains 1.7.0, this is the number for the next release.
	- Fix for windows compile.
	- tag 1.7.0rc1.

5 March 2018: Wouter
	- Fix to check define of DSA for when openssl is without deprecated.
	- iana port update.
	- Fix #3582: Squelch address already in use log when reuseaddr option
	  causes same port to be used twice for tcp connections.

27 February 2018: Wouter
	- Fixup contrib/fastrpz.patch so that it applies.
	- Fix compile without threads, and remove unused variable.
	- Fix compile with staticexe and python module.
	- Fix nettle compile.

22 February 2018: Ralph
	- Save wildcard RRset from answer with original owner for use in
 	  aggressive NSEC.

21 February 2018: Wouter
	- Fix #3512: unbound incorrectly reports SERVFAIL for CAA query
	  when there is a CNAME loop.
	- Fix validation for CNAME loops.  When it detects a cname loop,
	  by finding the cname, cname in the existing list, it returns
	  the partial result with the validation result up to then.
	- more robust cachedump rrset routine.

19 February 2018: Wouter
	- Fix #3505: Documentation for default local zones references
	  wrong RFC.
	- Fix #3494: local-zone noview can be used to break out of the view
	  to the global local zone contents, for queries for that zone.
	- Fix for more maintainable code in localzone.

16 February 2018: Wouter
	- Fixes for clang static analyzer, the missing ; in
	  edns-subnet/addrtree.c after the assert made clang analyzer
	  produce a failure to analyze it.

13 February 2018: Ralph
	- Aggressive NSEC tests

13 February 2018: Wouter
	- tls-cert-bundle option in unbound.conf enables TLS authentication.
	- iana port update.

12 February 2018: Wouter
	- Unit test for auth zone https url download.

12 February 2018: Ralph
	- Added tests with wildcard expanded NSEC records (CVE-2017-15105 test)
	- Processed aggressive NSEC code review remarks Wouter

8 February 2018: Ralph
	- Aggressive use of NSEC implementation. Use cached NSEC records to
	  generate NXDOMAIN, NODATA and positive wildcard answers.

8 February 2018: Wouter
	- iana port update.
	- auth zone url config.

5 February 2018: Wouter
	- Fix #3451: dnstap not building when you have a separate build dir.
	  And removed protoc warning, set dnstap.proto syntax to proto2.
	- auth-zone provides a way to configure RFC7706 from unbound.conf,
	  eg. with auth-zone: name: "." for-downstream: no for-upstream: yes
	  fallback-enabled: yes and masters or a zonefile with data.

2 February 2018: Wouter
	- Fix unfreed locks in log and arc4random at exit of unbound.
	- unit test with valgrind
	- Fix lock race condition in dns cache dname synthesis.
	- lock subnet new item before insertion to please checklocks,
	  no modification of critical regions outside of lock region.

1 February 2018: Wouter
	- fix unaligned structure making a false positive in checklock
	  unitialised memory.

29 January 2018: Ralph
	- Use NSEC with longest ce to prove wildcard absence.
	- Only use *.ce to prove wildcard absence, no longer names.

25 January 2018: Wouter
	- ltrace.conf file for libunbound in contrib.

23 January 2018: Wouter
	- Fix that unbound-checkconf -f flag works with auto-trust-anchor-file
	  for startup scripts to get the full pathname(s) of anchor file(s).
	- Print fatal errors about remote control setup before log init,
	  so that it is printed to console.

22 January 2018: Wouter
	- Accept tls-upstream in unbound.conf, the ssl-upstream keyword is
	  also recognized and means the same.  Also for tls-port,
	  tls-service-key, tls-service-pem, stub-tls-upstream and
	  forward-tls-upstream.
	- Fix #3397: Fix that cachedb could return a partial CNAME chain.
	- Fix #3397: Fix that when the cache contains an unsigned DNAME in
	  the middle of a cname chain, a result without the DNAME could
	  be returned.

19 January 2018: Wouter
	- tag 1.6.8 for release with CVE fix.
	- trunk has 1.6.9 with fix and previous commits.
	- patch for CVE-2017-15105: vulnerability in the processing of
	  wildcard synthesized NSEC records.
	- iana port update.
	- make depend: code dependencies updated in Makefile.

4 January 2018: Ralph
	- Copy query and correctly set flags on REFUSED answers when cache
	  snooping is not allowed.

3 January 2018: Ralph
	- Fix queries being leaked above stub when refetching glue.

2 January 2017: Wouter
	- Fix that DS queries with referral replies are answered straight
	  away, without a repeat query picking the DS from cache.
	  The correct reply should have been an answer, the reply is fixed
	  by the scrubber to have the answer in the answer section.
	- Remove clang optimizer disable,
	  Fix that expiration date checks don't fail with clang -O2.

15 December 2017: Wouter
	- Fix timestamp failure because of clang optimizer failure, by
	  disabling -O2 when the compiler --version is clang.
	- iana port update.
	- Also disable -flto for clang, to make incep-expi signature check
	  work.

12 December 2017: Ralph
	- Fix qname-minimisation documentation (A QTYPE, not NS)

12 December 2017: Wouter
	- authzone work, transfer connect.

7 December 2017: Ralph
	- Check whether --with-libunbound-only is set when using --with-nettle
	  or --with-nss.

4 December 2017: Wouter 
	- Fix link failure on OmniOS.

1 December 2017: Wouter 
	- auth zone work.

30 November 2017: Wouter 
	- Fix #3299 - forward CNAME daisy chain is not working

14 November 2017: Wouter 
	- Fix #2882: Unbound behaviour changes (wrong) when domain-insecure is
	  set for stub zone.  It no longer searches for DNSSEC information.
	- auth xfer work on probe timer and lookup.

13 November 2017: Wouter 
	- Fix #2801: Install libunbound.pc.
	- Fix qname minimisation to send AAAA queries at zonecut like type A.
	- reverted AAAA change.

7 November 2017: Wouter 
	- Fix #2492: Documentation libunbound.

3 November 2017: Wouter 
	- Fix #2362: TLS1.3/openssl-1.1.1 not working.
	- Fix #2034 - Autoconf and -flto.
	- Fix #2141 - for libsodium detect lack of entropy in chroot, print
	  a message and exit.

2 November 2017: Wouter 
	- Fix #1913: ub_ctx_config is under circumstances thread-safe.
	- make ip-transparent option work on OpenBSD.

31 October 2017: Wouter 
	- Document that errno is left informative on libunbound config read
	  fail.
	- lexer output.
	- iana port update.

25 October 2017: Ralph
	- Fixed libunbound manual typo.
	- Fix #1949: [dnscrypt] make provider name mismatch more obvious.
	- Fix #2031: Double included headers

24 October 2017: Ralph
	- Update B root ipv4 address.

19 October 2017: Wouter 
	- authzone work, probe timer setup.

18 October 2017: Wouter 
	- lint for recent authzone commit.

17 October 2017: Wouter 
	- Fix #1749: With harden-referral-path: performance drops, due to
	  circular dependency in NS and DS lookups.
	- [dnscrypt] prevent dnscrypt-secret-key, dnscrypt-provider-cert
	  duplicates
	- [dnscrypt] introduce dnscrypt-provider-cert-rotated option,
	  from Manu Bretelle.
	This option allows handling multiple cert/key pairs while only
	distributing some of them.
	In order to reliably match a client magic with a given key without
	strong assumption as to how those were generated, we need both key and
	cert. Likewise, in order to know which ES version should be used.
	On the other hand, when rotating a cert, it can be desirable to only
	serve the new cert but still be able to handle clients that are still
	using the old certs's public key.
	The `dnscrypt-provider-cert-rotated` allow to instruct unbound to not
	publish the cert as part of the DNS's provider_name's TXT answer.
	- Better documentation for cache-max-negative-ttl.
	- Work on local root zone code.

10 October 2017: Wouter 
	- tag 1.6.7
	- trunk has version 1.6.8.

6 October 2017: Wouter 
	- Fix spelling in unbound-control man page.

5 October 2017: Wouter 
	- Fix trust-anchor-signaling works in libunbound.
	- Fix some more crpls in testdata for different signaling default.
	- tag 1.6.7rc1

5 October 2017: Ralph 
	- Set trust-anchor-signaling default to yes
	- Use RCODE from A query on DNS64 synthesized answer.

2 October 2017: Wouter
	- Fix param unused warning for windows exportsymbol compile.

25 September 2017: Ralph
	- Fix #1450: Generate again patch contrib/aaaa-filter-iterator.patch
	   (by Danilo G. Baio).

21 September 2017: Ralph
	- Log name of looping module

19 September 2017: Wouter
	- use a cachedb answer even if it's "expired" when serve-expired is yes
	  (patch from Jinmei Tatuya).
	- trigger refetching of the answer in that case (this will bypass
	  cachedb lookup)
	- allow storing a 0-TTL answer from cachedb in the in-memory message
	  cache when serve-expired is yes
	- Fix DNSCACHE_STORE_ZEROTTL to be bigger than 0xffff.

18 September 2017: Ralph
	- Fix #1400: allowing use of global cache on ECS-forwarding unless
	  always-forward.

18 September 2017: Wouter
	- tag 1.6.6 (is 1.6.6rc2)
	- Fix that looping modules always stop the query, and don't pass
	  control.
	- Fix #1435: Please allow UDP to be disabled separately upstream and
	  downstream.
	- Fix #1440: [dnscrypt] client nonce cache.

15 September 2017: Wouter
	- Fix unbound-host to report error for DNSSEC state of failed lookups.
	- Spelling fixes, from Josh Soref.

13 September 2017: Wouter
	- tag 1.6.6rc2, became 1.6.6 on 18 sep.  trunk 1.6.7 in development.

12 September 2017: Wouter
	- Add dns64 for client-subnet in unbound-checkconf.

4 September 2017: Ralph
	- Fix #1412: QNAME minimisation strict mode not honored
	- Fix #1434: Fix windows openssl 1.1.0 linking.

4 September 2017: Wouter
	- tag 1.6.6rc1
	- makedist fix for windows binaries, with openssl 1.1.0 windres fix,
	  and expat 2.2.4 install target fix.

1 September 2017: Wouter
	- Recommend 1472 buffer size in unbound.conf

31 August 2017: Wouter
	- Fix #1424: cachedb:testframe is not thread safe.
	- For #1417: escape ; in dnscrypt tests.
	- but reverted that, tests fails with that escape.
	- Fix #1417: [dnscrypt] shared secret cache counters, and works when
	  dnscrypt is not enabled.  And cache size configuration option.
	- make depend
	- Fix #1418: [ip ratelimit] initialize slabhash using
	  ip-ratelimit-slabs.

30 August 2017: Wouter
	- updated contrib/fastrpz.patch to apply with configparser changes.
	- Fix 1416: qname-minimisation breaks TLSA lookups with CNAMEs.

29 August 2017: Wouter
	- Fix #1414: fix segfault on parse failure and log_replies.
	- zero qinfo in handle_request, this zeroes local_alias and also the
	  qname member.
	- new keys and certs for dnscrypt tests.
	- fixup WKS test on buildhost without servicebyname.

28 August 2017: Wouter
	- Fix #1415: patch to free dnscrypt environment on reload.
	- iana portlist update
	- Fix #1415: [dnscrypt] shared secret cache, patch from
	  Manu Bretelle.
	- Small fixes for the shared secret cache patch.
	- Fix WKS records on kvm autobuild host, with default protobyname
	  entries for udp and tcp.

23 August 2017: Wouter
	- Fix #1407: Add ECS options check to unbound-checkconf.
	- make depend
	- Fix to reclaim tcp handler when it is closed due to dnscrypt buffer
	  allocation failure.

22 August 2017: Wouter
	- Fix install of trust anchor when two anchors are present, makes both
	  valid. Checks hash of DS but not signature of new key. This fixes
	  the root.key file if created when unbound is installed between
	  sep11 and oct11 2017.
	- tag 1.6.5 with pointrelease 1.6.5 (1.6.4 plus 5011 fix).
	- trunk version 1.6.6 in development.
	- Fix issue on macOX 10.10 where TCP fast open is detected but not
	  implemented causing TCP to fail. The fix allows fallback to regular
	  TCP in this case and is also more robust for cases where connectx()
	  fails for some reason.
	- Fix #1402: squelch invalid argument error for fd_set_block on windows.

10 August 2017: Wouter
	- Patch to show DNSCrypt status in help output, from Carsten
	  Strotmann.

8 August 2017: Wouter
	- Fix #1398: make cachedb secret configurable.
	- Remove spaces from Makefile.

7 August 2017: Wouter
	- Fix #1397: Recursive DS lookups for AS112 zones names should recurse.

3 August 2017: Ralph
	- Remove unused iter_env member (ip6arpa_dname)
	- Do not reset rrset.bogus stats when called using stats_noreset.
	- Added stats for queries that have been ratelimited by domain
	  recursion.
	- Do not add rrset_bogus and query ratelimiting stats per thread, these
	  module stats are global.

3 August 2017: Wouter
	- Fix #1394: mix of serve-expired and response-ip could cause a crash.

24 July 2017: Wouter
	- upgrade aclocal(pkg.m4 0.29.1), config.guess(2016-10-02),
	  config.sub(2016-09-05).
	- annotate case statement fallthrough for gcc 7.1.1.
	- flex output from flex 2.6.1.
	- snprintf of thread number does not warn about truncated string.
	- squelch TCP fast open error on FreeBSD when kernel has it disabled,
	  unless verbosity is high.
	- remove warning from windows compile.
	- Fix compile with libnettle
	- Fix DSA configure switch (--disable dsa) for libnettle and libnss.
	- Fix #1365: Add Ed25519 support using libnettle.
	- iana portlist update

17 July 2017: Wouter
	- Fix #1350: make cachedb backend configurable (from JINMEI Tatuya).
	- Fix #1349: allow suppression of pidfiles (from Daniel Kahn Gillmor).
	  With the -p option unbound does not create a pidfile.

11 July 2017: Wouter
	- Fix #1344: RFC6761-reserved domains: test. and invalid.
	- Redirect all localhost names to localhost address for RFC6761.

6 July 2017: Wouter
	- Fix tests to use .tdir (from Manu Bretelle) instead of .tpkg.
	- Fix svn hooks for tdir (selected if testcode/mini_tdir.sh exists)..

4 July 2017: Wouter
	- Fix 1332: Bump verbosity of failed chown'ing of the control socket.

3 July 2017: Wouter
	- Fix for unbound-checkconf, check ipsecmod-hook if ipsecmod is turned
	  on.
	- Fix #1331: libunbound segfault in threaded mode when context is
	  deleted.
	- Fix pythonmod link line option flag.
	- Fix openssl 1.1.0 load of ssl error strings from ssl init.

29 June 2017: Wouter
	- Fix python example0 return module wait instead of error for pass.
	- iana portlist update
	- enhancement for hardened-tls for DNS over TLS.  Removed duplicated
	  security settings.

27 June 2017: Wouter
	- Tag 1.6.4 is created with the 1.6.4rc2 contents.
	- Trunk contains 1.6.5, with changes from 26, 27 june.
	- Remove signed unsigned warning from authzone.
	- Fix that infra cache host hash does not change after reconfig.

26 June 2017: Wouter
	- (for 1.6.5)
	  Better fixup of dnscrypt_cert_chacha test for different escapes.
	- First fix for zero b64 and hex text zone format in sldns.
	- unbound-control dump_infra prints port number for address if not 53.

23 June 2017: Wouter
	- (for 1.6.5): fixup of dnscrypt_cert_chacha test (from Manu Bretelle).

22 June 2017: Wouter
	- Tag 1.6.4rc2

22 June 2017: Ralph
	- Added fastrpz patch to contrib

21 June 2017: Wouter
	- Fix #1316: heap read buffer overflow in parse_edns_options.

20 June 2017: Wouter
	- Fix warning in pythonmod under clang compiler.
	- Tag 1.6.4rc1
	- Fix lintian typo.

16 June 2017: Ralph
	- Fix #1277: disable domain ratelimit by setting value to 0.

16 June 2017: Wouter
	- Fix #1301: memory leak in respip and tests.
	- Free callback in edns-subnetmod on exit and restart.
	- Fix memory leak in sldns_buffer_new_frm_data.
	- Fix memory leak in dnscrypt config read.
	- Fix dnscrypt chacha cert support ifdefs.
	- Fix dnscrypt chacha cert unit test escapes in grep.
	- Remove asynclook tests that cause test and purifier problems.
	- Fix to unlock view in view test.

15 June 2017: Wouter
	- Fix stub zone queries leaking to the internet for
	  harden-referral-path ns checks.
	- Fix query for refetch_glue of stub leaking to internet.

13 June 2017: Wouter
	- Fix #1279: Memory leak on reload when python module is enabled.
	- Fix #1280: Unbound fails assert when response from authoritative
	  contains malformed qname.  When 0x20 caps-for-id is enabled, when
	  assertions are not enabled the malformed qname is handled correctly.
	- 1.6.3 tag created, with only #1280 fix, trunk is 1.6.4 development.
	- More fixes in depth for buffer checks in 0x20 qname checks.

12 June 2017: Wouter
	- Fix #1278: Incomplete wildcard proof.

8 June 2017: Ralph
	- Added domain name based ECS whitelist.

8 June 2017: Wouter
	- Detect chacha for dnscrypt at configure time.
	- dnscrypt unit tests with chacha.

7 June 2017: Wouter
	- Fix that unbound-control can set val_clean_additional and val_permissive_mode.
	- Add dnscrypt XChaCha20 tests.

6 June 2017: Wouter
	- Add an explicit type cast for TCP FASTOPEN fix.
	- renumbering B-Root's IPv6 address to 2001:500:200::b.
	- Fix #1275: cached data in cachedb is never used.
	- Fix #1276: [dnscrypt] add XChaCha20-Poly1305 cipher.

1 June 2017: Ralph
	- Fix #1274: automatically trim chroot path from dnscrypt key/cert paths
	  (from Manu Bretelle).

1 June 2017: Wouter
	- Fix fastopen EPIPE fallthrough to perform connect.

31 May 2017: Ralph
	- Also use global local-zones when there is a matching view that does
	  not have any local-zone specified.

31 May 2017: Wouter
	- Fix #1273: cachedb.c doesn't compile with -Wextra.
	- If MSG_FASTOPEN gives EPIPE fallthrough to try normal tcp write.

30 May 2017: Ralph
	- Fix #1269: inconsistent use of built-in local zones with views.
	- Add defaults for new local-zone trees added to views using
	  unbound-control.

30 May 2017: Wouter
	- Support for openssl EVP_DigestVerify.
	- Support for the ED25519 algorithm with openssl (from openssl 1.1.1).

29 May 2017: Wouter
	- Fix assertion for low buffer size and big edns payload when worker
	  overrides udpsize.

26 May 2017: Ralph
	- Added redirect-bogus.patch to contrib directory.

26 May 2017: Wouter
	- Fix #1270: unitauth.c doesn't compile with higher warning level
	  and optimization
	- exec_prefix is by default equal to prefix.
	- printout localzone for duplicate local-zone warnings.

24 May 2017: Wouter
	- authzone cname chain, no rrset duplicates, wildcard doesn't change
	  rrsets added for cname chain.

23 May 2017: Wouter
	- first services/authzone check in, it compiles and reads and writes
	  zonefiles.
	- iana portlist update

22 May 2017: Wouter
	- Fix #1268: SIGSEGV after log_reopen.

18 May 2017: Wouter
	- Fix #1265 to use /bin/kill.
	- Fix #1267: Libunbound validator/val_secalgo.c uses obsolete APIs,
	  and compatibility with BoringSSL.

17 May 2017: Wouter
	- Fix #1265: contrib/unbound.service contains hardcoded path.

17 May 2017: George
	- Use qstate's region for IPSECKEY rrset (ipsecmod).

16 May 2017: George
	- Implemented opportunistic IPsec support module (ipsecmod).
	- Some whitespace fixup.

16 May 2017: Wouter
	- updated dependencies in the makefile.
	- document trust-anchor-signaling in example config file.
	- updated configure, dependencies and flex output.
	- better module memory lookup, fix of unbound-control shm names for
	  module memory printout of statistics.
	- Fix type AVC sldns rrdef.

12 May 2017: Wouter
	- Adjust servfail by iterator to not store in cache when serve-expired
	  is enabled, to avoid overwriting useful information there.
	- Fix queries for nameservers under a stub leaking to the internet.

9 May 2017: Ralph
	- Add 'c' to getopt() in testbound.
	- iana portlist update

8 May 2017: Wouter
	- Fix tcp-mss failure printout text.
	- Set SO_REUSEADDR on outgoing tcp connections to fix the bind before
	  connect limited tcp connections.  With the option tcp connections
	  can share the same source port (for different destinations).

2 May 2017: Ralph
	- Added mesh_add_sub to add detached mesh entries.
	- Use mesh_add_sub for key tag signaling query.

2 May 2017: Wouter
	- Added test for leak of stub information.
	- Fix sldns wire2str printout of RR type CAA tags.
	- Fix sldns int16_data parse.
	- Fix sldns parse and printout of TSIG RRs.
	- sldns SMIMEA and AVC definitions, same as getdns definitions.

1 May 2017: Wouter
	- Fix #1259: "--disable-ecdsa" argument overwritten 
	  by "#ifdef SHA256_DIGEST_LENGTH@daemon/remote.c".
	- iana portlist update
	- Fix #1258: Windows 10 X64 unbound 1.6.2 service will not start.
	  and fix that 64bit getting installed in C:\Program Files (x86).

26 April 2017: Ralph
	- Implemented trust anchor signaling using key tag query.

26 April 2017: Wouter
	- Based on #1257: check parse limit before t increment in sldns RR
	  string parse routine.

24 April 2017: Wouter
	- unbound-checkconf -o allows query of dnstap config variables.
	  Also unbound-control get_option.  Also for dnscrypt.
	- trunk contains 1.6.3 version number (changes from 1.6.2 back from
	  when the 1.6.2rc1 tag has been created).

21 April 2017: Ralph
	- Fix #1254: clarify ratelimit-{for,below}-domain (from Manu Bretelle).
	- iana portlist update
	
18 April 2017: Ralph
	- Fix #1252: more indentation inconsistencies.
	- Fix #1253: unused variable in edns-subnet/addrtree.c:getbit().

13 April 2017: Ralph
	- Added ECS unit test (from Manu Bretelle).
	- ECS documentation fix (from Manu Bretelle).

13 April 2017: Wouter
	- Fix #1250: inconsistent indentation in services/listen_dnsport.c.
	- tag for 1.6.2rc1
	- (for 1.6.3:) unbound.h exports the shm stats structures.  They use
	  type long long and no ifdefs, and ub_ before the typenames.

12 April 2017: Wouter
	- subnet mem value is available in shm, also when not enabled,
	  to make the struct easier to memmap by other applications,
	  independent of the configuration of unbound.

12 April 2017: Ralph
	- Fix #1247: unbound does not shorten source prefix length when
	  forwarding ECS.
	- Properly check for allocation failure in local_data_find_tag_datas.
	- Fix #1249: unbound doesn't return FORMERR to bogus ECS.
	- Set SHM ECS memory usage to 0 when module not loaded.

11 April 2017: Ralph
	- Display ECS module memory usage.

10 April 2017: Wouter
	- harden-algo-downgrade: no also makes unbound more lenient about
	  digest algorithms in DS records.

10 April 2017: Ralph
	- Remove ECS option after REFUSED answer.
	- Fix small memory leak in edns_opt_copy_alloc.
	- Respip dereference after NULL check.
	- Zero initialize addrtree allocation.
	- Use correct identifier for SHM destroy.

7 April 2017: George
	- Fix pythonmod for cb changes.
	- Some whitespace fixup.

7 April 2017: Ralph
	- Unlock view in respip unit test

6 April 2017: Ralph
	- Generalise inplace callback (de)registration
	- (de)register inplace callbacks for module id
	- No unbound-control set_option for ECS options
	- Deprecated client-subnet-opcode config option
	- Introduced client-subnet-always-forward config option
	- Changed max-client-subnet-ipv6 default to 56 (as in RFC)
	- Removed extern ECS config options
	- module_restart_next now calls clear on all following modules
	- Also create ECS module qstate on module_event_pass event
	- remove malloc from inplace_cb_register

6 April 2017: Wouter
	- Small fixup for documentation.
	- iana portlist update
	- Fix respip for braces when locks arent used.
	- Fix pythonmod for cb changes.

4 April 2017: Wouter
	- Fix #1244: document that use of chroot requires trust anchor file to
	  be under chroot.
	- iana portlist update

3 April 2017: Ralph
	- Do not add current time twice to TTL before ECS cache store.
	- Do not touch rrset cache after ECS cache message generation.
	- Use LDNS_EDNS_CLIENT_SUBNET as default ECS opcode.

3 April 2017: Wouter
	- Fix #1217: Add metrics to unbound-control interface showing
	  crypted, cert request, plaintext and malformed queries (from
	  Manu Bretelle).
	- iana portlist update

27 March 2017: Wouter
	- Remove (now unused) event2 include from dnscrypt code.

24 March 2017: George
	- Fix to prevent non-referal query from being cached as referal when the
	  no_cache_store flag was set.

23 March 2017: Wouter
	- Fix #1239: configure fails to find python distutils if python
	  prints warning.

22 March 2017: Wouter
	- Fix #1238: segmentation fault when adding through the remote
	  interface a per-view local zone to a view with no previous
	  (configured) local zones.
	- Fix #1229: Systemd service sandboxing, options in wrong sections.

21 March 2017: Ralph
	- Merge EDNS Client subnet implementation from feature branch into main
	  branch, using new EDNS processing framework. 

21 March 2017: Wouter
	- Fix doxygen for dnscrypt files.

20 March 2017: Wouter
	- #1217. DNSCrypt support, with --enable-dnscrypt, libsodium and then
	  enabled in the config file from Manu Bretelle.
	- make depend, autoconf, remove warnings about statement before var.
	- lru_demote and lruhash_insert_or_retrieve functions for getdns.
	- fixup for lruhash (whitespace and header file comment).
	- dnscrypt tests.

17 March 2017: Wouter
	- Patch for view functionality for local-data-ptr from Björn Ketelaars.
	- Fix #1237 - Wrong resolving in chain, for norec queries that get
	  SERVFAIL returned.

16 March 2017: Wouter
	- Fix that SHM is not inited if not enabled.
	- Add trustanchor.unbound CH TXT that gets a response with a number
	  of TXT RRs with a string like "example.com. 2345 1234" with
	  the trust anchors and their keytags.
	- Fix that looped DNAMEs do not cause unbound to spend effort.
	- trustanchor tags are sorted.  reusable routine to fetch taglist.

13 March 2017: Wouter
	- testbound understands Deckard MATCH rcode question answer commands.
	- Fix #1235: Fix too long DNAME expansion produces SERVFAIL instead
	  of YXDOMAIN + query loop, reported by Petr Spacek.

10 March 2017: Wouter
	- Fix #1234: shortening DNAME loop produces duplicate DNAME records
	  in ANSWER section.

9 March 2017: Wouter
	- --disable-sha1 disables SHA1 support in RRSIG, so from DNSKEY and
	  DS records.  NSEC3 is not disabled.
	- fake-sha1 test option; print warning if used.  To make unit tests.
	- unbound-control list local zone and data commands listed in the
	  help output.

8 March 2017: Wouter
	- make depend for build dependencies.
	- swig version 2.0.1 required.
	- fix enum conversion warnings

7 March 2017: Wouter
	- Fix #1230: swig version 2.0.0 is required for pythonmod, with
	  1.3.40 it crashes when running repeatly unbound-control reload.
	- Response actions based on IP address from Jinmei Tatuya (Infoblox).

6 March 2017: Wouter
	- Fix #1229: Systemd service sandboxing in contrib/unbound.service.
	- iana portlist update

28 February 2017: Ralph
	- Fix testpkts.c, check if DO bit is set, not only if there is an OPT
	  record.

28 February 2017: Wouter
	- For #1227: if we have sha256, set the cipher list to have no
	  known vulns.

27 February 2017: Wouter
	- Fix #1227: Fix that Unbound control allows weak ciphersuits.
	- Fix #1226: provide official 32bit binary for windows.

24 February 2017: Wouter
	- include sys/time.h for new shm code on NetBSD.

23 February 2017: Wouter
	- Fix doc/CNAME-basedRedirectionDesignNotes.pdf zone static to
	  redirect.
	- Patch from Luiz Fernando Softov for Stats Shared Memory.
	- unbound-control stats_shm command prints stats using shared memory,
	  which uses less cpu.
	- make depend, autoconf, doxygen and lint fixed up.

22 February 2017: Wouter
	- Fix #1224: Fix that defaults should not fall back to "Program Files
	  (x86) if Unbound is 64bit by default on windows.

21 February 2017: Wouter
	- iana portlist update

16 February 2017: Wouter
	- sldns updated for vfixed and buffer resize indication from getdns.

15 February 2017: Wouter
	- sldns has ED25519 and ED448 algorithm number and name for display.

14 February 2017: Wouter
	- tag 1.6.1rc3. -- which became 1.6.1 on 21feb, trunk has 1.6.2

13 February 2017: Wouter
	- Fix autoconf of systemd check for lack of pkg-config.

10 February 2017: Wouter
	- Fix pythonmod for typedef changes.
	- Fix dnstap for warning of set but not used.
	- tag 1.6.1rc2.

9 February 2017: Wouter
	- tag 1.6.1rc1.

8 February 2017: Wouter
	- Fix for type name change and fix warning on windows compile.

7 February 2017: Wouter
	- Include root trust anchor id 20326 in unbound-anchor.

6 February 2017: Wouter
	- Fix compile on solaris of the fix to use $host detect.

4 February 2017: Wouter
	- fix root_anchor test for updated icannbundle.pem lower certificates.

26 January 2017: Wouter
	- Fix 1211: Fix can't enable interface-automatic if no IPv6 with
	  more helpful error message.

20 January 2017: Wouter
	- Increase MAX_MODULE to 16.

19 January 2017: Wouter
	- Fix to Rename ub_callback_t to ub_callback_type, because POSIX
	  reserves _t typedefs.
	- Fix to rename internally used types from _t to _type, because _t
	  type names are reserved by POSIX.
	- iana portlist update

12 January 2017: Wouter
	- Fix to also block meta types 128 through to 248 with formerr. 
	- Fix #1206: Some view-related commands are missing from 'unbound-control -h'

9 January 2017: Wouter
	- Fix #1202: Fix code comment that packed_rrset_data is not always
	  'packed'.

6 January 2017: Wouter
	- Fix #1201: Fix missing unlock in answer_from_cache error condition.

5 January 2017: Wouter
	- Fix to return formerr for queries for meta-types, to avoid
	  packet amplification if this meta-type is sent on to upstream.
	- Fix #1184: Log DNS replies. This includes the same logging
	  information that DNS queries and response code and response size,
	  patch from Larissa Feng.
	- Fix #1187: Source IP rate limiting, patch from Larissa Feng.

3 January 2017: Wouter
	- configure --enable-systemd and lets unbound use systemd sockets if
	  you enable use-systemd: yes in unbound.conf.
	  Also there are contrib/unbound.socket and contrib/unbound.service:
	  systemd files for unbound, install them in /usr/lib/systemd/system.
	  Contributed by Sami Kerola and Pavel Odintsov.
	- Fix reload chdir failure when also chrooted to that directory.

2 January 2017: Wouter
	- Fix #1194: Cross build fails when $host isn't `uname` for getentropy.

23 December 2016: Ralph
	- Fix #1190: Do not echo back EDNS options in local-zone error response.
	- iana portlist update

21 December 2016: Ralph
	- Fix #1188: Unresolved symbol 'fake_dsa' in libunbound.so when built
	  with Nettle

19 December 2016: Ralph
	- Fix #1191: remove comment about view deletion.

15 December 2016: Wouter
	- iana portlist update
	- 64bit is default for windows builds.
	- Fix inet_ntop and inet_pton warnings in windows compile.

14 December 2016: Wouter
	- Fix #1178: attempt to fix setup error at end, pop result values
	  at end of install.

13 December 2016: Wouter
	- Fix #1182: Fix Resource leak (socket), at startup.
	- Fix unbound-control and ipv6 only.

9 December 2016: Wouter
	- Fix #1176: stack size too small for Alpine Linux.

8 December 2016: Wouter
	- Fix downcast warnings from visual studio in sldns code.
	- tag 1.6.0rc1 which became 1.6.0 on 15 dec, and trunk is 1.6.1.

7 December 2016: Ralph
	- Add DSA support for OpenSSL 1.1.0
	- Fix remote control without cert for LibreSSL

6 December 2016: George
	- Added generic EDNS code for registering known EDNS option codes,
	  bypassing the cache response stage and uniquifying mesh states. Four EDNS
	  option lists were added to module_qstate (module_qstate.edns_opts_*) to
	  store EDNS options from/to front/back side.
	- Added two flags to module_qstate (no_cache_lookup, no_cache_store) that
	  control the modules' cache interactions.
	- Added code for registering inplace callback functions. The registered
	  functions can be called just before replying with local data or Chaos,
	  replying from cache, replying with SERVFAIL, replying with a resolved
	  query, sending a query to a nameserver. The functions can inspect the
	  available data and maybe change response/query related data (i.e. append
	  EDNS options).
	- Updated Python module for the above.
	- Updated Python documentation.

5 December 2016: Ralph
	- Fix #1173: differ local-zone type deny from unset
	  tag_actions element.

5 December 2016: Wouter
	- Fix #1170: document that 'inform' local-zone uses local-data.

1 December 2016: Ralph
	- hyphen as minus fix, by Andreas Schulze

30 November 2016: Ralph
	- Added local-zones and local-data bulk addition and removal
	  functionality in unbound-control (local_zones, local_zones_remove,
	  local_datas and local_datas_remove).
	- iana portlist update

29 November 2016: Wouter
	- version 1.6.0 is in the development branch.
	- braces in view.c around lock statements.

28 November 2016: Wouter
	- new install-sh.

25 November 2016: Wouter
	- Fix that with openssl 1.1 control-use-cert: no uses less cpu, by
	  using no encryption over the unix socket.

22 Novenber 2016: Ralph
	- Make access-control-tag-data RDATA absolute. This makes the RDATA
	  origin consistent between local-data and access-control-tag-data.
	- Fix NSEC ENT wildcard check. Matching wildcard does not have to be a
	  subdomain of the NSEC owner.
	- QNAME minimisation uses QTYPE=A, therefore always check cache for
	  this type in harden-below-nxdomain functionality.
	- Added unit test for QNAME minimisation + harden below nxdomain
	  synergy.

22 November 2016: Wouter
	- iana portlist update.
	- Fix unit tests for DS hash processing for fake-dsa test option.
	- patch from Dag-Erling Smorgrav that removes code that relies
	  on sbrk().

21 November 2016: Wouter
	- Fix #1158: reference RFC 8020 "NXDOMAIN: There Really Is Nothing
	  Underneath" for the harden-below-nxdomain option.

10 November 2016: Ralph
	- Fix #1155: test status code of unbound-control in 04-checkconf,
	  not the status code from the tee command.

4 November 2016: Ralph
	- Added stub-ssl-upstream and forward-ssl-upstream options.

4 November 2016: Wouter
	- configure detects ssl security level API function in the autoconf
	  manner.  Every function on its own, so that other libraries (eg.
	  LibreSSL) can develop their API without hindrance.
	- Fix #1154: segfault when reading config with duplicate zones.
	- Note that for harden-below-nxdomain the nxdomain must be secure,
	  this means nsec3 with optout is insufficient.

3 November 2016: Ralph
	- Set OpenSSL security level to 0 when using aNULL ciphers.

3 November 2016: Wouter
	- .gitattributes line for githubs code language display.
	- log-identity: config option to set sys log identity, patch from
	  "Robin H. Johnson" <robbat2@gentoo.org>

2 November 2016: Wouter
	- iana portlist update.

31 October 2016: Wouter
	- Fix failure to build on arm64 with no sbrk.
	- iana portlist update.

28 October 2016: Wouter
	- Patch for server.num.zero_ttl stats for count of expired replies,
	  from Pavel Odintsov.

26 October 2016: Wouter
	- Fix unit tests for openssl 1.1, with no DSA, by faking DSA, enabled
	  with the undocumented switch 'fake-dsa'.  It logs a warning.

25 October 2016: Wouter
	- Fix #1134: unbound-control set_option -- val-override-date: -1 works
	  immediately to ignore datetime, or back to 0 to enable it again.
	  The -- is to ignore the '-1' as an option flag.

24 October 2016: Wouter
	- serve-expired config option: serve expired responses with TTL 0.
	- g.root-servers.net has AAAA address.

21 October 2016: Wouter
	- Ported tests for local_cname unit test to testbound framework.

20 October 2016: Wouter
	- suppress compile warning in lex files.
	- init lzt variable, for older gcc compiler warnings.
	- fix --enable-dsa to work, instead of copying ecdsa enable.
	- Fix DNSSEC validation of query type ANY with DNAME answers.
	- Fixup query_info local_alias init.

19 October 2016: Wouter
	- Fix #1130: whitespace in example.conf.in more consistent.

18 October 2016: Wouter
	- Patch that resolves CNAMEs entered in local-data conf statements that
	  point to data on the internet, from Jinmei Tatuya (Infoblox).
	- Removed patch comments from acllist.c and msgencode.c
	- Added documentation doc/CNAME-basedRedirectionDesignNotes.pdf,
	  from Jinmei Tatuya (Infoblox).
	- Fix #1125: unbound could reuse an answer packet incorrectly for
	  clients with different EDNS parameters, from Jinmei Tatuya.
	- Fix #1118: libunbound.pc sets strange Libs, Libs.private values.
	- Added Requires line to libunbound.pc
	- Please doxygen by modifying mesh.h

17 October 2016: Wouter
	- Re-fix #839 from view commit overwrite.
	- Fixup const void cast warning.

12 October 2016: Ralph
	- Free view config elements.

11 October 2016: Ralph
	- Added qname-minimisation-strict config option.
	- iana portlist update.
	- fix memoryleak logfile when in debug mode.

5 October 2016: Ralph
	- Added views functionality.
	- Fix #1117: spelling errors, from Robert Edmonds.

30 September 2016: Wouter
	- Fix Nits for 1.5.10 reported by Dag-Erling Smorgrav.

29 September 2016: Wouter
	- Fix #838: 1.5.10 cannot be built on Solaris, undefined PATH_MAX.
	- Fix #839: Memory grows unexpectedly with large RPZ files.
	- Fix #840: infinite loop in unbound_munin_ plugin on unowned lockfile.
	- Fix #841: big local-zone's make it consume large amounts of memory.

27 September 2016: Wouter
	- tag for 1.5.10 release
	- trunk contains 1.5.11 in development.
	- Fix dnstap relaying "random" messages instead of resolver/forwarder
	  responses, from Nikolay Edigaryev.
	- Fix #836: unbound could echo back EDNS options in an error response.

20 September 2016: Wouter
	- iana portlist update.
	- Fix #835: fix --disable-dsa with nettle verify.
	- tag for 1.5.10rc1 release.

15 September 2016: Wouter
	- Fix 883: error for duplicate local zone entry.
	- Test for openssl init_crypto and init_ssl functions.

15 September 2016: Ralph
	- fix potential memory leak in daemon/remote.c and nullpointer
	  dereference in validator/autotrust.
	- iana portlist update.

13 September 2016: Wouter
	- Silenced flex-generated sign-unsigned warning print with gcc
	  diagnostic pragma.
	- Fix for new splint on FreeBSD.  Fix cast for sockaddr_un.sun_len.

9 September 2016: Wouter
	- Fix #831: workaround for spurious fread_chk warning against petal.c

5 September 2016: Ralph
	- Take configured minimum TTL into consideration when reducing TTL
	  to original TTL from RRSIG.

5 September 2016: Wouter
	- Fix #829: doc of sldns_wire2str_rdata_buf() return value has an
	  off-by-one typo, from Jinmei Tatuya (Infoblox).
	- Fix incomplete prototypes reported by Dag-Erling Smørgrav.
	- Fix #828: missing type in access-control-tag-action redirect results
	  in NXDOMAIN.

2 September 2016: Wouter
	- Fix compile with openssl 1.1.0 with api=1.1.0.

1 September 2016: Wouter
	- RFC 7958 is now out, updated docs for unbound-anchor.
	- Fix for compile without warnings with openssl 1.1.0.
	- Fix #826: Fix refuse_non_local could result in a broken response.
	- iana portlist update.

29 August 2016: Wouter
	- Fix #777: OpenSSL 1.1.0 compatibility, patch from Sebastian A.
	  Siewior.
	- Add default root hints for IPv6 E.ROOT-SERVERS.NET, 2001:500:a8::e.

25 August 2016: Ralph
	- Clarify local-zone-override entry in unbound.conf.5 
	
25 August 2016: Wouter
	- 64bit build option for makedist windows compile, -w64.

24 August 2016: Ralph
	- Fix #820: set sldns_str2wire_rr_buf() dual meaning len parameter
	  in each iteration in find_tag_datas().
	- unbound.conf.5 entries for define-tag, access-control-tag,
	  access-control-tag-action, access-control-tag-data, local-zone-tag,
	  and local-zone-override.
	  
23 August 2016: Wouter
	- Fix #804: unbound stops responding after outage.  Fixes queries
	  that attempt to wait for an empty list of subqueries.
	- Fix #804: lower num_target_queries for iterator also for failed
	  lookups.

8 August 2016: Wouter
	- Note that OPENPGPKEY type is RFC 7929.

4 August 2016: Wouter
	- Fix #807: workaround for possible some "unused" function parameters
	  in test code, from Jinmei Tatuya.

3 August 2016: Wouter
	- use sendmsg instead of sendto for TFO.

28 July 2016: Wouter
	- Fix #806: wrong comment removed.

26 July 2016: Wouter
	- nicer ratelimit-below-domain explanation.

22 July 2016: Wouter
	- Fix #801: missing error condition handling in
	  daemon_create_workers().
	- Fix #802: workaround for function parameters that are "unused"
	  without log_assert.
	- Fix #803: confusing (and incorrect) code comment in daemon_cleanup().

20 July 2016: Wouter
	- Fix typo in unbound.conf.

18 July 2016: Wouter
	- Fix #798: Client-side TCP fast open fails (Linux).

14 July 2016: Wouter
	- TCP Fast open patch from Sara Dickinson.
	- Fixed unbound.doxygen for 1.8.11.

7 July 2016: Wouter
	- access-control-tag-data implemented. verbose(4) prints tag debug.

5 July 2016: Wouter
	- Fix dynamic link of anchor-update.exe on windows.
	- Fix detect of mingw for MXE package build.
	- Fixes for 64bit windows compile.
	- Fix #788 for nettle 3.0: Failed to build with Nettle >= 3.0 and
	  --with-libunbound-only --with-nettle.

4 July 2016: Wouter
	- For #787: prefer-ip6 option for unbound.conf prefers to send
	  upstream queries to ipv6 servers.
	- Fix #787: outgoing-interface netblock/64 ipv6 option to use linux
	  freebind to use 64bits of entropy for every query with random local
	  part.

30 June 2016: Wouter
	- Document always_transparent, always_refuse, always_nxdomain types.

29 June 2016: Wouter
	- Fix static compile on windows missing gdi32.

28 June 2016: Wouter
	- Create a pkg-config file for libunbound in contrib.

27 June 2016: Wouter
	- Fix #784: Build configure assumess that having getpwnam means there
	  is endpwent function available.
	- Updated repository with newer flex and bison output.

24 June 2016: Ralph
	- Possibility to specify local-zone type for an acl/tag pair
	- Possibility to specify (override) local-zone type for a source address
	  block
16 June 2016: Ralph
	- Decrease dp attempts at each QNAME minimisation iteration

16 June 2016: Wouter
	- Fix tcp timeouts in tv.usec.

15 June 2016: Wouter
	- TCP_TIMEOUT is specified in milliseconds.
	- If more than half of tcp connections are in use, a shorter timeout
	  is used (200 msec, vs 2 minutes) to pressure tcp for new connects.

14 June 2016: Ralph
	- QNAME minimisation unit test for dropped QTYPE=A queries.

14 June 2016: Wouter
	- Fix 775: unbound-host and unbound-anchor crash on windows, ignore
	  null delete for wsaevent.
	- Fix spelling in freebind option man page text.
	- Fix windows link of ssl with crypt32.
	- Fix 779: Union casting is non-portable.
	- Fix 780: MAP_ANON not defined in HP-UX 11.31.
	- Fix 781: prealloc() is an HP-UX system library call.

13 June 2016: Ralph
	- Use QTYPE=A for QNAME minimisation.
	- Keep track of number of time-outs when performing QNAME minimisation.
	  Stop minimising when number of time-outs for a QNAME/QTYPE pair is
	  more than three.

13 June 2016: Wouter
	- Fix #778: unbound 1.5.9: -h segfault (null deref).
	- Fix directory: fix for unbound-checkconf, it restores cwd.

10 June 2016: Wouter
	- And delete service.conf.shipped on uninstall.
	- In unbound.conf directory: dir immediately changes to that directory,
	  so that include: file below that is relative to that directory.
	  With chroot, make the directory an absolute path inside chroot.
	- keep debug symbols in windows build.
	- do not delete service.conf on windows uninstall.
	- document directory immediate fix and allow EXECUTABLE syntax in it
	  on windows.

9 June 2016: Wouter
	- Trunk is called 1.5.10 (with previous fixes already in there to 2
	  june).
	- Revert fix for NetworkService account on windows due to breakage
	  it causes.
	- Fix that windows install will not overwrite existing service.conf
	  file (and ignore gui config choices if it exists).

7 June 2016: Ralph
	- Lookup localzones by taglist from acl.
	- Possibility to lookup local_zone, regardless the taglist.
	- Added local_zone/taglist/acl unit test.

7 June 2016: Wouter
	- Fix #773: Non-standard Python location build failure with pyunbound.
	- Improve threadsafety for openssl 0.9.8 ecdsa dnssec signatures.

6 June 2016: Wouter
	- Better help text from -h (from Ray Griffith).
	- access-control-tag config directive.
	- local-zone-override config directive.
	- access-control-tag-action and access-control-tag-data config
	  directives.
	- free acl-tags, acltag-action and acltag-data config lists during
	  initialisation to free up memory for more entries.

3 June 2016: Wouter
	- Fix to not ignore return value of chown() in daemon startup.

2 June 2016: Wouter
	- Fix libubound for edns optlist feature.
	- Fix distinction between free and CRYPTO_free in dsa and ecdsa alloc.
	- Fix #752: retry resource temporarily unavailable on control pipe.
	- un-document localzone tags.
	- tag for release 1.5.9rc1.
	  And this also became release 1.5.9.
	- Fix (for 1.5.10): Fix unbound-anchor.exe file location defaults to
	  Program Files with (x86) appended.
	- re-documented localzone tags in example.conf.

31 May 2016: Wouter
	- Fix windows service to be created run with limited rights, as a
	  network service account, from Mario Turschmann.
	- compat strsep implementation.
	- generic edns option parse and store code.
	- and also generic edns options for upstream messages (and replies).
	  after parse use edns_opt_find(edns.opt_list, LDNS_EDNS_NSID),
	  to insert use edns_opt_append(edns, region, code, len, bindata) on
	  the opt_list passed to send_query, or in edns_opt_inplace_reply.

30 May 2016: Wouter
	- Fix time in case answer comes from cache in ub_resolve_event().
	- Attempted fix for #765: _unboundmodule missing for python3.

27 May 2016: Wouter
	- Fix #770: Small subgroup attack on DH used in unix pipe on localhost
	  if unbound control uses a unix local named pipe.
	- Document write permission to directory of trust anchor needed.
	- Fix #768:  Unbound Service Sometimes Can Not Shutdown
	  Completely, WER Report Shown Up.  Close handle before closing WSA.

26 May 2016: Wouter
	- Updated patch from Charles Walker.

24 May 2016: Wouter
	- disable-dnssec-lame-check config option from Charles Walker.
	- remove memory leak from lame-check patch.
	- iana portlist update.

23 May 2016: Wouter
	- Fix #767:  Reference to an expired Internet-Draft in
	  harden-below-nxdomain documentation.

20 May 2016: Ralph
	- No QNAME minimisation fall-back for NXDOMAIN answers from DNSSEC 
	  signed zones.
	- iana portlist update.

19 May 2016: Wouter
	- Fix #766: dns64 should synthesize results on timeout/errors.

18 May 2016: Wouter
	- Fix #761: DNSSEC LAME false positive resolving nic.club.

17 May 2016: Wouter
	- trunk updated with output of flex 2.6.0.

6 May 2016: Wouter
	- Fix memory leak in out-of-memory conditions of local zone add.

29 April 2016: Wouter
	- Fix sldns with static checking fixes copied from getdns.

28 April 2016: Wouter
	- Fix #759: 0x20 capsforid no longer checks type PTR, for
	  compatibility with cisco dns guard.  This lowers false positives.

18 April 2016: Wouter
	- Fix some malformed responses to edns queries get fallback to nonedns.

15 April 2016: Wouter
	- cachedb module event handling design.

14 April 2016: Wouter
	- cachedb module framework (empty).
	- iana portlist update.

12 April 2016: Wouter
	- Fix #753: document dump_requestlist is for first thread.

24 March 2016: Wouter
	- Document permit-small-holddown for 5011 debug.
	- Fix #749: unbound-checkconf gets SIGSEGV when use against a
	  malformatted conf file.

23 March 2016: Wouter
	- OpenSSL 1.1.0 portability, --disable-dsa configure option.

21 March 2016: Wouter
	- Fix compile of getentropy_linux for SLES11 servicepack 4.
	- Fix dnstap-log-resolver-response-messages, from Nikolay Edigaryev.
	- Fix test for openssl to use HMAC_Update for 1.1.0.
	- acx_nlnetlabs.m4 to v33, with HMAC_Update.
	- acx_nlnetlabs.m4 to v34, with -ldl -pthread test for libcrypto.
	- ERR_remove_state deprecated since openssl 1.0.0.
	- OPENSSL_config is deprecated, removing.

18 March 2016: Ralph
	- Validate QNAME minimised NXDOMAIN responses.
	- If QNAME minimisation is enabled, do cache lookup for QTYPE NS in
	  harden-below-nxdomain.

17 March 2016: Ralph
	- Limit number of QNAME minimisation iterations.

17 March 2016: Wouter
	- Fix #746: Fix unbound sets CD bit on all forwards.
	  If no trust anchors, it'll not set CD bit when forwarding to another
	  server.  If a trust anchor, no CD bit on the first attempt to a
	  forwarder, but CD bit thereafter on repeated attempts to get DNSSEC.
	- iana portlist update.

16 March 2016: Wouter
	- Fix ip-transparent for ipv6 on FreeBSD, thanks to Nick Hibma.
	- Fix ip-transparent for tcp on freebsd.

15 March 2016: Wouter
	- ip_freebind: yesno option in unbound.conf sets IP_FREEBIND for
	  binding to an IP address while the interface or address is down.

14 March 2016: Wouter
	- Fix warnings in ifdef corner case, older or unknown libevent.
	- Fix compile for ub_event code with older libev.

11 March 2016: Wouter
	- Remove warning about unused parameter in event_pluggable.c.
	- Fix libev usage of dispatch return value.
	- No side effects in tolower() call, in case it is a macro.
	- For test put free in pluggable api in parenthesis.

10 March 2016: Wouter
	- Fixup backend2str for libev.

09 March 2016: Willem
	- User defined pluggable event API for libunbound
	- Fixup of compile fix for pluggable event API from P.Y. Adi
	  Prasaja.

09 March 2016: Wouter
	- Updated configure and ltmain.sh.
	- Updated L root IPv6 address.

07 March 2016: Wouter
	- Fix #747: assert in outnet_serviced_query_stop.
	- iana ports fetched via https.
	- iana portlist update.

03 March 2016: Wouter
	- configure tests for the weak attribute support by the compiler.

02 March 2016: Wouter
	- 1.5.8 release tag
	- trunk contains 1.5.9 in development.
	- iana portlist update.
	- Fix #745: unbound.py - idn2dname throws UnicodeError when idnname
	  contains trailing dot.

24 February 2016: Wouter
	- Fix OpenBSD asynclook lock free that gets used later (fix test code).
	- Fix that NSEC3 negative cache is used when there is no salt.

23 February 2016: Wouter
	- ub_ctx_set_stub() function for libunbound to config stub zones.
	- sorted ubsyms.def file with exported libunbound functions.

19 February 2016: Wouter
	- Print understandable debug log when unusable DS record is seen.
	- load gost algorithm if digest is seen before key algorithm.
	- iana portlist update.

17 February 2016: Wouter
	- Fix that "make install" fails due to "text file busy" error.

16 February 2016: Wouter
	- Set IPPROTO_IP6 for ipv6 sockets otherwise invalid argument error.

15 February 2016: Wouter
	- ip-transparent option for FreeBSD with IP_BINDANY socket option.
	- wait for sendto to drain socket buffers when they are full.

9 February 2016: Wouter
	- Test for type OPENPGPKEY.
	- insecure-lan-zones: yesno config option, patch from Dag-Erling
	  Smørgrav.

8 February 2016: Wouter
	- Fix patch typo in prevuous commit for 734 from Adi Prasaja.
	- RR Type CSYNC support RFC 7477, in debug printout and config input.
	- RR Type OPENPGPKEY support (draft-ietf-dane-openpgpkey-07).

29 January 2016: Wouter
	- Neater cmdline_verbose increment patch from Edgar Pettijohn.

27 January 2016: Wouter
	- Made netbsd sendmsg test nonfatal, in case of false positives.
	- Fix #741: log message for dnstap socket connection is more clear.

26 January 2016: Wouter
	- Fix #734: chown the pidfile if it resides inside the chroot.
	- Use arc4random instead of random in tests (because it is
	  available, possibly as compat, anyway).
	- Fix cmsg alignment for argument to sendmsg on NetBSD.
	- Fix that unbound complains about unimplemented IP_PKTINFO for
	  sendmsg on NetBSD (for interface-automatic).

25 January 2016: Wouter
	- Fix #738: Swig should not be invoked with CPPFLAGS.

19 January 2016: Wouter
	- Squelch 'cannot assign requested address' log messages unless
	  verbosity is high, it was spammed after network down.

14 January 2016: Wouter
	- Fix to simplify empty string checking from Michael McConville.
	- iana portlist update.

12 January 2016: Wouter
	- Fix #734: Do not log an error when the PID file cannot be chown'ed.
	  Patch from Simon Deziel.

11 January 2016: Wouter
	- Fix test if -pthreads unused to use better grep for portability.

06 January 2016: Wouter
	- Fix mingw crosscompile for recent mingw.
	- Update aclocal, autoconf output with new versions (1.15, 2.4.6).

05 January 2016: Wouter
	- #731: tcp-mss, outgoing-tcp-mss options for unbound.conf, patch
	  from Daisuke Higashi.
	- Support RFC7686: handle ".onion" Special-Use Domain. It is blocked
	  by default, and can be unblocked with "nodefault" localzone config.

04 January 2016: Wouter
	- Define DEFAULT_SOURCE together with BSD_SOURCE when that is defined,
	  for Linux glibc 2.20.
	- Fixup contrib/aaaa-filter-iterator.patch for moved contents in the
	  source code, so it applies cleanly again.  Removed unused variable
	  warnings.

15 December 2015: Ralph
	- Fix #729: omit use of escape sequences in echo since they are not 
	  portable (unbound-control-setup).

11 December 2015: Wouter
	- remove NULL-checks before free, patch from Michael McConville.
	- updated ax_pthread.m4 to version 21 with clang support, this
	  removes a warning from compilation.
	- OSX portability, detect if sbrk is deprecated.
	- OSX clang, stop -pthread unused during link stage warnings.
	- OSX clang new flto check.

10 December 2015: Wouter
	- 1.5.7 release
	- trunk has 1.5.8 in development.

8 December 2015: Wouter
	- Fixup 724 for unbound-control.

7 December 2015: Ralph
	- Do not minimise forwarded requests.

4 December 2015: Wouter
	- Removed unneeded whitespace from example.conf.

3 December 2015: Ralph
	- (after rc1 tag)
	- Committed fix to qname minimisation and unit test case for it.
	
3 December 2015: Wouter
	- iana portlist update.
	- 1.5.7rc1 prerelease tag.

2 December 2015: Wouter
	- Fixup 724: Fix PCA prompt for unbound-service-install.exe.
	  re-enable stdout printout.
	- For 724: Add Changelog to windows binary dist.

1 December 2015: Ralph
	- Qname minimisation review fixes

1 December 2015: Wouter
	- Fixup 724 fix for fname_after_chroot() calls.
	- Remove stdout printout for unbound-service-install.exe
	- .gitignore for git users.

30 November 2015: Ralph
	- Implemented qname minimisation

30 November 2015: Wouter
	- Fix for #724: conf syntax to read files from run dir (on Windows).

25 November 2015: Wouter
	- Fix for #720, fix unbound-control-setup windows batch file.

24 November 2015: Wouter
	- Fix #720: add windows scripts to zip bundle.
	- iana portlist update.

20 November 2015: Wouter
	- Added assert on rrset cache correctness.
	- Fix that malformed EDNS query gets a response without malformed EDNS.

18 November 2015: Wouter
	- newer acx_nlnetlabs.m4.
	- spelling fixes from Igor Sobrado Delgado.

17 November 2015: Wouter
	- Fix #594. libunbound: optionally use libnettle for crypto.
	  Contributed by Luca Bruno.  Added --with-nettle for use with
	  --with-libunbound-only.
	- refactor nsec3 hash implementation to be more library-portable.
	- iana portlist update.
	- Fixup DER encoded DSA signatures for libnettle.

16 November 2015: Wouter
	- Fix for lenient accept of reverse order DNAME and CNAME.

6 November 2015: Wouter
	- Change example.conf: ftp.internic.net to https://www.internic.net

5 November 2015: Wouter
	- ACX_SSL_CHECKS no longer adds -ldl needlessly.

3 November 2015: Wouter
	- Fix #718: Fix unbound-control-setup with support for env
	  without HEREDOC bash support.

29 October 2015: Wouter
	- patch from Doug Hogan for SSL_OP_NO_SSLvx options.
	- Fix #716: nodata proof with empty non-terminals and wildcards.

28 October 2015: Wouter
	- Fix checklock testcode for linux threads on exit.

27 October 2015: Wouter
	- isblank() compat implementation.
	- detect libexpat without xml_StopParser function.
	- portability fixes.
	- portability, replace snprintf if return value broken.

23 October 2015: Wouter
	- Fix #714: Document config to block private-address for IPv4
	  mapped IPv6 addresses.

22 October 2015: Wouter
	- Fix #712: unbound-anchor appears to not fsync root.key.

20 October 2015: Wouter
	- 1.5.6 release.
	- trunk tracks development of 1.5.7.

15 October 2015: Wouter
	- Fix segfault in the dns64 module in the formaterror error path.
	- Fix sldns_wire2str_rdata_scan for malformed RRs.
	- tag for 1.5.6rc1 release.

14 October 2015: Wouter
	- ANY responses include DNAME records if present, as per Evan Hunt's
	  remark in dnsop.
	- Fix manpage to suggest using SIGTERM to terminate the server.

9 October 2015: Wouter
	- Default for ssl-port is port 853, the temporary port assignment
	  for secure domain name system traffic.
	  If you used to rely on the older default of port 443, you have
	  to put a clause in unbound.conf for that.  The new value is likely
	  going to be the standardised port number for this traffic.
	- iana portlist update.

6 October 2015: Wouter
	- 1.5.5 release.
	- trunk tracks the development of 1.5.6.

28 September 2015: Wouter
	- MAX_TARGET_COUNT increased to 64, to fix up sporadic resolution
	  failures.
	- tag for 1.5.5rc1 release.
	- makedist.sh: pgp sig echo commands.

25 September 2015: Wouter
	- Fix unbound-control flush that does not succeed in removing data.

22 September 2015: Wouter
	- Fix config globbed include chroot treatment, this fixes reload of
	  globs (patch from Dag-Erling Smørgrav).
	- iana portlist update.
	- Fix #702: New IPs for for h.root-servers.net.
	- Remove confusion comment from canonical_compare() function.
	- Fix #705: ub_ctx_set_fwd() return value mishandled on windows.
	- testbound selftest also works in non-debug mode.
	- Fix minor error in unbound.conf.5.in
	- Fix unbound.conf(5) access-control description for precedence
	  and default.

31 August 2015: Wouter
	- changed windows setup compression to be more transparent.

28 August 2015: Wouter
	- Fix #697: Get PY_MAJOR_VERSION failure at configure for python
	  2.4 to 2.6.
	- Feature #699: --enable-pie option to that builds PIE binary.
	- Feature #700: --enable-relro-now option that enables full read-only
	  relocation.

24 August 2015: Wouter
	- Fix deadlock for local data add and zone add when unbound-control
	  list_local_data printout is interrupted.
	- iana portlist update.
	- Change default of harden-algo-downgrade to off.  This is lenient
	  for algorithm rollover.

13 August 2015: Wouter
	- 5011 implementation does not insist on all algorithms, when
	  harden-algo-downgrade is turned off.
	- Reap the child process that libunbound spawns.

11 August 2015: Wouter
	- Fix #694: configure script does not detect LibreSSL 2.2.2

4 August 2015: Wouter
	- Document that local-zone nodefault matches exactly and transparent
	  can be used to release a subzone.

3 August 2015: Wouter
	- Document in the manual more text about configuring locally served
	  zones.
	- Fix 5011 anchor update timer after reload.
	- Fix mktime in unbound-anchor not using UTC.

30 July 2015: Wouter
	- please afl-gcc (llvm) for uninitialised variable warning.
	- Added permit-small-holddown config to debug fast 5011 rollover.

24 July 2015: Wouter
	- Fix #690: Reload fails when so-reuseport is yes after changing
	  num-threads.
	- iana portlist update.

21 July 2015: Wouter
	- Fix configure to detect SSL_CTX_set_ecdh_auto.
	- iana portlist update.

20 July 2015: Wouter
	- Enable ECDHE for servers.  Where available, use
	  SSL_CTX_set_ecdh_auto() for TLS-wrapped server configurations to
	  enable ECDHE.  Otherwise, manually offer curve p256.
	  Client connections should automatically use ECDHE when available.
	  (thanks Daniel Kahn Gillmor)

18 July 2015: Willem
	- Allow certificate chain files to allow for intermediate certificates.
	  (thanks Daniel Kahn Gillmor)

13 July 2015: Wouter
	- makedist produces sha1 and sha256 files for created binaries too.

9 July 2015: Wouter
	- 1.5.4 release tag
	- trunk has 1.5.5 in development.
	- Fix #681: Setting forwarders with unbound-control forward
	  implicitly turns on forward-first.

29 June 2015: Wouter
	- iana portlist update.
	- Fix alloc with log for allocation size checks.

26 June 2015: Wouter
	- Fix #677 Fix DNAME responses from cache that failed internal chain
	  test.
	- iana portlist update.

22 June 2015: Wouter
	- Fix #677 Fix CNAME corresponding to a DNAME was checked incorrectly
	  and was therefore always synthesized (thanks to Valentin Dietrich).

4 June 2015: Wouter
	- RFC 7553 RR type URI support, is now enabled by default.

2 June 2015: Wouter
	- Fix #674: Do not free pointers given by getenv.

29 May 2015: Wouter
	- Fix that unparseable error responses are ratelimited.
	- SOA negative TTL is capped at minimumttl in its rdata section.
	- cache-max-negative-ttl config option, default 3600.

26 May 2015: Wouter
	- Document that ratelimit works with unbound-control set_option.

21 May 2015: Wouter
	- iana portlist update.
	- documentation proposes ratelimit of 1000 (closer to what upstream
	  servers expect from us).

20 May 2015: Wouter
	- DLV is going to be decommissioned.  Advice to stop using it, and
	  put text in the example configuration and man page to that effect.

10 May 2015: Wouter
	- Change syntax of particular validator error to be easier for
	  machine parse, swap rrset and ip adres info so it looks like:
	  validation failure <www.example.nl. TXT IN>: signature crypto
	  failed from 2001:DB8:7:bba4::53 for <*.example.nl. NSEC IN>

1 May 2015: Wouter
	- caps-whitelist in unbound.conf allows whitelist of loadbalancers
	  that cannot work with caps-for-id or its fallback.

30 April 2015: Wouter
	- Unit test for type ANY synthesis.

22 April 2015: Wouter
	- Removed contrib/unbound_unixsock.diff, because it has been
	  integrated, use control-interface: /path in unbound.conf.
	- iana portlist update.

17 April 2015: Wouter
	- Synthesize ANY responses from cache.  Does not search exhaustively,
	  but MX,A,AAAA,SOA,NS also CNAME.
	- Fix leaked dns64prefix configuration string.

16 April 2015: Wouter
	- Add local-zone type inform_deny, that logs query and drops answer.
	- Ratelimit does not apply to prefetched queries, and ratelimit-factor
	  is default 10.  Repeated normal queries get resolved and with
	  prefetch stay in the cache.
	- Fix bug#664: libunbound python3 related fixes (from Tomas Hozza)
	  Use print_function also for Python2.
	  libunbound examples: produce sorted output.
	  libunbound-Python: libldns is not used anymore.
	  Fix issue with Python 3 mapping of FILE* using file_py3.i from ldns.

10 April 2015: Wouter
	- unbound-control ratelimit_list lists high rate domains.
	- ratelimit feature, ratelimit: 100, or some sensible qps, can be
	  used to turn it on.  It ratelimits recursion effort per zone.
	  For particular names you can configure exceptions in unbound.conf.
	- Fix that get_option for cache-sizes does not print double newline.
	- Fix#663: ssl handshake fails when using unix socket because dh size
	  is too small.

8 April 2015: Wouter
	- Fix crash in dnstap: Do not try to log TCP responses after timeout.

7 April 2015: Wouter
	- Libunbound skips dos-line-endings from etc/hosts.
	- Unbound exits with a fatal error when the auto-trust-anchor-file
	  fails to be writable.  This is seconds after startup.  You can
	  load a readonly auto-trust-anchor-file with trust-anchor-file.
	  The file has to be writable to notice the trust anchor change,
	  without it, a trust anchor change will be unnoticed and the system
	  will then become inoperable.
	- unbound-control list_insecure command shows the negative trust
	  anchors currently configured, patch from Jelte Jansen.

2 April 2015: Wouter
	- Fix #660: Fix interface-automatic broken in the presence of
	  asymmetric routing.

26 March 2015: Wouter
	- remote.c probedelay line is easier to read.
	- rename ldns subdirectory to sldns to avoid name collision.

25 March 2015: Wouter
	- Fix #657:  libunbound(3) recommends deprecated
	  CRYPTO_set_id_callback.
	- If unknown trust anchor algorithm, and libressl is used, error
	  message encourages upgrade of the libressl package.

23 March 2015: Wouter
	- Fix segfault on user not found at startup (from Maciej Soltysiak).

20 March 2015: Wouter
	- Fixed to add integer overflow checks on allocation (defense in depth).

19 March 2015: Wouter
	- Add ip-transparent config option for bind to non-local addresses.

17 March 2015: Wouter
	- Use reallocarray for integer overflow protection, patch submitted
	  by Loganaden Velvindron.

16 March 2015: Wouter
	- Fixup compile on cygwin, more portable openssl thread id.

12 March 2015: Wouter
	- Updated default keylength in unbound-control-setup to 3k.

10 March 2015: Wouter
	- Fix lintian warning in unbound-checkconf man page (from Andreas
	  Schulze).
	- print svnroot when building windows dist.
	- iana portlist update.
	- Fix warning on sign compare in getentropy_linux.

9 March 2015: Wouter
	- Fix #644: harden-algo-downgrade option, if turned off, fixes the
	  reported excessive validation failure when multiple algorithms
	  are present.  It allows the weakest algorithm to validate the zone.
	- iana portlist update.

5 March 2015: Wouter
	- contrib/unbound_smf22.tar.gz: Solaris SMF installation/removal
	  scripts.  Contributed by Yuri Voinov.
	- Document that incoming-num-tcp increase is good for large servers.
	- stats reports tcp usage, of incoming-num-tcp buffers.

4 March 2015: Wouter
	- Patch from Brad Smith that syncs compat/getentropy_linux with
	  OpenBSD's version (2015-03-04).
	- 0x20 fallback improved: servfail responses do not count as missing
	  comparisons (except if all responses are errors),
	  inability to find nameservers does not fail equality comparisons,
	  many nameservers does not try to compare more than max-sent-count,
	  parse failures start 0x20 fallback procedure.
	- store caps_response with best response in case downgrade response
	  happens to be the last one.
	- Document windows 8 tests.

3 March 2015: Wouter
	- tag 1.5.3rc1
	[ This became 1.5.3 on 10 March, trunk is 1.5.4 in development ]

2 March 2015: Wouter
	- iana portlist update.

20 February 2015: Wouter
	- Use the getrandom syscall introduced in Linux 3.17 (from Heiner
	  Kallweit).
	- Fix #645 Portability to Solaris 10, use AF_LOCAL.
	- Fix #646 Portability to Solaris, -lrt for getentropy_solaris.
	- Fix #647 crash in 1.5.2 because pwd.db no longer accessible after
	  reload.

19 February 2015: Wouter
	- 1.5.2 release tag.
	- svn trunk contains 1.5.3 under development.

13 February 2015: Wouter
	- Fix #643: doc/example.conf.in: unnecessary whitespace.

12 February 2015: Wouter
	- tag 1.5.2rc1

11 February 2015: Wouter
	- iana portlist update.

10 February 2015: Wouter
	- Fix scrubber with harden-glue turned off to reject NS (and other
	  not-address) records.

9 February 2015: Wouter
	- Fix validation failure in case upstream forwarder (ISC BIND) does
	  not have the same trust anchors and decides to insert unsigned NS
	  record in authority section.

2 February 2015: Wouter
	- infra-cache-min-rtt patch from Florian Riehm, for expected long
	  uplink roundtrip times.

30 January 2015: Wouter
	- Fix 0x20 capsforid fallback to omit gratuitous NS and additional
	  section changes.
	- Portability fix for Solaris ('sun' is not usable for a variable).

29 January 2015: Wouter
	- Fix pyunbound byte string representation for python3.

26 January 2015: Wouter
	- Fix unintended use of gcc extension for incomplete enum types,
	  compile with pedantic c99 compliance (from Daniel Dickman).

23 January 2015: Wouter
	- windows port fixes, no AF_LOCAL, no chown, no chmod(grp).

16 January 2015: Wouter
	- unit test for local unix connection.  Documentation and log_addr
	  does not inspect port for AF_LOCAL.
	- unbound-checkconf -f prints chroot with pidfile path.

13 January 2015: Wouter
	- iana portlist update.

12 January 2015: Wouter
	- Cast sun_len sizeof to socklen_t.
	- Fix pyunbound ord call, portable for python 2 and 3.

7 January 2015: Wouter
	- Fix warnings in pythonmod changes.

6 January 2015: Wouter
	- iana portlist update.
	- patch for remote control over local sockets, from Dag-Erling
	  Smorgrav, Ilya Bakulin.  Use control-interface: /path/sock and
	  control-use-cert: no.
	- Fixup that patch and uid lookup (only for daemon).
	- coded the default of control-use-cert, to yes.

5 January 2015: Wouter
	- getauxval test for ppc64 linux compatibility.
	- make strip works for unbound-host and unbound-anchor.
	- patch from Stephane Lapie that adds to the python API, that
	  exposes struct delegpt, and adds the find_delegation function.
	- print query name when max target count is exceeded.
	- patch from Stuart Henderson that fixes DESTDIR in
	  unbound-control-setup for installs where config is not in
	  the prefix location.
	- Fix #634: fix fail to start on Linux LTS 3.14.X, ignores missing
	  IP_MTU_DISCOVER OMIT option (fix from Remi Gacogne).
	- Updated contrib warmup.cmd/sh to support two modes - load
	  from pre-defined list of domains or (with filename as argument)
	  load from user-specified list of domains, and updated contrib
	  unbound_cache.sh/cmd to support loading/save/reload cache to/from
	  default path or (with secondary argument) arbitrary path/filename,
	  from Yuri Voinov.
	- Patch from Philip Paeps to contrib/unbound_munin_ that uses
	  type ABSOLUTE.  Allows munin.conf: [idleserver.example.net]
	  unbound_munin_hits.graph_period minute

9 December 2014: Wouter
	- svn trunk has 1.5.2 in development.
	- config.guess and config.sub update from libtoolize.
	- local-zone: example.com inform makes unbound log a message with
	  client IP for queries in that zone.  Eg. for finding infected hosts.

8 December 2014: Wouter
	- Fix CVE-2014-8602: denial of service by making resolver chase
	  endless series of delegations.

1 December 2014: Wouter
	- Fix bug#632: unbound fails to build on AArch64, protects
	  getentropy compat code from calling sysctl if it is has been removed.

29 November 2014: Wouter
	- Add include to getentropy_linux.c, hopefully fixing debian build.

28 November 2014: Wouter
	- Fix makefile for build from noexec source tree.

26 November 2014: Wouter
	- Fix libunbound undefined symbol errors for main.
	  Referencing main does not seem to be possible for libunbound.

24 November 2014: Wouter
	- Fix log at high verbosity and memory allocation failure.
	- iana portlist update.

21 November 2014: Wouter
	- Fix crash on multiple thread random usage on systems without
	  arc4random.

20 November 2014: Wouter
	- fix compat/getentropy_win.c check if CryptGenRandom works and no
	  immediate exit on windows.

19 November 2014: Wouter
	- Fix cdflag dns64 processing.

18 November 2014: Wouter
	- Fix that CD flag disables DNS64 processing, returning the DNSSEC
	  signed AAAA denial.
	- iana portlist update.

17 November 2014: Wouter
	- Fix #627: SSL_CTX_load_verify_locations return code not properly
	  checked.

14 November 2014: Wouter
	- parser with bison 2.7

13 November 2014: Wouter
	- Patch from Stephane Lapie for ASAHI Net that implements aaaa-filter,
	added to contrib/aaaa-filter-iterator.patch.

12 November 2014: Wouter
	- trunk has 1.5.1 in development.
	- Patch from Robert Edmonds to build pyunbound python module
	  differently.  No versioninfo, with -shared and without $(LIBS).
	- Patch from Robert Edmonds fixes hyphens in unbound-anchor man page.
	- Removed 'increased limit open files' log message that is written
	  to console.  It is only written on verbosity 4 and higher.
	  This keeps system bootup console cleaner.
	- Patch from James Raftery, always print stats for rcodes 0..5.

11 November 2014: Wouter
	- iana portlist update.
	- Fix bug where forward or stub addresses with same address but
	  different port number were not tried.
	- version number in svn trunk is 1.5.0
	- tag 1.5.0rc1
	- review fix from Ralph.

7 November 2014: Wouter
	- dnstap fixes by Robert Edmonds:
		dnstap/dnstap.m4: cosmetic fixes
		dnstap/: Remove compiled protoc-c output files
		dnstap/dnstap.m4: Error out if required libraries are not found
		dnstap: Fix ProtobufCBufferSimple usage that is incorrect as of
			protobuf-c 1.0.0
		dnstap/: Adapt to API changes in latest libfstrm (>= 0.2.0)

4 November 2014: Wouter
	- Add ub_ctx_add_ta_autr function to add a RFC5011 automatically
	  tracked trust anchor to libunbound.
	- Redefine internal minievent symbols to unique symbols that helps
	  linking on platforms where the linker leaks names across modules.

27 October 2014: Wouter
	- Disabled use of SSLv3 in remote-control and ssl-upstream.
	- iana portlist update.

16 October 2014: Wouter
	- Documented dns64 configuration in unbound.conf man page.

13 October 2014: Wouter
	- Fix #617: in ldns in unbound, lowercase WKS services.
	- Fix ctype invocation casts.

10 October 2014: Wouter
	- Fix unbound-checkconf check for module config with dns64 module.
	- Fix unbound capsforid fallback, it ignores TTLs in comparison.

6 October 2014: Wouter
	- Fix #614: man page variable substitution bug.
6 October 2014: Willem
	- Whitespaces after $ORIGIN are not part of the origin dname (ldns).
	- $TTL's value starts at position 5 (ldns).

1 October 2014: Wouter
	- fix #613: Allow tab ws in var length last rdfs (in ldns str2wire).

29 September 2014: Wouter
	- Fix #612: create service with service.conf in present directory and
	  auto load it.
	- Fix for mingw compile openssl ranlib.

25 September 2014: Wouter
	- updated configure and aclocal with newer autoconf 1.13.

22 September 2014: Wouter
	- Fix swig and python examples for Python 3.x.
	- Fix for mingw compile with openssl-1.0.1i.

19 September 2014: Wouter
	- improve python configuration detection to build on Fedora 22.

18 September 2014: Wouter
	- patches to also build with Python 3.x (from Pavel Simerda).

16 September 2014: Wouter
	- Fix tcp timer waiting list removal code.
	- iana portlist update.
	- Updated the TCP_BACLOG from 5 to 256, so that the tcp accept queue
	  is longer and more tcp connections can be handled.

15 September 2014: Wouter
	- Fix unit test for CDS typecode.

5 September 2014: Wouter
	- type CDS and CDNSKEY types in sldns.

25 August 2014: Wouter
	- Fixup checklock code for log lock and its mutual initialization
	  dependency.
	- iana portlist update.
	- Removed necessity for pkg-config from the dnstap.m4, new are
	  the --with-libfstrm and --with-protobuf-c configure options.

19 August 2014: Wouter
	- Update unbound manpage with more explanation (from Florian Obser).

18 August 2014: Wouter
	- Fix #603: unbound-checkconf -o <option> should skip verification
	  checks.
	- iana portlist update.
	- Fixup doc/unbound.doxygen to remove obsolete 1.8.7 settings.

5 August 2014: Wouter
	- dnstap support, with a patch from Farsight Security, written by
	  Robert Edmonds. The --enable-dnstap needs libfstrm and protobuf-c.
	  It is BSD licensed (see dnstap/dnstap.c).
	  Building with --enable-dnstap needs pkg-config with this patch.
	- Noted dnstap in doc/README and doc/CREDITS.
	- Changes to the dnstap patch.
	  - lint fixes.
	  - dnstap/dnstap_config.h should not have been added to the repo,
	    because is it generated.

1 August 2014: Wouter
	- Patch add msg, rrset, infra and key cache sizes to stats command
	  from Maciej Soltysiak.
	- iana portlist update.

31 July 2014: Wouter
	- DNS64 from Viagenie (BSD Licensed), written by Simon Perrault.
	  Initial commit of the patch from the FreeBSD base (with its fixes).
	  This adds a module (for module-config in unbound.conf) dns64 that
	  performs DNS64 processing, see README.DNS64.
	- Changes from DNS64:
	  strcpy changed to memmove.
	  arraybound check fixed from prefix_net/8/4 to prefix_net/8+4.
	  allocation of result consistently in the correct region.
	  time_t is now used for ttl in unbound (since the patch's version).
	- testdata/dns64_lookup.rpl for unit test for dns64 functionality.

29 July 2014: Wouter
	- Patch from Dag-Erling Smorgrav that implements feature, unbound -dd
	  does not fork in the background and also logs to stderr.

21 July 2014: Wouter
	- Fix endian.h include for OpenBSD.

16 July 2014: Wouter
	- And Fix#596: Bail out of unbound-control dump_infra when ssl
	  write fails.

15 July 2014: Wouter
	- Fix #596: Bail out of unbound-control list_local_zones when ssl
	  write fails.
	- iana portlist update.

13 July 2014: Wouter
	- Configure tests if main can be linked to from getentropy compat.

12 July 2014: Wouter
	- Fix getentropy compat code, function refs were not portable.
	- Fix to check openssl version number only for OpenSSL.
	- LibreSSL provides compat items, check for that in configure.
	- Fix bug in fix for log locks that caused deadlock in signal handler.
	- update compat/getentropy and arc4random to the most recent ones from OpenBSD.

11 July 2014: Matthijs
	- fake-rfc2553 patch (thanks Benjamin Baier).

11 July 2014: Wouter
	- arc4random in compat/ and getentropy, explicit_bzero, chacha for
	  dependencies, from OpenBSD.  arc4_lock and sha512 in compat.
	  This makes arc4random available on all platforms, except when
	  compiled with LIBNSS (it uses libNSS crypto random).
	- fix strptime implicit declaration error on OpenBSD.
	- arc4random, getentropy and explicit_bzero compat for Windows.

4 July 2014: Wouter
	- Fix #593: segfault or crash upon rotating logfile.

3 July 2014: Wouter
	- DLV tests added.
	- signit tool fixup for compile with libldns library.
	- iana portlist updated.

27 June 2014: Wouter
	- so-reuseport is available on BSDs(such as FreeBSD 10) and OS/X.

26 June 2014: Wouter
	- unbound-control status reports if so-reuseport was successful.
	- iana portlist updated.

24 June 2014: Wouter
	- Fix caps-for-id fallback, and added fallback attempt when servers
	  drop 0x20 perturbed queries.
	- Fixup testsetup for VM tests (run testcode/run_vm.sh).

17 June 2014: Wouter
	- iana portlist updated.

3 June 2014: Wouter
	- Add AAAA for B root server to default root hints.

2 June 2014: Wouter
	- Remove unused define from iterator.h

30 May 2014: Wouter
	- Fixup sldns_enum_edns_option typedef definition.

28 May 2014: Wouter
	- Code cleanup patch from Dag-Erling Smorgrav, with compiler issue
	  fixes from FreeBSD's copy of Unbound, he notes:
	  Generate unbound-control-setup.sh at build time so it respects
	  prefix and sysconfdir from the configure script.  Also fix the
	  umask to match the comment, and the comment to match the umask.
	  Add const and static where needed.  Use unions instead of
	  playing pointer poker.  Move declarations that are needed in
	  multiple source files into a shared header.  Move sldns_bgetc()
	  from parse.c to buffer.c where it belongs.  Introduce a new
	  header file, worker.h, which declares the callbacks that
	  all workers must define.  Remove those declarations from
	  libworker.h.	Include the correct headers in the correct places.
	  Fix a few dummy callbacks that don't match their prototype.
	  Fix some casts.  Hide the sbrk madness behind #ifdef HAVE_SBRK.
	  Remove a useless printf which breaks reproducible builds.
	  Get rid of CONFIGURE_{TARGET,DATE,BUILD_WITH} now that they're
	  no longer used.  Add unbound-control-setup.sh to the list of
	  generated files.  The prototype for libworker_event_done_cb()
	  needs to be moved from libunbound/libworker.h to
	  libunbound/worker.h.
	- Fixup out-of-directory compile with unbound-control-setup.sh.in.
	- make depend.

23 May 2014: Wouter
	- unbound-host -D enabled dnssec and reads root trust anchor from
	  the default root key file that was compiled in.

20 May 2014: Wouter
	- Feature, unblock-lan-zones: yesno that you can use to make unbound
	  perform 10.0.0.0/8 and other reverse lookups normally, for use if
	  unbound is running service for localhost on localhost.

16 May 2014: Wouter
	- Updated create_unbound_ad_servers and unbound_cache scripts from
	  Yuri Voinov in the source/contrib directory. Added
	  warmup.cmd (and .sh): warm up the DNS cache with your MRU domains.

9 May 2014: Wouter
	- Implement draft-ietf-dnsop-rfc6598-rfc6303-01.
	- iana portlist updated.

8 May 2014: Wouter
	- Contrib windows scripts from Yuri Voinov added to src/contrib:
	  create_unbound_ad_servers.cmd: enters anti-ad server lists.
	  unbound_cache.cmd: saves and loads the cache.
	- Added unbound-control-setup.cmd from Yuri Voinov to the windows
	  unbound distribution set.  It requires openssl installed in %PATH%.

6 May 2014: Wouter
	- Change MAX_SENT_COUNT from 16 to 32 to resolve some cases easier.

5 May 2014: Wouter
	- More #567: remove : from output of stub and forward lists, this is
	  easier to parse.

29 April 2014: Wouter
	- iana portlist updated.
	- Add unbound-control flush_negative that flushed nxdomains, nodata,
	  and errors from the cache.  For dnssec-trigger and NetworkManager,
	  fixes cases where network changes have localdata that was already
	  negatively cached from the previous network.

23 April 2014: Wouter
	- Patch from Jeremie Courreges-Anglas to use arc4random_uniform
	  if available on the OS, it gets entropy from the OS.

15 April 2014: Wouter
	- Fix compile with libevent2 on FreeBSD.

11 April 2014: Wouter
	- Fix #502: explain that do-ip6 disable does not stop AAAA lookups,
	  but it stops the use of the ipv6 transport layer for DNS traffic.
	- iana portlist updated.

10 April 2014: Wouter
	- iana portlist updated.
	- Patch from Hannes Frederic Sowa for Linux 3.15 fragmentation
	  option for DNS fragmentation defense.
	- Document that dump_requestlist only prints queries from thread 0.
	- unbound-control stats prints num.query.tcpout with number of TCP
	  outgoing queries made in the previous statistics interval.
	- Fix #567: unbound lists if forward zone is secure or insecure with
	  +i annotation in output of list_forwards, also for list_stubs
	  (for NetworkManager integration.)
	- Fix #554: use unsigned long to print 64bit statistics counters on
	  64bit systems.
	- Fix #558: failed prefetch lookup does not remove cached response
	  but delays next prefetch (in lieu of caching a SERVFAIL).
	- Fix #545: improved logging, the ip address of the error is printed
	  on the same log-line as the error.

8 April 2014: Wouter
	- Fix #574: make test fails on Ubuntu 14.04.  Disabled remote-control
	  in testbound scripts.
	- iana portlist updated.

7 April 2014: Wouter
	- C.ROOT-SERVERS.NET has an IPv6 address, and we updated the root
	  hints (patch from Anand Buddhdev).
	- Fix #572: Fix unit test failure for systems with different
	  /etc/services.

28 March 2014: Wouter
	- Fix #569: do_tcp is do-tcp in unbound.conf man page.

25 March 2014: Wouter
	- Patch from Stuart Henderson to build unbound-host man from .1.in.

24 March 2014: Wouter
	- Fix print filename of encompassing config file on read failure.

12 March 2014: Wouter
	- tag 1.4.22
	- trunk has 1.4.23 in development.

10 March 2014: Wouter
	- Fix bug#561: contrib/cacti plugin did not report SERVFAIL rcodes
	  because of spelling.  Patch from Chris Coates.

27 February 2014: Wouter
	- tag 1.4.22rc1

21 February 2014: Wouter
	- iana portlist updated.

20 February 2014: Matthijs
	- Be lenient when a NSEC NameError response with RCODE=NXDOMAIN is
	  received. This is okay according 4035, but not after revising
	  existence in 4592.  NSEC empty non-terminals exist and thus the
	  RCODE should have been NOERROR. If this occurs, and the RRsets
	  are secure, we set the RCODE to NOERROR and the security status
	  of the response is also considered secure.

14 February 2014: Wouter
	- Works on Minix (3.2.1).

11 February 2014: Wouter
	- Fix parse of #553(NSD) string in sldns, quotes without spaces.

7 February 2014: Wouter
	- iana portlist updated.
	- add body to ifstatement if locks disabled.
	- add TXT string"string" test case to unit test.
	- Fix #551: License change "Regents" to "Copyright holder", matching
	  the BSD license on opensource.org.

6 February 2014: Wouter
	- sldns has type HIP.
	- code documentation on the module interface.

5 February 2014: Wouter
	- Fix sldns parse tests on osx.

3 February 2014: Wouter
	- Detect libevent2 install automatically by configure.
	- Fixup link with lib/event2 subdir.
	- Fix parse in sldns of quoted parenthesized text strings.

31 January 2014: Wouter
	- unit test for ldns wire to str and back with zones, root, nlnetlabs
	  and types.sidnlabs.
	- Fix for hex to string in unknown, atma and nsap.
	- fixup nss compile (no ldns in it).
	- fixup warning in unitldns
	- fixup WKS and rdata type service to print unsigned because strings
	  are not portable; they cannot be read (for sure) on other computers.
	- fixup type EUI48 and EUI64, type APL and type IPSECKEY in string
	  parse sldns.

30 January 2014: Wouter
	- delay-close does not act if there are udp-wait queries, so that
	  it does not make a socketdrain DoS easier.

28 January 2014: Wouter
	- iana portlist updated.
	- iana portlist test updated so it does not touch the source
	  if there are no changes.
	- delay-close: msec option that delays closing ports for which
	  the UDP reply has timed out.  Keeps the port open, only accepts
	  the correct reply.  This correct reply is not used, but the port
	  is open so that no port-denied ICMPs are generated.

27 January 2014: Wouter
	- reuseport is attempted, then fallback to without on failure.

24 January 2014: Wouter
	- Change unbound-event.h to use void* buffer, length idiom.
	- iana portlist updated.
	- unbound-event.h is installed if you configure --enable-event-api.
	- speed up unbound (reports say it could be up to 10%), by reducing
	  lock contention on localzones.lock.  It is changed to an rwlock.
	- so-reuseport: yesno option to distribute queries evenly over
	  threads on Linux (Thanks Robert Edmonds).
	- made lint clean.

21 January 2014: Wouter
	- Fix #547: no trustanchor written if filesystem full, fclose checked.

17 January 2014: Wouter
	- Fix isprint() portability in sldns, uses unsigned int.
	- iana portlist updated.

16 January 2014: Wouter
	- fix #544: Fixed +i causes segfault when running with module conf
	  "iterator".
	- Windows port, adjust %lld to %I64d, and warning in win_event.c.

14 January 2014: Wouter
	- iana portlist updated.

5 Dec 2013: Wouter
	- Fix bug in cachedump that uses sldns.
	- update pythonmod for ldns_ to sldns_ name change.

3 Dec 2013: Wouter
	- Fix sldns to use sldns_ prefix for all ldns_ variables.
	- Fix windows compile to compile with sldns.

30 Nov 2013: Wouter
	- Fix sldns to make globals use sldns_ prefix.  This fixes
	  linking with libldns that uses global variables ldns_ .

13 Nov 2013: Wouter
	- Fix bug#537: compile python plugin without ldns library.

12 Nov 2013: Wouter
	- Fix bug#536: acl_deny_non_local and refuse_non_local added.

5 Nov 2013: Wouter
	- Patch from Neel Goyal to fix async id assignment if callback
	  is called by libunbound in the mesh attach.
	- Accept ip-address: as an alternative for interface: for
	  consistency with nsd.conf syntax.

4 Nov 2013: Wouter
	- Patch from Neel Goyal to fix callback in libunbound.

3 Nov 2013: Wouter
	- if configured --with-libunbound-only fix make install.

31 Oct 2013: Wouter
	- Fix #531: Set SO_REUSEADDR so that the wildcard interface and a 
	  more specific interface port 53 can be used at the same time, and
	  one of the daemons is unbound.
	- iana portlist update.
	- separate ldns into core ldns inside ldns/ subdirectory.  No more
	  --with-ldns is needed and unbound does not rely on libldns.
	- portability fixes for new USE_SLDNS ldns subdir codebase.

22 Oct 2013: Wouter
	- Patch from Neel Goyal: Add an API call to set an event base on an
	  existing ub_ctx.  This basically just destroys the current worker and
	  sets the event base to the current.  And fix a deadlock in
	  ub_resolve_event – the cfglock is held when libworker_create is
	  called.  This ends up trying to acquire the lock again in
	  context_obtain_alloc in the call chain.
	- Fix #528: if very high logging (4 or more) segfault on allow_snoop.

26 Sep 2013: Wouter
	- unbound-event.h is installed if configured --with-libevent.  It
	  contains low-level library calls, that use libevent's event_base
	  and an ldns_buffer for the wire return packet to perform async
	  resolution in the client's eventloop.

19 Sep 2013: Wouter
	- 1.4.21 tag created.
	- trunk has 1.4.22 number inside it.
	- iana portlist updated.
	- acx_nlnetlabs.m4 to 26; improve FLTO help text.

16 Sep 2013: Wouter
	- Fix#524: max-udp-size not effective to non-EDNS0 queries, from
	  Daisuke HIGASHI.

10 Sep 2013: Wouter
	- MIN_TTL and MAX_TTL also in time_t.
	- tag 1.4.21rc1 made again.

26 Aug 2013: Wouter
	- More fixes for bug#519: for the threaded case test if the bg
	  thread has been killed, on ub_ctx_delete, to avoid hangs.

22 Aug 2013: Wouter
	- more fixes that I overlooked.
	- review fixes from Willem.

21 Aug 2013: Wouter
	- Fix#520: Errors found by static analysis from Tomas Hozza(redhat).

20 Aug 2013: Wouter
	- Fix for 2038, with time_t instead of uint32_t.

19 Aug 2013: Wouter
	- Fix#519 ub_ctx_delete may hang in some scenarios (libunbound).

14 Aug 2013: Wouter
	- Fix uninit variable in fix#516.

8 Aug 2013: Wouter
	- Fix#516 dnssec lameness detection for answers that are improper.

30 Jun 2013: Wouter
	- tag 1.4.21rc1

29 Jun 2013: Wouter
	- Fix#512 memleak in testcode for testbound (if it fails).
	- Fix#512 NSS returned arrays out of setup function to be statics.

26 Jun 2013: Wouter
	- max include of 100.000 files (depth and globbed at one time).
	  This is to preserve system memory in bug cases, or endless cases.
	- iana portlist updated.

19 Jun 2013: Wouter
	- streamtcp man page, contributed by Tomas Hozza.
	- iana portlist updated.
	- libunbound documentation on how to avoid openssl race conditions.

25 Jun 2013: Wouter
	- Squelch sendto-permission denied errors when the network is
	  not connected, to avoid spamming syslog.
	- configure --disable-flto option (from Robert Edmonds).

18 Jun 2013: Wouter
	- Fix for const string literals in C++ for libunbound, from Karel
	  Slany.
	- iana portlist updated.

17 Jun 2013: Wouter
	- Fixup manpage syntax.

14 Jun 2013: Wouter
	- get_option and set_option support for log-time-ascii, python-script
	  val-sig-skew-min and val-sig-skew-max.  log-time-ascii takes effect
	  immediately.  The others are mostly useful for libunbound users.

13 Jun 2013: Wouter
	- get_option, set_option, unbound-checkconf -o and libunbound
	  getoption and setoption support cache-min-ttl and cache-max-ttl.

10 Jun 2013: Wouter
	- Fix#501: forward-first does not recurse, when forward name is ".".
	- iana portlist update.
	- Max include depth is unlimited.

27 May 2013: Wouter
	- Update acx_pthreads.m4 to ax_pthreads.4 (2013-03-29), and apply
	  patch to it to not fail when -Werror is also specified, from the
	  autoconf-archives.
	- iana portlist update.

21 May 2013: Wouter
	- Explain bogus and secure flags in libunbound more.

16 May 2013: Wouter
	- Fix#499 use-after-free in out-of-memory handling code (thanks Jake
	  Montgomery).
	- Fix#500 use on non-initialised values on socket bind failures.

15 May 2013: Wouter
	- Fix round-robin doesn't work with some Windows clients (from Ilya
	  Bakulin).

3 May 2013: Wouter
	- update acx_nlnetlabs.m4 to v23, sleep w32 fix.

26 April 2013: Wouter
	- add unbound-control insecure_add and insecure_remove for the
	  administration of negative trust anchors.

25 April 2013: Wouter
	- Implement max-udp-size config option, default 4096 (thanks
	  Daisuke Higashi).
	- Robust checks on dname validity from rdata for dname compare.
	- updated iana portlist.

19 April 2013: Wouter
	- Fixup snprintf return value usage, fixed libunbound_get_option.

18 April 2013: Wouter
	- fix bug #491: pick program name (0th argument) as syslog identity.
	- own implementation of compat/snprintf.c.

15 April 2013: Wouter
	- Fix so that for a configuration line of include: "*.conf" it is not
	  an error if there are no files matching the glob pattern.
	- unbound-anchor review: BIO_write can return 0 successfully if it
	  has successfully appended a zero length string.

11 April 2013: Wouter
	- Fix queries leaking up for stubs and forwards, if the configured
	  nameservers all fail to answer.

10 April 2013: Wouter
	- code improve for minimal responses, small speed increase.

9 April 2013: Wouter
	- updated iana portlist.
	- Fix crash in previous private address fixup of 22 March.

28 March 2013: Wouter
	- Make reverse zones easier by documenting the nodefault statements
	  commented-out in the example config file.

26 March 2013: Wouter
	- more fixes to lookup3.c endianness detection.

25 March 2013: Wouter
	- #492: Fix endianness detection, revert to older lookup3.c detection
	  and put new detect lines after previous tests, to avoid regressions
	  but allow new detections to succeed.
	  And add detection for machine/endian.h to it.

22 March 2013: Wouter
	- Fix resolve of names that use a mix of public and private addresses.
	- iana portlist update.
	- Fix makedist for new svn for -d option.
	- unbound.h header file has UNBOUND_VERSION_MAJOR define.
	- Fix windows RSRC version for long version numbers.

21 March 2013: Wouter
	- release 1.4.20
	- trunk has 1.4.21
	- committed libunbound version 4:1:2 for binary API updated in 1.4.20
	- install copy of unbound-control.8 man page for unbound-control-setup

14 March 2013: Wouter
	- iana portlist update.
	- tag 1.4.20rc1

12 March 2013: Wouter
	- Fixup makedist.sh for windows compile.

11 March 2013: Wouter
	- iana portlist update.
	- testcode/ldns-testpkts.c check for makedist is informational.

15 February 2013: Wouter
	- fix defines in lookup3 for bigendian bsd alpha

11 February 2013: Wouter
	- Fixup openssl_thread init code to only run if compiled with SSL.

7 February 2013: Wouter
	- detect endianness in lookup3 on BSD.
	- add libunbound.ttl at end of result structure, version bump for
	  libunbound and binary backwards compatible, but 1.4.19 is not
	  forward compatible with 1.4.20.
	- update iana port list.

30 January 2013: Wouter
	- includes and have_ssl fixes for nss.

29 January 2013: Wouter
	- printout name of zone with duplicate fwd and hint errors.

28 January 2013: Wouter
	- updated fwd_zero for newer nc. Updated common.sh for newer netstat.

17 January 2013: Wouter
	- unbound-anchors checks the emailAddress of the signer of the
	  root.xml file, default is dnssec@iana.org.  It also checks that
	  the signer has the correct key usage for a digital signature.
	- update iana port list.

3 January 2013: Wouter
	- Test that unbound-control checks client credentials.
	- Test that unbound can handle a CNAME at an intermediate node in
	  the chain of trust (where it seeks a DS record).
	- Check the commonName of the signer of the root.xml file in
	  unbound-anchor, default is dnssec@iana.org.

2 January 2013: Wouter
	- Fix openssl lock free on exit (reported by Robert Fleischman).
	- iana portlist updated.
	- Tested that unbound implements the RFC5155 Technical Errata id 3441.
	  Unbound already implements insecure classification of an empty
	  nonterminal in NSEC3 optout zone.

20 December 2012: Wouter
	- Fix unbound-anchor xml parse of entity declarations for safety.

19 December 2012: Wouter
	- iana portlist updated.

18 December 2012: Wouter
	- iana portlist updated.

14 December 2012: Wouter
	- Change of D.ROOT-SERVERS.NET A address in default root hints.

12 December 2012: Wouter
	- 1.4.19 release.
	- trunk has 1.4.20 under development.

5 December 2012: Wouter
	- note support for AAAA RR type RFC.

4 December 2012: Wouter
	- 1.4.19rc1 tag.

30 November 2012: Wouter
	- bug 481: fix python example0.
	- iana portlist updated.

27 November 2012: Wouter
	- iana portlist updated.

9 November 2012: Wouter
	- Fix unbound-control forward disables configured stubs below it.

7 November 2012: Wouter
	- Fixup ldns-testpkts, identical to ldns/examples.
	- iana portlist updated.

30 October 2012: Wouter
	- Fix bug #477: unbound-anchor segfaults if EDNS is blocked.

29 October 2012: Matthijs
	- Fix validation for responses with both CNAME and wildcard
	  expanded CNAME records in answer section.

8 October 2012: Wouter
	- update ldns-testpkts.c to ldns 1.6.14 version.
	- fix build of pythonmod in objdir, for unbound.py.
	- make clean and makerealclean remove generated python and docs.

5 October 2012: Wouter
	- fix build of pythonmod in objdir (thanks Jakob Schlyter).

3 October 2012: Wouter
	- fix text in unbound-anchor man page.

1 October 2012: Wouter
	- ignore trusted-keys globs that have no files (from Paul Wouters).

27 September 2012: Wouter
	- include: directive in config file accepts wildcards.  Patch from
	  Paul Wouters.  Suggested use: include: "/etc/unbound.d/conf.d/*"
	- unbound-control -q option is quiet, patch from Mariano Absatz.
	- iana portlist updated.
	- updated contrib/unbound.spec, patch from Valentin Bud.

21 September 2012: Wouter
	- chdir to / after chroot call (suggested by Camiel Dobbelaar).

17 September 2012: Wouter
	- patch_rsamd5_enable.diff: this patch enables RSAMD5 validation
	  otherwise it is treated as insecure.  The RSAMD5 algorithm is
	  deprecated (RFC6725).  The MD5 hash is considered weak for some
	  purposes, if you want to sign your zone, then RSASHA256 is an
	  uncontested hash.

30 August 2012: Wouter
	- RFC6725 deprecates RSAMD5: this DNSKEY algorithm is disabled.
	- iana portlist updated.

29 August 2012: Wouter
	- Nicer comments outgoing-port-avoid, thanks Stu (bug #465).

22 August 2012: Wouter
	- Fallback to 1472 and 1232, one fragment size without headers.

21 August 2012: Wouter
	- Fix timeouts so that when a server has been offline for a while
	  and is probed to see it works, it becomes fully available for
	  server selection again.

17 August 2012: Wouter
	- Add documentation to libunbound for default nonuse of resolv.conf.

2 August 2012: Wouter
	- trunk has 1.4.19 under development (fixes from 1 aug and 31 july
	are for 1.4.19).
	- iana portlist updated.

1 August 2012: Wouter
	- Fix openssl race condition, initializes openssl locks, reported
	  by Einar Lonn and Patrik Wallstrom.

31 July 2012: Wouter
	- Improved forward-first and stub-first documentation.
	- Fix that enables modules to register twice for the same
	  serviced_query, without race conditions or administration issues.
	  This should not happen with the current codebase, but it is robust.
	- Fix forward-first option where it sets the RD flag wrongly.
	- added manpage links for libunbound calls (Thanks Paul Wouters).

30 July 2012: Wouter
	- tag 1.4.18rc2 (became 1.4.18 release at 2 august 2012).

27 July 2012: Wouter
	- unbound-host works with libNSS
	- fix bogus nodata cname chain not reported as bogus by validator,
	  (Thanks Peter van Dijk).

26 July 2012: Wouter
	- iana portlist updated.
	- tag 1.4.18rc1.

25 July 2012: Wouter
	- review fix for libnss, check hash prefix allocation size.

23 July 2012: Wouter
	- fix missing break for GOST DS hash function.
	- implemented forward_first for the root.

20 July 2012: Wouter
	- Fix bug#452 and another assertion failure in mesh.c, makes
	  assertions in mesh.c resist duplicates.  Fixes DS NS search to
	  not generate duplicate sub queries.

19 July 2012: Willem
	- Fix bug#454: Remove ACX_CHECK_COMPILER_FLAG from configure.ac,
	  if CFLAGS is specified at configure time then '-g -O2' is not
	  appended to CFLAGS, so that the user can override them.

18 July 2012: Willem
	- Fix libunbound report of errors when in background mode.

11 July 2012: Willem
	- updated iana ports list.

9 July 2012: Willem
	- Add flush_bogus option for unbound-control

6 July 2012: Wouter
	- Fix validation of qtype DS queries that result in no data for
	  non-optout NSEC3 zones.

4 July 2012: Wouter
	- compile libunbound with libnss on Suse, passes regression tests.

3 July 2012: Wouter
	- FIPS_mode openssl does not use arc4random but RAND_pseudo_bytes.

2 July 2012: Wouter
	- updated iana ports list.

29 June 2012: Wouter
	- patch for unbound_munin_ script to handle arbitrary thread count by
	  Sven Ulland.

28 June 2012: Wouter
	- detect if openssl has FIPS_mode.
	- code review: return value of cache_store can be ignored for better
	  performance in out of memory conditions.
	- fix edns-buffer-size and msg-buffer-size manpage documentation.
	- updated iana ports list.

25 June 2012: Wouter
	- disable RSAMD5 if in FIPS mode (for openssl and for libnss).

22 June 2012: Wouter
	- implement DS records, NSEC3 and ECDSA for compile with libnss.

21 June 2012: Wouter
	- fix error handling of alloc failure during rrsig verification.
	- nss check for verification failure.
	- nss crypto works for RSA and DSA.

20 June 2012: Wouter
	- work on --with-nss build option (for now, --with-libunbound-only).

19 June 2012: Wouter
	- --with-libunbound-only build option, only builds the library and
	  not the daemon and other tools.

18 June 2012: Wouter
	- code review.

15 June 2012: Wouter
	- implement log-time-ascii on windows.
	- The key-cache bad key ttl is now 60 seconds.
	- updated iana ports list.
	- code review.

11 June 2012: Wouter
	- bug #452: fix crash on assert in mesh_state_attachment.

30 May 2012: Wouter
	- silence warning from swig-generated code (md set but not used in
	  swig initmodule, due to ifdefs in swig-generated code).

27 May 2012: Wouter
	- Fix debian-bugs-658021: Please enable hardened build flags.

25 May 2012: Wouter
	- updated iana ports list.

24 May 2012: Wouter
	- tag for 1.4.17 release.
	- trunk is 1.4.18 in development.

18 May 2012: Wouter
	- Review comments, removed duplicate memset to zero in delegpt.

16 May 2012: Wouter
	- Updated doc/FEATURES with RFCs that are implemented but not listed.
	- Protect if statements in val_anchor for compile without locks.
	- tag for 1.4.17rc1.

15 May 2012: Wouter
	- fix configure ECDSA support in ldns detection for windows compile.
	- fix possible uninitialised variable in windows pipe implementation.

9 May 2012: Wouter
	- Fix alignment problem in util/random on sparc64/freebsd.

8 May 2012: Wouter
	- Fix for accept spinning reported by OpenBSD.
	- iana portlist updated.

2 May 2012: Wouter
	- Fix validation of nodata for DS query in NSEC zones, reported by
	  Ondrej Mikle.

13 April 2012: Wouter
	- ECDSA support (RFC 6605) by default. Use --disable-ecdsa for older
	  openssl.

10 April 2012: Wouter
	- Applied patch from Daisuke HIGASHI for rrset-roundrobin and
	  minimal-responses features.
	- iana portlist updated.

5 April 2012: Wouter
	- fix bug #443: --with-chroot-dir not honoured by configure.
	- fix bug #444: setusercontext was called too late (thanks Bjorn
	  Ketelaars).

27 March 2012: Wouter
	- fix bug #442: Fix that Makefile depends on pythonmod headers
	  even using --without-pythonmodule.

22 March 2012: Wouter
	- contrib/validation-reporter follows rotated log file (patch from
	  Augie Schwer).

21 March 2012: Wouter
	- new approach to NS fetches for DS lookup that works with
	  cornercases, and is more robust and considers forwarders.

19 March 2012: Wouter
	- iana portlist updated.
	- fix to locate nameservers for DS lookup with NS fetches.

16 March 2012: Wouter
	- Patch for access to full DNS packet data in unbound python module
	  from Ondrej Mikle.

9 March 2012: Wouter
	- Applied line-buffer patch from Augie Schwer to validation.reporter.sh.

2 March 2012: Wouter
	- flush_infra cleans timeouted servers from the cache too.
	- removed warning from --enable-ecdsa.

1 March 2012: Wouter
	- forward-first option.  Tries without forward if a query fails.
	  Also stub-first option that is similar.

28 February 2012: Wouter
	- Fix from code review, if EINPROGRESS not defined chain if statement
	  differently.

27 February 2012: Wouter
	- Fix bug#434: on windows check registry for config file location
	  for unbound-control.exe, and unbound-checkconf.exe.

23 February 2012: Wouter
	- Fix to squelch 'network unreachable' errors from tcp connect in
	  logs, high verbosity will show them.

16 February 2012: Wouter
	- iter_hints is now thread-owned in module env, and thus threadsafe.
	- Fix prefetch and sticky NS, now the prefetch works.  It picks
	  nameservers that 'would be valid in the future', and if this makes
	  the NS timeout, it updates that NS by asking delegation from the
	  parent again.  If child NS has longer TTL, that TTL does not get
	  refreshed from the lookup to the child nameserver.

15 February 2012: Wouter
	- Fix forward-zone memory, uses malloc and frees original root dp.
	- iter hints (stubs) uses malloc inside for more dynamicity.
	- unbound-control forward_add, forward_remove, stub_add, stub_remove
	  can modify stubs and forwards for running unbound (on mobile computer)
	  they can also add and remove domain-insecure for the zone.

14 February 2012: Wouter
	- Fix sticky NS (ghost domain problem) if prefetch is yes.
	- iter forwards uses malloc inside for more dynamicity.

13 February 2012: Wouter
	- RT#2955. Fix for cygwin compilation. 
	- iana portlist updated.

10 February 2012: Wouter
	- Slightly smaller critical region in one case in infra cache.
	- Fix timeouts to keep track of query type, A, AAAA and other, if
	  another has caused timeout blacklist, different type can still probe.
	- unit test fix for nomem_cnametopos.rpl race condition.

9 February 2012: Wouter
	- Fix AHX_BROKEN_MEMCMP for autoheader mess up of #undef in config.h.

8 February 2012: Wouter
	- implement draft-ietf-dnsext-ecdsa-04; which is in IETF LC; This
	  implementation is experimental at this time and not recommended
	  for use on the public internet (the protocol numbers have not
	  been assigned).  Needs recent ldns with --enable-ecdsa.
	- fix memory leak in errorcase for DSA signatures.
	- iana portlist updated.
	- workaround for openssl 0.9.8 ecdsa sha2 and evp problem.

3 February 2012: Wouter
	- fix for windows, rename() is not posix compliant on windows.

2 February 2012: Wouter
	- 1.4.16 release tag.
	- svn trunk is 1.4.17 in development.
	- iana portlist updated.

1 February 2012: Wouter
	- Fix validation failures (like: validation failure xx: no NSEC3
	  closest encloser from yy for DS zz. while building chain of trust,
	  because of a bug in the TTL-fix in 1.4.15, it picked the wrong rdata
	  for an NSEC3.  Now it does not change rdata, and fixes TTL.

30 January 2012: Wouter
	- Fix version-number in libtool to be version-info so it produces
	  libunbound.so.2 like it should.

26 January 2012: Wouter
	- Tag 1.4.15 (same as 1.4.15rc1), for 1.4.15 release.
	- trunk 1.4.16; includes changes memset testcode, #424 openindiana,
	  and keyfile write fixup.
	- applied patch to support outgoing-interface with ub_ctx_set_option.

23 January 2012: Wouter
	- Fix memset in test code.

20 January 2012: Wouter
	- Fix bug #424: compile on OpenIndiana OS with gcc 4.6.2.

19 January 2012: Wouter
	- Fix to write key files completely to a temporary file, and if that
	  succeeds, replace the real key file.  So failures leave a useful file.

18 January 2012: Wouter
	- tag 1.4.15rc1 created
	- updated libunbound/ubsyms.def and remade tag 1.4.15rc1.

17 January 2012: Wouter
	- Fix bug where canonical_compare of RRSIG did not downcase the
	  signer-name.  This is mostly harmless because RRSIGs do not have
	  to be sorted in canonical order, usually.

12 January 2012: Wouter
	- bug#428: add ub_version() call to libunbound.  API version increase,
	  with (binary) backwards compatibility for the previous version.

10 January 2012: Wouter
	- Fix bug #425: unbound reports wrong TTL in reply, it reports a TTL
	  that would be permissible by the RFCs but it is not the TTL in the
	  cache.
	- iana portlist updated.
	- uninitialised variable in reprobe for rtt blocked domains fixed.
	- lintfix and new flex output.

2 January 2012: Wouter
	- Fix to randomize hash function, based on 28c3 congress, reported
	  by Peter van Dijk.

24 December 2011: Wouter
	- Fix for memory leak (about 20 bytes when a tcp or udp send operation
	  towards authority servers failed, takes about 50.000 such failures to
	  leak one Mb, such failures are also usually logged), reported by
	  Robert Fleischmann.
	- iana portlist updated.

19 December 2011: Wouter
	- Fix for VU#209659 CVE-2011-4528: Unbound denial of service
	  vulnerabilities from nonstandard redirection and denial of existence
	  http://www.unbound.net/downloads/CVE-2011-4528.txt
	- robust checks for next-closer NSEC3s.
	- tag 1.4.14 created.
	- trunk has 1.4.15 in development.

15 December 2011: Wouter
	- remove uninit warning from cachedump code.
	- Fix parse error on negative SOA RRSIGs if badly ordered in the packet.

13 December 2011: Wouter
	- iana portlist updated.
	- svn tag 1.4.14rc1
	- fix infra cache comparison.
	- Fix to constrain signer_name to be a parent of the lookupname.

5 December 2011: Wouter
	- Fix getaddrinfowithincludes on windows with fedora16 mingw32-gcc.
	- Fix warnings with gcc 4.6 in compat/inet_ntop.c.
	- Fix warning unused in compat/strptime.c.
	- Fix malloc detection and double definition.

2 December 2011: Wouter
	- configure generated with autoconf 2.68.

30 November 2011: Wouter
	- Fix for tcp-upstream and ssl-upstream for if a laptop sleeps, causes
	  SERVFAILs.  Also fixed for UDP (but less likely).

28 November 2011: Wouter
	- Fix quartile time estimate, it was too low, (thanks Jan Komissar).
	- iana ports updated.

11 November 2011: Wouter
	- Makefile compat with SunOS make, BSD make and GNU make.
	- iana ports updated.

10 November 2011: Wouter
	- Makefile changed for BSD make compatibility.

9 November 2011: Wouter
	- added unit test for SSL service and SSL-upstream.

8 November 2011: Wouter
	- can configure ssl service to one port number, and not on others.
	- fixup windows compile with ssl support.
	- Fix double free in unbound-host, reported by Steve Grubb.
	- iana portlist updated.

1 November 2011: Wouter
	- dns over ssl support as a client, ssl-upstream yes turns it on.
	  It performs an SSL transaction for every DNS query (250 msec).
	- documentation for new options: ssl-upstream, ssl-service-key and
	  ssl-service.pem.
	- iana portlist updated.
	- fix -flto detection on Lion for llvm-gcc.

31 October 2011: Wouter
	- dns over ssl support, ssl-service-pem and ssl-service-key files
	  can be given and then TCP queries are serviced wrapped in SSL.

27 October 2011: Wouter
	- lame-ttl and lame-size options no longer exist, it is integrated
	  with the host info.  They are ignored (with verbose warning) if
	  encountered to keep the config file backwards compatible.
	- fix iana-update for changing gzip compression of results.
	- fix export-all-symbols on OSX.

26 October 2011: Wouter
	- iana portlist updated.
	- Infra cache stores information about ping and lameness per IP, zone.
	  This fixes bug #416.
	- fix iana_update target for gzipped file on iana site.

24 October 2011: Wouter
	- Fix resolve of partners.extranet.microsoft.com with a fix for the
	  server selection for choosing out of a (particular) list of bad
	  choices. (bug#415)
	- Fix make_new_space function so that the incoming query is not
	  overwritten if a jostled out query causes a waiting query to be
	  resumed that then fails and sends an error message.  (Thanks to
	  Matthew Lee).

21 October 2011: Wouter
	- fix --enable-allsymbols, fptr wlist is disabled on windows with this 
	  option enabled because of memory layout exe vs dll.

19 October 2011: Wouter
	- fix unbound-anchor for broken strptime on OSX lion, detected
	  in configure.
	- Detect if GOST really works, openssl1.0 on OSX fails.
	- Implement ipv6%interface notation for scope_id usage.

17 October 2011: Wouter
	- better documentation for inform_super (Thanks Yang Zhe).

14 October 2011: Wouter
	- Fix for out-of-memory condition in libunbound (thanks
	  Robert Fleischman).

13 October 2011: Wouter
	- Fix --enable-allsymbols, it depended on link specifics of the
	  target platform, or fptr_wlist assertion failures could occur.

12 October 2011: Wouter
	- updated contrib/unbound_munin_ to family=auto so that it works with
	  munin-node-configure automatically (if installed as
	  /usr/local/share/munin/plugins/unbound_munin_ ).

27 September 2011: Wouter
	- unbound.exe -w windows option for start and stop service.

23 September 2011: Wouter
	- TCP-upstream calculates tcp-ping so server selection works if there
	  are alternatives.

20 September 2011: Wouter
	- Fix classification of NS set in answer section, where there is a
	  parent-child server, and the answer has the AA flag for dir.slb.com.
	  Thanks to Amanda Constant from Secure64.

16 September 2011: Wouter
	- fix bug #408: accept patch from Steve Snyder that comments out
	  unused functions in lookup3.c.
	- iana portlist updated.
	- fix EDNS1480 change memleak and TCP fallback.
	- fix various compiler warnings (reported by Paul Wouters).
	- max sent count.  EDNS1480 only for rtt < 5000.  No promiscuous
	  fetch if sentcount > 3, stop query if sentcount > 16.  Count is
	  reset when referral or CNAME happens.  This makes unbound better
	  at managing large NS sets, they are explored when there is continued
	  interest (in the form of queries).

15 September 2011: Wouter
	- release 1.4.13.
	- trunk contains 1.4.14 in development.
	- Unbound probes at EDNS1480 if there an EDNS0 timeout.

12 September 2011: Wouter
	- Reverted dns EDNS backoff fix, it did not help and needs
	  fragmentation fixes instead.
	- tag 1.4.13rc2

7 September 2011: Wouter
	- Fix operation in ipv6 only (do-ip4: no) mode.

6 September 2011: Wouter
	- fedora specfile updated.

5 September 2011: Wouter
	- tag 1.4.13rc1

2 September 2011: Wouter
	- iana portlist updated.

26 August 2011: Wouter
	- Fix num-threads 0 does not segfault, reported by Simon Deziel.
	- Fix validation failures due to EDNS backoff retries, the retry
	  for fetch of data has want_dnssec because the iter_indicate_dnssec
	  function returns true when validation failure retry happens, and
	  then the serviced query code does not fallback to noEDNS, even if
	  the cache says it has this.  This helps for DLV deployment when
	  the DNSSEC status is not known for sure before the lookup concludes.

24 August 2011: Wouter
	- Applied patch from Karel Slany that fixes a memory leak in the
	  unbound python module, in string conversions.

22 August 2011: Wouter
	- Fix validation of qtype ANY responses with CNAMEs (thanks Cathy
	  Zhang and Luo Ce).  Unbound responds with the RR types that are
	  available at the name for qtype ANY and validates those RR types.
	  It does not test for completeness (i.e. with NSEC or NSEC3 query),
	  and it does not follow the CNAME or DNAME to another name (with
	  even more data for the already large response).
	- Fix that internally, CNAMEs with NXDOMAIN have that as rcode.
	- Documented the options that work with control set_option command.
	- tcp-upstream yes/no option (works with set_option) for tunnels.

18 August 2011: Wouter
	- fix autoconf call in makedist crosscompile to RC or snapshot.

17 August 2011: Wouter
	- Fix validation of . DS query.
	- new xml format at IANA, new awk for iana_update.
	- iana portlist updated.

10 August 2011: Wouter
	- Fix python site-packages path to /usr/lib64.
	- updated patch from Tom.
	- fix memory and fd leak after out-of-memory condition.

9 August 2011: Wouter
	- patch from Tom Hendrikx fixes load of python modules.

8 August 2011: Wouter
	- make clean had ldns-src reference, removed.

1 August 2011: Wouter
	- Fix autoconf 2.68 warnings

14 July 2011: Wouter
	- Unbound implements RFC6303 (since version 1.4.7).
	- tag 1.4.12rc1 is released as 1.4.12 (without the other fixes in the
	  meantime, those are for 1.4.13).
	- iana portlist updated.

13 July 2011: Wouter
	- Quick fix for contrib/unbound.spec example, no ldns-builtin any more.

11 July 2011: Wouter
	- Fix wildcard expansion no-data reply under an optout NSEC3 zone is
	  validated as insecure, reported by Jia Li (lijia@cnnic.cn).

4 July 2011: Wouter
	- 1.4.12rc1 tag created.

1 July 2011: Wouter
	- version number in example config file.
	- fix that --enable-static-exe does not complain about it unknown.

30 June 2011: Wouter
	- tag relase 1.4.11, trunk is 1.4.12 development.
	- iana portlist updated.
	- fix bug#395: id bits of other query may leak out under conditions
	- fix replyaddr count wrong after jostled queries, which leads to
	  eventual starvation where the daemon has no replyaddrs left to use.
	- fix comment about rndc port, that referred to the old port number.
	- fix that the listening socket is not closed when too many remote
	  control connections are made at the same time.
	- removed ldns-src tarball inside the unbound tarball.

23 June 2011: Wouter
	- Changed -flto check to support clang compiler.
	- tag 1.4.11rc3 created.

17 June 2011: Wouter
	- tag 1.4.11rc1 created.
	- remove warning about signed/unsigned from flex (other flex version).
	- updated aclocal.m4 and libtool to match.
	- tag 1.4.11rc2 created.

16 June 2011: Wouter
	- log-queries: yesno option, default is no, prints querylog.
	- version is 1.4.11.

14 June 2011: Wouter
	- Use -flto compiler flag for link time optimization, if supported.
	- iana portlist updated.

12 June 2011: Wouter
	- IPv6 service address for d.root-servers.net (2001:500:2D::D).

10 June 2011: Wouter
	- unbound-control has version number in the header,
	  UBCT[version]_space_ is the header sent by the client now.
	- Unbound control port number is registered with IANA:
	  ub-dns-control  8953/tcp    unbound dns nameserver control
	  This is the new default for the control-port config setting.
	- statistics-interval prints the number of jostled queries to log.

30 May 2011: Wouter
	- Fix Makefile for U in environment, since wrong U is more common than
	  deansification necessity.
	- iana portlist updated.
	- updated ldns tarball to 1.6.10rc2 snapshot of today.

25 May 2011: Wouter
	- Fix assertion failure when unbound generates an empty error reply
	  in response to a query, CVE-2011-1922 VU#531342.
	- This fix is in tag 1.4.10.
	- defense in depth against the above bug, an error is printed to log
	  instead of an assertion failure.

10 May 2011: Wouter
	- bug#386: --enable-allsymbols option links all binaries to libunbound
	  and reduces install size significantly.
	- feature, ignore-cd-flag: yesno to provide dnssec to legacy servers.
	- iana portlist updated.
	- Fix TTL of SOA so negative TTL is separately cached from normal TTL.

14 April 2011: Wouter
	- configure created with newer autoconf 2.66.

12 April 2011: Wouter
	- bug#378: Fix that configure checks for ldns_get_random presence.

8 April 2011: Wouter
	- iana portlist updated.
	- queries with CD flag set cause DNSSEC validation, but the answer is
	  not withheld if it is bogus.  Thus, unbound will retry if it is bad
	  and curb the TTL if it is bad, thus protecting the cache for use by
	  downstream validators.
	- val-override-date: -1 ignores dates entirely, for NTP usage.

29 March 2011: Wouter
	- harden-below-nxdomain: changed so that it activates when the
	  cached nxdomain is dnssec secure.  This avoids backwards
	  incompatibility because those old servers do not have dnssec.

24 March 2011: Wouter
	- iana portlist updated.
	- release 1.4.9.
	- trunk is 1.5.0

17 March 2011: Wouter
	- bug#370: new unbound.spec for CentOS 5.x from Harold Jones.
	  Applied but did not do the --disable-gost.

10 March 2011: Wouter
	- tag 1.4.9 release candidate 1 created.

3 March 2011: Wouter
	- updated ldns to today.

1 March 2011: Wouter
	- Fix no ADflag for NXDOMAIN in NSEC3 optout. And wildcard in optout.
	- give config parse error for multiple names on a stub or forward zone.
	- updated ldns tarball to 1.6.9(todays snapshot).

24 February 2011: Wouter
	- bug #361: Fix, time.elapsed variable not reset with stats_noreset.

23 February 2011: Wouter
	- iana portlist updated.
	- common.sh to version 3.

18 February 2011: Wouter
	- common.sh in testdata updated to version 2.

15 February 2011: Wouter
	- Added explicit note on unbound-anchor usage:
	  Please note usage of unbound-anchor root anchor is at your own risk
	  and under the terms of our LICENSE (see that file in the source).

11 February 2011: Wouter
	- iana portlist updated.
	- tpkg updated with common.sh for common functionality.

7 February 2011: Wouter
	- Added regression test for addition of a .net DS to the root, and
	  cache effects with different TTL for glue and DNSKEY.
	- iana portlist updated.

28 January 2011: Wouter
	- Fix remove private address does not throw away entire response.

24 January 2011: Wouter
	- release 1.4.8

19 January 2011: Wouter
	- fix bug#349: no -L/usr for ldns.

18 January 2011: Wouter
	- ldns 1.6.8 tarball included.
	- release 1.4.8rc1.

17 January 2011: Wouter
	- add get and set option for harden-below-nxdomain feature.
	- iana portlist updated.

14 January 2011: Wouter
	- Fix so a changed NS RRset does not get moved name stuck on old
	  server, for type NS the TTL is not increased.

13 January 2011: Wouter
	- Fix prefetch so it does not get stuck on old server for moved names.

12 January 2011: Wouter
	- iana portlist updated.

11 January 2011: Wouter
	- Fix insecure CNAME sequence marked as secure, reported by Bert
	  Hubert.

10 January 2011: Wouter
	- faster lruhash get_mem routine.

4 January 2011: Wouter
	- bug#346: remove ITAR scripts from contrib, the service is discontinued, use the root.
	- iana portlist updated.

23 December 2010: Wouter
	- Fix in infra cache that could cause rto larger than TOP_TIMEOUT kept.

21 December 2010: Wouter
	- algorithm compromise protection using the algorithms signalled in
	  the DS record.  Also, trust anchors, DLV, and RFC5011 receive this,
	  and thus, if you have multiple algorithms in your trust-anchor-file
	  then it will now behave different than before.  Also, 5011 rollover
	  for algorithms needs to be double-signature until the old algorithm
	  is revoked.
	  It is not an option, because I see no use to turn the security off.
	- iana portlist updated.

17 December 2010: Wouter
	- squelch 'tcp connect: bla' in logfile, (set verbosity 2 to see them).
	- fix validation in this case: CNAME to nodata for co-hosted opt-in
	  NSEC3 insecure delegation, was bogus, fixed to be insecure.

16 December 2010: Wouter
	- Fix our 'BDS' license (typo reported by Xavier Belanger).

10 December 2010: Wouter
	- iana portlist updated.
	- review changes for unbound-anchor.

2 December 2010: Wouter
	- feature typetransparent localzone, does not block other RR types.

1 December 2010: Wouter
	- Fix bug#338: print address when socket creation fails.

30 November 2010: Wouter
	- Fix storage of EDNS failures in the infra cache.
	- iana portlist updated.

18 November 2010: Wouter
	- harden-below-nxdomain option, default off (because very old
	  software may be incompatible).  We could enable it by default in
	  the future.

17 November 2010: Wouter
	- implement draft-vixie-dnsext-resimprove-00, we stop on NXDOMAIN.
	- make test output nicer.

15 November 2010: Wouter
	- silence 'tcp connect: broken pipe' and 'net down' at low verbosity.
	- iana portlist updated.
	- so-sndbuf option for very busy servers, a bit like so-rcvbuf.

9 November 2010: Wouter
	- unbound-anchor compiles with openssl 0.9.7.

8 November 2010: Wouter
	- release tag 1.4.7.
	- trunk is version 1.4.8.
	- Be lenient and accept imgw.pl malformed packet (like BIND).

5 November 2010: Wouter
	- do not synthesize a CNAME message from cache for qtype DS.

4 November 2010: Wouter
	- Use central entropy to seed threads.

3 November 2010: Wouter
	- Change the rtt used to probe EDNS-timeout hosts to 1000 msec.

2 November 2010: Wouter
	- tag 1.4.7rc1.
	- code review.

1 November 2010: Wouter
	- GOST code enabled by default (RFC 5933).

27 October 2010: Wouter
	- Fix uninit value in dump_infra print.
	- Fix validation failure for parent and child on same server with an
	  insecure childzone and a CNAME from parent to child.
	- Configure detects libev-4.00.

26 October 2010: Wouter
	- dump_infra and flush_infra commands for unbound-control.
	- no timeout backoff if meanwhile a query succeeded.
	- Change of timeout code.  No more lost and backoff in blockage.
	  At 12sec timeout (and at least 2x lost before) one probe per IP
	  is allowed only.  At 120sec, the IP is blocked.  After 15min, a
	  120sec entry has a single retry packet.

25 October 2010: Wouter
	- Configure errors if ldns is not found.

22 October 2010: Wouter
	- Windows 7 fix for the installer.

21 October 2010: Wouter
	- Fix bug where fallback_tcp causes wrong roundtrip and edns
	  observation to be noted in cache.  Fix bug where EDNSprobe halted
	  exponential backoff if EDNS status unknown.
	- new unresponsive host method, exponentially increasing block backoff.
	- iana portlist updated.

20 October 2010: Wouter
	- interface automatic works for some people with ip6 disabled.
	  Therefore the error check is removed, so they can use the option.

19 October 2010: Wouter
	- Fix for request list growth, if a server has long timeout but the
	  lost counter is low, then its effective rtt is the one without
	  exponential backoff applied.  Because the backoff is not working.
	  The lost counter can then increase and the server is blacklisted,
	  or the lost counter does not increase and the server is working
	  for some queries.

18 October 2010: Wouter
	- iana portlist updated.

13 October 2010: Wouter
	- Fix TCP so it uses a random outgoing-interface.
	- unbound-anchor handles ADDPEND keystate.

11 October 2010: Wouter
	- Fix bug when DLV below a trust-anchor that uses NSEC3 optout where
	  the zone has a secure delegation hosted on the same server did not
	  verify as secure (it was insecure by mistake).
	- iana portlist updated.
	- ldns tarball updated (for reading cachedumps with bad RR data).

1 October 2010: Wouter
	- test for unbound-anchor. fix for reading certs.
	- Fix alloc_reg_release for longer uptime in out of memory conditions.

28 September 2010: Wouter
	- unbound-anchor working, it creates or updates a root.key file.
	  Use it before you start the validator (e.g. at system boot time).

27 September 2010: Wouter
	- iana portlist updated.

24 September 2010: Wouter
	- bug#329: in example.conf show correct ipv4 link-local 169.254/16.

23 September 2010: Wouter
	- unbound-anchor app, unbound requires libexpat (xml parser library).

22 September 2010: Wouter
	- compliance with draft-ietf-dnsop-default-local-zones-14, removed
	  reverse ipv6 orchid prefix from builtin list.
	- iana portlist updated.

17 September 2010: Wouter
	- DLV has downgrade protection again, because the RFC says so.
	- iana portlist updated.

16 September 2010: Wouter
	- Algorithm rollover operational reality intrudes, for trust-anchor,
	  5011-store, and DLV-anchor if one key matches it's good enough.
	- iana portlist updated.
	- Fix reported validation error in out of memory condition.

15 September 2010: Wouter
	- Abide RFC5155 section 9.2: no AD flag for replies with NSEC3 optout.

14 September 2010: Wouter
	- increased mesh-max-activation from 1000 to 3000 for crazy domains
	  like _tcp.slb.com with 262 servers.
	- iana portlist updated.

13 September 2010: Wouter
	- bug#327: Fix for cannot access stub zones until the root is primed.

9 September 2010: Wouter
	- unresponsive servers are not completely blacklisted (because of
	  firewalls), but also not probed all the time (because of the request
	  list size it generates).  The probe rate is 1%.
	- iana portlist updated.

20 August 2010: Wouter
	- openbsd-lint fixes: acl_list_get_mem used if debug-alloc enabled.
	  iterator get_mem includes priv_get_mem.  delegpt nodup removed.
	  listen_pushback, query_info_allocqname, write_socket, send_packet,
	  comm_point_set_cb_arg and listen_resume removed.

19 August 2010: Wouter
	- Fix bug#321: resolution of rs.ripe.net artifacts with 0x20.
	  Delegpt structures checked for duplicates always.
	  No more nameserver lookups generated when depth is full anyway.
	- example.conf notes how to do DNSSEC validation and track the root.
	- iana portlist updated.

18 August 2010: Wouter
	- Fix bug#322: configure does not respect CFLAGS on Solaris.
	  Pass CFLAGS="-xO4 -xtarget=generic" on the configure command line
	  if use sun-cc, but some systems need different flags.

16 August 2010: Wouter
	- Fix acx_nlnetlabs.m4 configure output for autoconf-2.66 AS_TR_CPP
	  changes, uses m4_bpatsubst now.
	- make test (or make check) should be more portable and run the unit 
	  test and testbound scripts. (make longtest has special requirements).

13 August 2010: Wouter
	- More pleasant remote control command parsing.
	- documentation added for return values reported by doxygen 1.7.1.
	- iana portlist updated.

9 August 2010: Wouter
	- Fix name of rrset printed that failed validation.

5 August 2010: Wouter
	- Return NXDOMAIN after chain of CNAMEs ends at name-not-found.

4 August 2010: Wouter
	- Fix validation in case a trust anchor enters into a zone with
	  unsupported algorithms.

3 August 2010: Wouter
	- updated ldns tarball with bugfixes.
	- release tag 1.4.6.
	- trunk becomes 1.4.7 develop.
	- iana portlist updated.

22 July 2010: Wouter
	- more error details on failed remote control connection.

15 July 2010: Wouter
	- rlimit adjustments for select and ulimit can happen at the same time.

14 July 2010: Wouter
	- Donation text added to README.
	- Fix integer underflow in prefetch ttl creation from cache.  This
	  fixes a potential negative prefetch ttl.

12 July 2010: Wouter
	- Changed the defaults for num-queries-per-thread/outgoing-range.
	  For builtin-select: 512/960, for libevent 1024/4096 and for
	  windows 24/48 (because of win api).  This makes the ratio this way
	  to improve resilience under heavy load.  For high performance, use
	  libevent and possibly higher numbers.

10 July 2010: Wouter
	- GOST enabled if SSL is recent and ldns has GOST enabled too.
	- ldns tarball updated.

9 July 2010: Wouter
	- iana portlist updated.
	- Fix validation of qtype DNSKEY when a key-cache entry exists but
	  no rr-cache entry is used (it expired or prefetch), it then goes
	  back up to the DS or trust-anchor to validate the DNSKEY.

7 July 2010: Wouter
	- Neat function prototypes, unshadowed local declarations.

6 July 2010: Wouter
	- failure to chown the pidfile is not fatal any more.
	- testbound uses UTC timezone.
	- ldns tarball updated (ports and works on Minix 3.1.7).  On Minix, add
	  /usr/gnu/bin to PATH, use ./configure AR=/usr/gnu/bin/gar and gmake.

5 July 2010: Wouter
	- log if a server is skipped because it is on the donotquery list,
	  at verbosity 4, to enable diagnosis why no queries to 127.0.0.1.
	- added feature to print configure date, target and options with -h.
	- added feature to print event backend system details with -h.
	- wdiff is not actually required by make test, updated requirements.

1 July 2010: Wouter
	- Fix RFC4035 compliance with 2.2 statement that the DNSKEY at apex
	  must be signed with all algorithms from the DS rrset at the parent.
	  This is now checked and becomes bogus if not.

28 June 2010: Wouter
	- Fix jostle list bug found by Vince (luoce@cnnic), it caused the qps
	  in overload situations to be about 5 qps for the class of shortly
	  serviced queries.
	  The capacity of the resolver is then about (numqueriesperthread / 2)
	  / (average time for such long queries) qps for long queries.
	  And about (numqueriesperthread / 2)/(jostletimeout in whole seconds)
	  qps for short queries, per thread.
	- Fix the max number of reply-address count to be applied for duplicate
	  queries, and not for new query list entries.  This raises the memory
	  usage to a max of (16+1)*numqueriesperthread reply addresses.

25 June 2010: Wouter
	- Fix handling of corner case reply from lame server, follows rfc2308.
	  It could lead to a nodata reply getting into the cache if the search
	  for a non-lame server turned up other misconfigured servers.
	- unbound.h has extern "C" statement for easier include in c++.

23 June 2010: Wouter
	- iana portlist updated.
	- makedist upgraded cross compile openssl option, like this: 
	  ./makedist.sh -s -wssl openssl-1.0.0a.tar.gz -w --enable-gost

22 June 2010: Wouter
	- Unbound reports libev or libevent correctly in logs in verbose mode.
	- Fix to unload gost dynamic library module for leak testing.

18 June 2010: Wouter
	- iana portlist updated.

17 June 2010: Wouter
	- Add AAAA to root hints for I.ROOT-SERVERS.NET.

16 June 2010: Wouter
	- Fix assertion failure reported by Kai Storbeck from XS4ALL, the
	  assertion was wrong.
	- updated ldns tarball.

15 June 2010: Wouter
	- tag 1.4.5 created.
	- trunk contains 1.4.6 in development.
	- Fix TCPreply on systems with no writev, if just 1 byte could be sent.
	- Fix to use one pointer less for iterator query state store_parent_NS.
	- makedist crosscompile to windows uses builtin ldns not host ldns.
	- Max referral count from 30 to 130, because 128 one character domains
	  is valid DNS.
	- added documentation for the histogram printout to syslog.

11 June 2010: Wouter
	- When retry to parent the retrycount is not wiped, so failed 
	  nameservers are not tried again.
	- iana portlist updated.

10 June 2010: Wouter
	- Fix bug where a long loop could be entered, now cycle detection
	  has a loop-counter and maximum search amount.

4 June 2010: Wouter
	- iana portlist updated.
	- 1.4.5rc1 tag created.

3 June 2010: Wouter
	- ldns tarball updated, 1.6.5.
	- review comments, split dependency cycle tracking for parentside
	  last resort lookups for A and AAAA so there are more lookup options.

2 June 2010: Wouter
	- Fix compile warning if compiled without threads.
	- updated ldns-tarball with current ldns svn (pre 1.6.5).
	- GOST disabled-by-default, the algorithm number is allocated but the
	  RFC is still has to pass AUTH48 at the IETF.

1 June 2010: Wouter
	- Ignore Z flag in incoming messages too.
	- Fix storage of negative parent glue if that last resort fails.
	- libtoolize 2.2.6b, autoconf 2.65 applied to configure.
	- new splint flags for newer splint install.

31 May 2010: Wouter
	- Fix AD flag handling, it could in some cases mistakenly copy the AD 
	  flag from upstream servers.
	- alloc_special_obtain out of memory is not a fatal error any more,
	  enabling unbound to continue longer in out of memory conditions.
	- parentside names are dispreferred but not said to be dnssec-lame.
	- parentside check for cached newname glue.
	- fix parentside and querytargets modulestate, for dump_requestlist.
	- unbound-control-setup makes keys -rw-r--- so not all users permitted.
	- fix parentside from cache to be marked dispreferred for bad names.

28 May 2010: Wouter
	- iana portlist updated.
	- parent-child disagreement approach altered.  Older fixes are
	  removed in place of a more exhaustive search for misconfigured data
	  available via the parent of a delegation.
	  This is designed to be throttled by cache entries, with TTL from the
	  parent if possible.  Additionally the loop-counter is used.
	  It also tests for NS RRset differences between parent and child.
	  The fetch of misconfigured data should be more reliable and thorough.
	  It should work reliably even with no or only partial data in cache.
	  Data received from the child (as always) is deemed more
	  authoritative than information received from the delegation parent.
	  The search for misconfigured data is not performed normally.

26 May 2010: Wouter
	- Contribution from Migiel de Vos (Surfnet): nagios patch for
	  unbound-host, in contrib/ (in the source tarball).  Makes
	  unbound-host suitable for monitoring dnssec(-chain) status.

21 May 2010: Wouter
	- EDNS timeout code will not fire if EDNS status already known.
	- EDNS failure not stored if EDNS status known to work.

19 May 2010: Wouter
	- Fix resolution for domains like safesvc.com.cn.  If the iterator
	  can not recurse further and it finds the delegation in a state
	  where it would otherwise have rejected it outhand if so received
	  from a cache lookup, then it can try to ask higherup (with loop
	  protection).
	- Fix comments in iter_utils:dp_is_useless.

18 May 2010: Wouter
	- Fix various compiler warnings from the clang llvm compiler.
	- iana portlist updated.

6 May 2010: Wouter
	- Fix bug#308: spelling error in variable name in parser and lexer.

4 May 2010: Wouter
	- Fix dnssec-missing detection that was turned off by server selection.
	- Conforms to draft-ietf-dnsop-default-local-zones-13.  Added default
	  reverse lookup blocks for IPv4 test nets 100.51.198.in-addr.arpa,
	  113.0.203.in-addr.arpa and Orchid prefix 0.1.1.0.0.2.ip6.arpa.

29 April 2010: Wouter
	- Fix for dnssec lameness detection to use the key cache.
	- infra cache entries that are expired are wiped clean.  Previously
	  it was possible to not expire host data (if accessed often).

28 April 2010: Wouter
	- ldns tarball updated and GOST support is detected and then enabled. 
	- iana portlist updated.
	- Fix detection of gost support in ldns (reported by Chris Smith).

27 April 2010: Wouter
	- unbound-control get_option domain-insecure shows config file items.
	- fix retry sequence if prime hints are recursion-lame.
	- autotrust anchor file can be initialized with a ZSK key as well.
	- harden-referral-path does not result in failures due to max-depth.
	  You can increase the max-depth by adding numbers (' 0') after the
	  target-fetch-policy, this increases the depth to which is checked.

26 April 2010: Wouter
	- Compile fix using Sun Studio 12 compiler on Solaris 5.9, use
	  CPPFLAGS during configure process.
	- if libev is installed on the base system (not libevent), detect
	  it from the event.h header file and link with -lev.
	- configlexer.lex gets config.h, and configyyrename.h added by make,
	  no more double include.
	- More strict scrubber (Thanks to George Barwood for the idea):
	  NS set must be pertinent to the query (qname subdomain nsname).
	- Fix bug#307: In 0x20 backoff fix fallback so the number of 
	  outstanding queries does not become -1 and block the request.
	  Fixed handling of recursion-lame in combination with 0x20 fallback.
	  Fix so RRsets are compared canonicalized and sorted if the immediate
	  comparison fails, this makes it work around round-robin sites.

23 April 2010: Wouter
	- Squelch log message: sendto failed permission denied for
	  255.255.255.255, it is visible in VERB_DETAIL (verbosity 2).
	- Fix to fetch data as last resort more tenaciously.  When cycle
	  targets cause the server selection to believe there are more options
	  when they really are not there, the server selection is reinitiated.
	- Fix fetch from blacklisted dnssec lame servers as last resort.  The
	  server's IP address is then given in validator errors as well.
	- Fix local-zone type redirect that did not use the query name for
	  the answer rrset.

22 April 2010: Wouter
	- tag 1.4.4.
	- trunk contains 1.4.5 in development.
	- Fix validation failure for qtype ANY caused by a RRSIG parse failure.
	  The validator error message was 'no signatures from ...'.

16 April 2010: Wouter
	- more portability defines for CMSG_SPACE, CMSG_ALIGN, CMSG_LEN.
	- tag 1.4.4rc1.

15 April 2010: Wouter
	- ECC-GOST algorithm number 12 that is assigned by IANA.  New test
	  example key and signatures for GOST.  GOST requires openssl-1.0.0.
	  GOST is still disabled by default.

9 April 2010: Wouter
	- Fix bug#305: pkt_dname_tolower could read beyond end of buffer or
	  get into an endless loop, if 0x20 was enabled, and buffers are small
	  or particular broken packets are received.
	- Fix chain of trust with CNAME at an intermediate step, for the DS
	  processing proof.

8 April 2010: Wouter
	- Fix validation of queries with wildcard names (*.example).

6 April 2010: Wouter
	- Fix EDNS probe for .de DNSSEC testbed failure, where the infra
	  cache timeout coincided with a server update, the current EDNS 
	  backoff is less sensitive, and does not cache the backoff unless 
	  the backoff actually works and the domain is not expecting DNSSEC.
	- GOST support with correct algorithm numbers.

1 April 2010: Wouter
	- iana portlist updated.

24 March 2010: Wouter
	- unbound control flushed items are not counted when flushed again.

23 March 2010: Wouter
	- iana portlist updated.

22 March 2010: Wouter
	- unbound-host disables use-syslog from config file so that the
	  config file for the main server can be used more easily.
	- fix bug#301: unbound-checkconf could not parse interface
	  '0.0.0.0@5353', even though unbound itself worked fine.

19 March 2010: Wouter
	- fix fwd_ancil test to pass if the socket options are not supported.

18 March 2010: Wouter
	- Fixed random numbers for port, interface and server selection.
	  Removed very small bias.
	- Refer to the listing in unbound-control man page in the extended
	  statistics entry in the unbound.conf man page.

16 March 2010: Wouter
	- Fix interface-automatic for OpenBSD: msg.controllen was too small,
	  also assertions on ancillary data buffer.
	- check for IP_SENDSRCADDR for interface-automatic or IP_PKTINFO.
	- for NSEC3 check if signatures are cached.

15 March 2010: Wouter
	- unit test for util/regional.c.

12 March 2010: Wouter
	- Reordered configure checks so fork and -lnsl -lsocket checks are
	  earlier, and thus later checks benefit from and do not hinder them.
	- iana portlist updated.
	- ldns tarball updated.
	- Fix python use when multithreaded.
	- Fix solaris python compile.
	- Include less in config.h and include per code file for ldns, ssl.

11 March 2010: Wouter
	- another memory allocation option: --enable-alloc-nonregional.
	  exposes the regional allocations to other memory purifiers.
	- fix for memory alignment in struct sock_list allocation.
	- Fix for MacPorts ldns without ssl default, unbound checks if ldns
	  has dnssec functionality and uses the builtin if not.
	- Fix daemonize on Solaris 10, it did not detach from terminal.
	- tag 1.4.3 created.
	- trunk is 1.4.4 in development.
	- spelling fix in validation error involving cnames.

10 March 2010: Wouter
	- --enable-alloc-lite works with test set.
	- portability in the testset: printf format conversions, prototypes.

9 March 2010: Wouter
	- tag 1.4.2 created.
	- trunk is 1.4.3 in development.
	- --enable-alloc-lite debug option.

8 March 2010: Wouter
	- iana portlist updated.

4 March 2010: Wouter
	- Fix crash in control channel code.

3 March 2010: Wouter
	- better casts in pipe code, brackets placed wrongly.
	- iana portlist updated.

1 March 2010: Wouter
	- make install depends on make all.
	- Fix 5011 auto-trust-anchor-file initial read to skip RRSIGs.
	- --enable-checking: enables assertions but does not look nonproduction.
	- nicer VERB_DETAIL (verbosity 2, unbound-host -d) output, with
	  nxdomain and nodata distinguished.
	- ldns tarball updated.
	- --disable-rpath fixed for libtool not found errors.
	- new fedora specfile from Fedora13 in contrib from Paul Wouters.

26 February 2010: Wouter
	- Fixup prototype for lexer cleanup in daemon code.
	- unbound-control list_stubs, list_forwards, list_local_zones and
	  list_local_data.

24 February 2010: Wouter
	- Fix scrubber bug that potentially let NS records through.  Reported
	  by Amanda Constant.
	- Also delete potential poison references from additional.
	- Fix: no classification of a forwarder as lame, throw away instead.

23 February 2010: Wouter
	- libunbound ub_ctx_get_option() added.
	- unbound-control set_option and get_option commands.
	- iana portlist updated.

18 February 2010: Wouter
	- A little more strict DS scrubbing.
	- No more blacklisting of unresponsive servers, a 2 minute timeout
	  is backed off to.
	- RD flag not enabled for dnssec-blacklisted tries, unless necessary.
	- pickup ldns compile fix, libdl for libcrypto.
	- log 'tcp connect: connection timed out' only in high verbosity.
	- unbound-control log_reopen command.
	- moved get_option code from unbound-checkconf to util/config_file.c

17 February 2010: Wouter
	- Disregard DNSKEY from authority section for chain of trust.
	  DS records that are irrelevant to a referral scrubbed.  Anti-poison.
	- iana portlist updated.

16 February 2010: Wouter
	- Check for 'no space left on device' (or other errors) when 
	  writing updated autotrust anchors and print errno to log.

15 February 2010: Wouter
	- Fixed the requery protection, the TTL was 0, it is now 900 seconds,
	  hardcoded.  We made the choice to send out more conservatively,
	  protecting against an aggregate effect more than protecting a
	  single user (from their own folly, perhaps in case of misconfig).

12 February 2010: Wouter
	- Re-query pattern changed on validation failure.  To protect troubled
	  authority servers, unbound caches a failure for the DNSKEY or DS
	  records for the entire zone, and only retries that 900 seconds later.
	  This implies that only a handful of packets are sent extra to the
	  authority if the zone fails.

11 February 2010: Wouter
	- ldns tarball update for long label length syntax error fix.
	- iana portlist updated.

9 February 2010: Wouter
	- Fixup in compat snprintf routine, %f 1.02 and %g support.
	- include math.h for testbound test compile portability.

2 February 2010: Wouter
	- Updated url of IANA itar, interim trust anchor repository, in script.

1 February 2010: Wouter
	- iana portlist updated.
	- configure test for memcmp portability.

27 January 2010: Wouter
	- removed warning on format string in validator error log statement.
	- iana portlist updated.

22 January 2010: Wouter
	- libtool finish the install of unbound python dynamic library.

21 January 2010: Wouter
	- acx_nlnetlabs.m4 synchronised with nsd's version.

20 January 2010: Wouter
	- Fixup lookup trouble for parent-child domains on the first query.

14 January 2010: Wouter
	- Fixup ldns detection to also check for header files.

13 January 2010: Wouter
	- prefetch-key option that performs DNSKEY queries earlier in the
	  validation process, and that could halve the latency on DNSSEC
	  queries.  It takes some extra processing (CPU, a cache is needed).

12 January 2010: Wouter
	- Fix unbound-checkconf for auto-trust-anchor-file present checks.

8 January 2010: Wouter
	- Fix for parent-child disagreement code which could have trouble
	  when (a) ipv6 was disabled and (b) the TTL for parent and child
	  were different.  There were two bugs, the parent-side information
	  is fixed to no longer block lookup of child side information and
	  the iterator is fixed to no longer attempt to get ipv6 when it is
	  not enabled and then give up in failure.
	- test and fixes to make prefetch actually store the answer in the
	  cache.  Considers some rrsets 'already expired' but does not allow
	  overwriting of rrsets considered more secure.

7 January 2010: Wouter
	- Fixup python documentation (thanks Leo Vandewoestijne).
	- Work on cache prefetch feature.
	- Stats for prefetch, in log print stats, unbound-control stats
	  and in unbound_munin plugin.

6 January 2010: Wouter
	- iana portlist updated.
	- bug#291: DNS wireformat max is 255. dname_valid allowed 256 length.
	- verbose output includes parent-side-address notion for lameness.
	- documented val-log-level: 2 setting in example.conf and man page.
	- change unbound-control-setup from 1024(sha1) to 1536(sha256).

1 January 2010: Wouter
	- iana portlist updated.

22 December 2009: Wouter
	- configure with newer libtool 2.2.6b.

17 December 2009: Wouter
	- review comments.
	- tag 1.4.1.
	- trunk to version 1.4.2.
	
15 December 2009: Wouter
	- Answer to qclass=ANY queries, with class IN contents.
	  Test that validation also works.
	- updated ldns snapshot tarball with latest fixes (parsing records).

11 December 2009: Wouter
	- on IPv4 UDP turn off DF flag.

10 December 2009: Wouter
	- requirements.txt updated with design choice explanations.
	- Reading fixes: fix to set unlame when child confirms parent glue,
	  and fix to avoid duplicate addresses in delegation point.
	- verify_rrsig routine checks expiration last.

9 December 2009: Wouter
	- Fix Bug#287(reopened): update of ldns tarball with fix for parse
	  errors generated for domain names like '.example.com'.
	- Fix SOA excluded from negative DS responses.  Reported by Hauke
	  Lampe.  The negative cache did not include proper SOA records for
	  negative qtype DS responses which makes BIND barf on it, such
	  responses are now only used internally.
	- Fix negative cache lookup of closestencloser check of DS type bit.

8 December 2009: Wouter
	- Fix for lookup of parent-child disagreement domains, where the
	  parent-side glue works but it does not provide proper NS, A or AAAA
	  for itself, fixing domains such as motorcaravanners.eu.
	- Feature: you can specify a port number in the interface: line, so
	  you can bind the same interface multiple times at different ports.

7 December 2009: Wouter
	- Bug#287: Fix segfault when unbound-control remove nonexistent local
	  data.  Added check to tests.

1 December 2009: Wouter
	- Fix crash with module-config "iterator".
	- Added unit test that has "iterator" module-config.

30 November 2009: Wouter
	- bug#284: fix parse of # without end-of-line at end-of-file.

26 November 2009: Wouter
	- updated ldns with release candidate for version 1.6.3.
	- tag for 1.4.0 release.
	- 1.4.1 version in trunk.
	- Fixup major libtool version to 2 because of why_bogus change.
	  It was 1:5:0 but should have been 2:0:0.

23 November 2009: Wouter
	- Patch from David Hubbard for libunbound manual page.
	- Fixup endless spinning in unbound-control stats reported by
	  Attila Nagy.  Probably caused by clock reversal.

20 November 2009: Wouter
	- contrib/split-itar.sh contributed by Tom Hendrikx.

19 November 2009: Wouter
	- better argument help for unbound-control.
	- iana portlist updated.

17 November 2009: Wouter
	- noted multiple entries for multiple domain names in example.conf.
	- iana portlist updated.

16 November 2009: Wouter
	- Fixed signer detection of CNAME responses without signatures.
	- Fix#282 libunbound memleak on error condition by Eric Sesterhenn.
	- Tests for CNAMEs to deeper trust anchors, secure and bogus.
	- svn tag 1.4.0rc1 made.

13 November 2009: Wouter
	- Fixed validation failure for CNAME to optout NSEC3 nodata answer.
	- unbound-host does not fail on type ANY.
	- Fixed wireparse failure to put RRSIGs together with data in some
	  long ANY mix cases, which fixes validation failures.

12 November 2009: Wouter
	- iana portlist updated.
	- fix manpage errors reported by debian lintian.
	- review comments.
	- fixup very long vallog2 level error strings.
	
11 November 2009: Wouter
	- ldns tarball updated (to 1.6.2).
	- review comments.

10 November 2009: Wouter
	- Thanks to Surfnet found bug in new dnssec-retry code that failed
	  to combine well when combined with DLV and a particular failure. 
	- Fixed unbound-control -h output about argument optionality.
	- review comments.

5 November 2009: Wouter
	- lint fixes and portability tests.
	- better error text for multiple domain keys in one autotrust file.

2 November 2009: Wouter
	- Fix bug where autotrust does not work when started with a DS.
	- Updated GOST unit tests for unofficial algorithm number 249
	  and DNSKEY-format changes in draft version -01.

29 October 2009: Wouter
	- iana portlist updated.
	- edns-buffer-size option, default 4096.
	- fixed do-udp: no.

28 October 2009: Wouter
	- removed abort on prealloc failure, error still printed but softfail.
	- iana portlist updated.
	- RFC 5702: RSASHA256 and RSASHA512 support enabled by default.
	- ldns tarball updated (which also enables rsasha256 support).

27 October 2009: Wouter
	- iana portlist updated.

8 October 2009: Wouter
	- please doxygen
	- add val-log-level print to corner case (nameserver.epost.bg).
	- more detail to errors from insecure delegation checks.
	- Fix double time subtraction in negative cache reported by 
	  Amanda Constant and Hugh Mahon.
	- Made new validator error string available from libunbound for
	  applications.  It is in result->why_bogus, a zero-terminated string.
	  unbound-host prints it by default if a result is bogus.
	  Also the errinf is public in module_qstate (for other modules).

7 October 2009: Wouter
	- retry for validation failure in DS and prime results. Less mem use.
	  unit test.  Provisioning in other tests for requeries.
	- retry for validation failure in DNSKEY in middle of chain of trust.
	  unit test.
	- retry for empty non terminals in chain of trust and unit test.
	- Fixed security bug where the signatures for NSEC3 records were not
	  checked when checking for absence of DS records.  This could have
	  enabled the substitution of an insecure delegation.
	- moved version number to 1.4.0 because of 1.3.4 release with only
	  the NSEC3 patch from the entry above.
	- val-log-level: 2 shows extended error information for validation
	  failures, but still one (longish) line per failure.  For example:
	  validation failure <example.com. DNSKEY IN>: signature expired from
	  192.0.2.4 for trust anchor example.com. while building chain of trust
	  validation failure <www.example.com. A IN>: no signatures from
	  192.0.2.6 for key example.com. while building chain of trust

6 October 2009: Wouter
	- Test set updated to provide additional ns lookup result.
	  The retry would attempt to fetch the data from other nameservers
	  for bogus data, and this needed to be provisioned in the tests.

5 October 2009: Wouter
	- first validation failure retry code.  Retries for data failures.
	  And unit test.

2 October 2009: Wouter
	- improve 5011 modularization.
	- fix unbound-host so -d can be given before -C.
	- iana portlist updated.

28 September 2009: Wouter
	- autotrust-anchor-file can read multiline input and $ORIGIN.
	- prevent integer overflow in holddown calculation. review fixes.
	- fixed race condition in trust point revocation. review fix.
	- review fixes to comments, removed unused code.

25 September 2009: Wouter
	- so-rcvbuf: 4m option added.  Set this on large busy servers to not
	  drop the occasional packet in spikes due to full socket buffers.
	  netstat -su keeps a counter of UDP dropped due to full buffers.
	- review of validator/autotrust.c, small fixes and comments.

23 September 2009: Wouter
	- 5011 query failed counts verification failures, not lookup failures.
	- 5011 probe failure handling fixup.
	- test unbound reading of original autotrust data.
	  The metadata per-key, such as key state (PENDING, MISSING, VALID) is
	  picked up, otherwise performs initial probe like usual.

22 September 2009: Wouter
	- autotrust test with algorithm rollover, new ordering of checks
	  assists in orderly rollover.
	- autotrust test with algorithm rollover to unknown algorithm.
	  checks if new keys are supported before adding them.
	- autotrust test with trust point revocation, becomes unsigned.
	- fix DNSSEC-missing-signature detection for minimal responses
	  for qtype DNSKEY (assumes DNSKEY occurs at zone apex).

18 September 2009: Wouter
	- autotrust tests, fix trustpoint timer deletion code.
	  fix count of valid anchors during missing remove.
	- autotrust: pick up REVOKE even if not signed with known other keys.

17 September 2009: Wouter
	- fix compile of unbound-host when --enable-alloc-checks.
	- Fix lookup problem reported by Koh-ichi Ito and Jaap Akkerhuis.
	- Manual page fixes reported by Tony Finch.

16 September 2009: Wouter
	- Fix memory leak reported by Tao Ma.
	- Fix memstats test tool for log-time-ascii log format.

15 September 2009: Wouter
	- iana portlist updated.

10 September 2009: Wouter
	- increased MAXSYSLOGLEN so .bg key can be printed in debug output.
	- use linebuffering for log-file: output, this can be significantly
	  faster than the previous fflush method and enable some class of
	  resolvers to use high verbosity (for short periods).
	  Not on windows, because line buffering does not work there.

9 September 2009: Wouter
	- Fix bug where DNSSEC-bogus messages were marked with too high TTL.
	  The RRsets would still expire at the normal time, but this would
	  keep messages bogus in the cache for too long.
	- regression test for that bug.
	- documented that load_cache is meant for debugging.

8 September 2009: Wouter
	- fixup printing errors when load_cache, they were printed to the
	  SSL connection which broke, now to the log.
	- new ldns - with fixed parse of large SOA values.

7 September 2009: Wouter
	- autotrust testbound scenarios.
	- autotrust fix that failure count is written to file.
	- autotrust fix that keys may become valid after add holddown time
	  alone, before the probe returns.

4 September 2009: Wouter
	- Changes to make unbound work with libevent-2.0.3 alpha. (in
	  configure detection due to new ssl dependency in libevent)
	- do not call sphinx for documentation when python is disabled.
	- remove EV_PERSIST from libevent timeout code to make the code
	  compatible with the libevent-2.0.  Works with older libevent too.
	- fix memory leak in python code.

3 September 2009: Wouter
	- Got a patch from Luca Bruno for libunbound support on windows to
	  pick up the system resolvconf nameservers and hosts there.
	- included ldns updated (enum warning fixed).
	- makefile fix for parallel makes.
	- Patch from Zdenek Vasicek and Attila Nagy for using the source IP
	  from python scripts.  See pythonmod/examples/resip.py.
	- doxygen comment fixes.

2 September 2009: Wouter
	- TRAFFIC keyword for testbound. Simplifies test generation.
	  ${range lower val upper} to check probe timeout values.
	- test with 5011-prepublish rollover and revocation.
	- fix revocation of RR for autotrust, stray exclamation mark.

1 September 2009: Wouter
	- testbound variable arithmetic.
	- autotrust probe time is randomised.
	- autotrust: the probe is active and does not fetch from cache.

31 August 2009: Wouter
	- testbound variable processing.

28 August 2009: Wouter
	- fixup unbound-control lookup to print forward and stub servers.

27 August 2009: Wouter
	- autotrust: mesh answer callback is empty.

26 August 2009: Wouter
	- autotrust probing.
	- iana portlist updated.

25 August 2009: Wouter
	- fixup memleak in trust anchor unsupported algorithm check.
	- iana portlist updated.
	- autotrust options: add-holddown, del-holddown, keep-missing.
	- autotrust store revoked status of trust points.
	- ctime_r compat definition.
	- detect yylex_destroy() in configure.
	- detect SSL_get_compression_methods declaration in configure.
	- fixup DS lookup at anchor point with unsigned parent.
	- fixup DLV lookup for DS queries to unsigned domains.

24 August 2009: Wouter
	- cleaner memory allocation on exit. autotrust test routines.
	- free all memory on program exit, fix for ssl and flex.

21 August 2009: Wouter
	- autotrust: debug routines. Read,write and conversions work.

20 August 2009: Wouter
	- autotrust: save and read trustpoint variables.

19 August 2009: Wouter
	- autotrust: state table updates.
	- iana portlist updated.

17 August 2009: Wouter
	- autotrust: process events.

17 August 2009: Wouter
	- Fix so that servers are only blacklisted if they fail to reply 
	  to 16 queries in a row and the timeout gets above 2 minutes.
	- autotrust work, split up DS verification of DNSKEYs.

14 August 2009: Wouter
	- unbound-control lookup prints out infra cache information, like RTT.
	- Fix bug in DLV lookup reported by Amanda from Secure64.
	  It could sometimes wrongly classify a domain as unsigned, which
	  does not give the AD bit on replies.

13 August 2009: Wouter
	- autotrust read anchor files. locked trust anchors.

12 August 2009: Wouter
	- autotrust import work.

11 August 2009: Wouter
	- Check for openssl compatible with gost if enabled.
	- updated unit test for GOST=211 code.
	  Nicer naming of test files.
	- iana portlist updated.

7 August 2009: Wouter
	- call OPENSSL_config() in unbound and unit test so that the
	  operator can use openssl.cnf for configuration options.
	- removed small memory leak from config file reader.

6 August 2009: Wouter
	- configure --enable-gost for GOST support, experimental
	  implementation of draft-dolmatov-dnsext-dnssec-gost-01.
	- iana portlist updated.
	- ldns tarball updated (with GOST support).

5 August 2009: Wouter
	- trunk moved to 1.3.4.

4 August 2009: Wouter
	- Added test that the examples from draft rsasha256-14 verify.
	- iana portlist updated.
	- tagged 1.3.3

3 August 2009: Wouter
	- nicer warning when algorithm not supported, tells you to upgrade.
	- iana portlist updated.

27 July 2009: Wouter
	- Updated unbound-cacti contribution from Dmitriy Demidov, with
	  the queue statistics displayed in its own graph.
	- iana portlist updated.

22 July 2009: Wouter
	- Fix bug found by Michael Tokarev where unbound would try to
	  prime the root servers even though forwarders are configured for
	  the root.
	- tagged 1.3.3rc1

21 July 2009: Wouter
	- Fix server selection, so that it waits for open target queries when
	  faced with lameness.

20 July 2009: Wouter
	- Ignore transient sendto errors, no route to host, and host, net down.
	- contrib/update-anchor.sh has -r option for root-hints.
	- feature val-log-level: 1 prints validation failures so you can
	  keep track of them during dnssec deployment.

16 July 2009: Wouter
	- fix replacement malloc code.  Used in crosscompile.
	- makedist -w creates crosscompiled setup.exe on fedora11.

15 July 2009: Wouter
	- dependencies for compat items, for crosscompile.
	- mingw32 crosscompile changes, dependencies and zipfile creation.
	  and with System.dll from the windows NSIS you can make setup.exe.
	- package libgcc_s_sjlj exception handler for NSISdl.dll.

14 July 2009: Wouter
	- updated ldns tarball for solaris x64 compile assistance.
	- no need to define RAND_MAX from config.h.
	- iana portlist updated.
	- configure changes and ldns update for mingw32 crosscompile.

13 July 2009: Wouter
	- Fix for crash at start on windows.
	- tag for release 1.3.2.
	- trunk has version 1.3.3.
	- Fix for ID bits on windows to use all 16. RAND_MAX was not
	  defined like you'd expect on mingw. Reported by Mees de Roo.

9 July 2009: Wouter
	- tag for release 1.3.1.
	- trunk has version 1.3.2.

7 July 2009: Wouter
	- iana portlist updated.

6 July 2009: Wouter
	- prettier error handling in SSL setup.
	- makedist.sh uname fix (same as ldns).
	- updated fedora spec file.

3 July 2009: Wouter
	- fixup linking when ldnsdir is "".

30 June 2009: Wouter
	- more lenient truncation checks.

29 June 2009: Wouter
	- ldns trunk r2959 imported as tarball, because of solaris cc compile
	  support for c99.  r2960 for better configure.
	- better wrongly_truncated check.
	- On Linux, fragment IPv6 datagrams to the IPv6 minimum MTU, to
	  avoid dropped packets at routers.

26 June 2009: Wouter
	- Fix EDNS fallback when EDNS works for short answers but long answers
	  are dropped.

22 June 2009: Wouter
	- fixup iter priv strict aliasing while preserving size of sockaddr.
	- iana portlist updated.  (one less port allocated, one more fraction
	  of a bit for security!)
	- updated fedora specfile in contrib from Paul Wouters.
	
19 June 2009: Wouter
	- Fixup strict aliasing warning in iter priv code.
	  and config_file code.
	- iana portlist updated.
	- harden-referral-path: handle cases where NS is in answer section.

18 June 2009: Wouter
	- Fix of message parse bug where (specifically) an NSEC and RRSIG
	  in the wrong order would be parsed, but put wrongly into internal
	  structures so that later validation would fail.
	- Extreme lenience for wrongly truncated replies where a positive
	  reply has an NS in the authority but no signatures.  They are
	  turned into minimal responses with only the (secure) answer.
	- autoconf 2.63 for configure.
	- python warnings suppress.  Keep python API away from header files.

17 June 2009: Wouter
	- CREDITS entry for cz.nic, sponsoring a 'summer of code' that was
	  used for the python code in unbound. (http://www.nic.cz/vip/ in cz).

16 June 2009: Wouter
	- Fixup opportunistic target query generation to it does not
	  generate queries that are known to fail.
	- Touchup on munin total memory report.
	- messages picked out of the cache by the iterator are checked
	  if their cname chain is still correct and if validation status
	  has to be reexamined.

15 June 2009: Wouter
	- iana portlist updated.

14 June 2009: Wouter
	- Fixed bug where cached responses would lose their security
	  status on second validation, which especially impacted dlv
	  lookups.  Reported by Hauke Lampe.

13 June 2009: Wouter
	- bug #254. removed random whitespace from example.conf.

12 June 2009: Wouter
	- Fixup potential wrong NSEC picked out of the cache.
	- If unfulfilled callbacks are deleted they are called with an error.
	- fptr wlist checks for mesh callbacks.
	- fwd above stub in configuration works.

11 June 2009: Wouter
	- Fix queries for type DS when forward or stub zones are there.
	  They are performed to higherup domains, and thus treated as if
	  going to higher zones when looking up the right forward or stub
	  server.  This makes a stub pointing to a local server that has
	  a local view of example.com signed with the same keys as are
	  publicly used work.  Reported by Johan Ihren.
	- Added build-unbound-localzone-from-hosts.pl to contrib, from
	  Dennis DeDonatis.  It converts /etc/hosts into config statements.
	- same thing fixed for forward-zone and DS, chain of trust from
	  public internet into the forward-zone works now.  Added unit test.

9 June 2009: Wouter
	- openssl key files are opened apache-style, when user is root and
	  before chrooting.  This makes permissions on remote-control key 
	  files easier to set up.  Fixes bug #251.
	- flush_type and flush_name remove msg cache entries.
	- codereview - dp copy bogus setting fix.

8 June 2009: Wouter
	- Removed RFC5011 REVOKE flag support. Partial 5011 support may cause
	  inadvertant behaviour.
	- 1.3.0 tarball for release created.
	- 1.3.1 development in svn trunk.
	- iana portlist updated.
	- fix lint from complaining on ldns/sha.h.
	- help compiler figure out aliasing in priv_rrset_bad() routine.
	- fail to configure with python if swig is not found.
	- unbound_munin_ in contrib uses ps to show rss if sbrk does not work.

3 June 2009: Wouter
	- fixup bad free() when wrongly encoded DSA signature is seen.
	  Reported by Paul Wouters.
	- review comments from Matthijs.

2 June 2009: Wouter
	- --enable-sha2 option. The draft rsasha256 changed its algorithm
	  numbers too often.  Therefore it is more prudent to disable the
	  RSASHA256 and RSASHA512 support by default.
	- ldns trunk included as new tarball.
	- recreated the 1.3.0 tag in svn. rc1 tarball generated at this point.

29 May 2009: Wouter
	- fixup doc bug in README reported by Matthew Dempsky.

28 May 2009: Wouter
	- update iana port list
	- update ldns lib tarball

27 May 2009: Wouter
	- detect lack of IPv6 support on XP (with a different error code).
	- Fixup a crash-on-exit which was triggered by a very long queue.
	  Unbound would try to re-use ports that came free, but this is
	  of course not really possible because everything is deleted.
	  Most easily triggered on XP (not Vista), maybe because of the
	  network stack encouraging large messages backlogs.
	- change in debug statements.
	- Fixed bug that could cause a crash if root prime failed when there
	  were message backlogs.

26 May 2009: Wouter
	- Thanks again to Brett Carr, found an assertion that was not true.
	  Assertion checked if recursion parent query still existed.

29 April 2009: Wouter
	- Thanks to Brett Carr, caught windows resource leak, use 
	  closesocket() and not close() on sockets or else the network stack
	  starts to leak handles.
	- Removed usage of windows Mutex because windows cannot handle enough
	  mutexes open.  Provide own mutex implementation using primitives.

28 April 2009: Wouter
	- created svn tag for 1.3.0.

27 April 2009: Wouter
	- optimised cname from cache.
	- ifdef windows functions in testbound.

23 April 2009: Wouter
	- fix for threadsafety in solaris thr_key_create() in tests.
	- iana portlist updated.
	- fix pylib test for Darwin.
	- fix pymod test for Darwin and a python threading bug in pymod init.
	- check python >= 2.4 in configure.
	- -ldl check for libcrypto 1.0.0beta.

21 April 2009: Wouter
	- fix for build outside sourcedir.
	- fix for configure script swig detection.

17 April 2009: Wouter
	- Fix reentrant in minievent handler for unix. Could have resulted
	  in spurious event callbacks.
	- timers do not take up a fd slot for winsock handler.
	- faster fix for winsock reentrant check.
	- fix rsasha512 unit test for new (interim) algorithm number.
	- fix test:ldns doesn't like DOS line endings in keyfiles on unix.
	- fix compile warning on ubuntu (configlexer fwrite return value).
	- move python include directives into CPPFLAGS instead of CFLAGS.

16 April 2009: Wouter
	- winsock event handler exit very quickly on signal, even if
	  under heavy load.
	- iana portlist updated.
	- fixup windows winsock handler reentrant problem.

14 April 2009: Wouter
	- bug #245: fix munin plugin, perform cleanup of stale lockfiles.
	- makedist.sh; better help text.
	- cache-min-ttl option and tests.
	- mingw detect error condition on TCP sockets (NOTCONN).

9 April 2009: Wouter
	- Fix for removal of RSASHA256_NSEC3 protonumber from ldns.
	- ldns tarball updated.
	- iana portlist update.
	- detect GOST support in openssl-1.0.0-beta1, and fix compile problem
	  because that openssl defines the name STRING for itself.

6 April 2009: Wouter
	- windows compile fix.
	- Detect FreeBSD jail without ipv6 addresses assigned.
	- python libunbound wrapper unit test.
	- installs the following files. Default is to not build them.
	  	from configure --with-pythonmodule:
	  /usr/lib/python2.x/site-packages/unboundmodule.py
	  	from configure --with-pyunbound:
	  /usr/lib/python2.x/site-packages/unbound.py
	  /usr/lib/python2.x/site-packages/_unbound.so*
	  The example python scripts (pythonmod/examples and
	  libunbound/python/examples) are not installed.
	- python invalidate routine respects packed rrset ids and locks.
	- clock skew checks in unbound, config statements.
	- nxdomain ttl considerations in requirements.txt

3 April 2009: Wouter
	- Fixed a bug that caused messages to be stored in the cache too 
	  long.  Hard to trigger, but NXDOMAINs for nameservers or CNAME
	  targets have been more vulnerable to the TTL miscalculation bug. 
	- documentation test fixed for python addition.

2 April 2009: Wouter
	- pyunbound (libunbound python plugin) compiles using libtool.
	- documentation for pythonmod and pyunbound is generated in doc/html.
	- iana portlist updated.
	- fixed bug in unbound-control flush_zone where it would not flush
	  every message in the target domain.  This especially impacted 
	  NXDOMAIN messages which could remain in the cache regardless.
	- python module test package.

1 April 2009: Wouter
	- suppress errors when trying to contact authority servers that gave
	  ipv6 AAAA records for their nameservers with ipv4 mapped contents.
	  Still tries to do so, could work when deployed in intranet.
	  Higher verbosity shows the error.
	- new libunbound calls documented.
	- pyunbound in libunbound/python. Removed compile warnings.
	  Makefile to make it.

30 March 2009: Wouter
	- Fixup LDFLAGS from libevent sourcedir compile configure restore.
	- Fixup so no non-absolute rpaths are added.
	- Fixup validation of RRSIG queries, they are let through.
	- read /dev/random before chroot
	- checkconf fix no python checks when no python module enabled.
	- fix configure, pthread first, so other libs do not change outcome.

27 March 2009: Wouter
	- nicer -h output. report linked libraries and modules.
	- prints modules in intuitive order (config file friendly).
	- python compiles easily on BSD.

26 March 2009: Wouter
	- ignore swig varargs warnings with gcc.
	- remove duplicate example.conf text from python example configs.
	- outofdir compile fix for python.
	- pyunbound works.
	- print modules compiled in on -h. manpage.

25 March 2009: Wouter
	- initial import of the python contribution from Zdenek Vasicek and
	  Marek Vavrusa.
	- pythonmod in Makefile; changes to remove warnings/errors for 1.3.0.

24 March 2009: Wouter
	- more neat configure.ac. Removed duplicate config.h includes.
	- neater config.h.in.
	- iana portlist updated.
	- fix util/configlexer.c and solaris -std=c99 flag.
	- fix postcommit aclocal errors.
	- spaces stripped. Makefile cleaner, /usr omitted from -I, -L, -R.
	- swap order of host detect and libtool generation.

23 March 2009: Wouter
	- added launchd plist example file for MacOSX to contrib.
	- deprecation test for daemon(3).
	- moved common configure actions to m4 include, prettier Makefile.

20 March 2009: Wouter
	- bug #239: module-config entries order is important. Documented.
	- build fix for test asynclook.

19 March 2009: Wouter
	- winrc/README.txt dos-format text file.
	- iana portlist updated.
	- use _beginthreadex() when available (performs stack alignment).
	- defaults for windows baked into configure.ac (used if on mingw).

18 March 2009: Wouter
	- Added tests, unknown algorithms become insecure. fallback works.
	- Fix for and test for unknown algorithms in a trust anchor
	  definition.  Trust anchors with no supported algos are ignored.
	  This means a (higher)DS or DLV entry for them could succeed, and
	  otherwise they are treated as insecure.
	- domain-insecure: "example.com" statement added. Sets domain
	  insecure regardless of chain of trust DSs or DLVs. The inverse
	  of a trust-anchor.

17 March 2009: Wouter
	- unit test for unsupported algorithm in anchor warning.
	- fixed so queries do not fail on opportunistic target queries.

16 March 2009: Wouter
	- fixup diff error printout in contrib/update-itar.sh.
	- added contrib/unbound_cacti for statistics support in cacti,
	  contributed by Dmitriy Demidov.

13 March 2009: Wouter
	- doxygen and lex/yacc on linux.
	- strip update-anchor on makedist -w.
	- fix testbound on windows.
	- default log to syslog for windows.
	- uninstaller can stop unbound - changed text on it to reflect that.
	- remove debugging from windows 'cron' actions.

12 March 2009: Wouter
	- log to App.logs on windows prints executable identity.
	- fixup tests.
	- munin plugin fix benign locking error printout.
	- anchor-update for windows, called every 24 hours; unbound reloads.

11 March 2009: Wouter
	- winsock event handler resets WSAevents after signalled.
	- winsock event handler tests if signals are really signalled.
	- install and service with log to file works on XP and Vista on 
	  default install location.
	- on windows logging to the Application logbook works (as a service).
	- fix RUN_DIR on windows compile setting in makedist.
	- windows registry has Software\Unbound\ConfigFile element.
	  If does not exist, the default is used. The -c switch overrides it.
	- fix makedist version cleanup function.

10 March 2009: Wouter
	- makedist -w strips out old rc.. and snapshot info from version.
	- setup.exe starts and stops unbound after install, before uninstall.
	- unbound-checkconf recognizes absolute pathnames on windows (C:...).

9 March 2009: Wouter
	- Nullsoft NSIS installer creation script.

5 March 2009: Wouter
	- fixup memory leak introduced on 18feb in mesh reentrant fix.

3 March 2009: Wouter
	- combined icon with 16x16(4) 32x32(4) 48x48(8) 64x64(8).
	- service works on xp/vista, no config necessary (using defaults).
	- windows registry settings.

2 March 2009: Wouter
	- fixup --export-symbols to be -export-symbls for libtool.
	  This should fix extraneous symbols exported from libunbound.
	  Thanks to Ondrej Sury and Robert Edmonds for finding it.
	- iana portlist updated.
	- document FAQ entry on stub/forward zones and default blocking.
	- fix asynclook test app for libunbound not exporting symbols.
	- service install and remove utils that work with vista UAC.
		
27 February 2009: Wouter
	- Fixup lexer, to not give warnings about fwrite. Appeared in
	  new lexer features.
	- makedistro functionality for mingw. Has RC support.
	- support spaces and backslashes in configured defaults paths.
	- register, deregister in service control manager.

25 February 2009: Wouter
	- windres usage for application resources.

24 February 2009: Wouter
	- isc moved their dlv key download location.
	- fixup warning on vista/mingw.
	- makedist -w for window zip distribution first version.

20 February 2009: Wouter
	- Fixup contrib/update-itar.sh, the exit codes 1 and 0 were swapped.
	  Nicer script layout.  Added url to site in -h output.

19 February 2009: Wouter
	- unbound-checkconf and unbound print warnings when trust anchors
	  have unsupported algorithms.
	- added contrib/update-itar.sh  This script is similar to
	  update-anchor.sh, and updates from the IANA ITAR repository.
	  You can provide your own PGP key and trust repo, or can use the
	  builtin.  The program uses wget and gpg to work.
	- iana portlist updated.
	- update-itar.sh: using ftp:// urls because https godaddy certificate
	  is not available everywhere and then gives fatal errors.  The 
	  security is provided by pgp signature.

18 February 2009: Wouter
	- more cycle detection. Also for target queries.
	- fixup bug where during deletion of the mesh queries the callbacks
	  that were reentrant caused assertion failures. Keep the mesh in 
	  a reentrant safe state.  Affects libunbound, reload of server,
	  on quit and flush_requestlist.
	- iana portlist updated.

13 February 2009: Wouter
	- forwarder information now per-thread duplicated.
	  This keeps it read only for speed, with no locking necessary.
	- forward command for unbound control to change forwarders to use
	  on the fly.
	- document that unbound-host reads no config file by default.
	- updated iana portlist.

12 February 2009: Wouter
	- call setusercontext if available (on BSD).
	- small refactor of stats clearing.
	- #227: flush_stats feature for unbound-control.
	- stats_noreset feature for unbound-control.
	- flush_requestlist feature for unbound-control.
	- libunbound version upped API (was changed 5 feb).
	- unbound-control status shows if root forwarding is in use.
	- slightly nicer memory management in iter-fwd code.

10 February 2009: Wouter
	- keys with rfc5011 REVOKE flag are skipped and not considered when
	  validating data.
	- iana portlist updated
	- #226: dump_requestlist feature for unbound-control.

6 February 2009: Wouter
	- contrib contains specfile for fedora 1.2.1 (from Paul Wouters).
	- iana portlist updated.
	- fixup EOL in include directive (reported by Paul Wouters).
	  You can no longer specify newlines in the names of included files.
	- config parser changed. Gives some syntax errors closer to where they 
	  occurred. Does not enforce a space after keyword anymore.
	  Does not allow literal newlines inside quoted strings anymore.
	- verbosity level 5 logs customer IP for new requestlist entries.
	- test fix, lexer and cancel test.
	- new option log-time-ascii: yes  if you enable it prints timestamps
	  in the log file as Feb 06 13:45:26 (like syslog does).
	- detect event_base_new in libevent-1.4.1 and later and use it.
	- #231 unbound-checkconf -o option prints that value from config file.
	  Useful for scripting in management scripts and the like.

5 February 2009: Wouter
	- ldns 1.5.0 rc as tarball included.
	- 1.3.0 development continues:
	  change in libunbound API: ub_cancel can return an error, that
	  the async_id did not exist, or that it was already delivered.
	  The result could have been delivered just before the cancel 
	  routine managed to acquire the lock, so a caller may get the
	  result at the same time they call cancel.  For this case, 
	  ub_cancel tries to return an error code.
	  Fixes race condition in ub_cancel() libunbound function.
	- MacOSX Leopard cleaner text output from configure.
	- initgroups(3) is called to drop secondary group permissions, if
	  applicable.
	- configure option --with-ldns-builtin forces the use of the 
	  inluded ldns package with the unbound source.  The -I include
	  is put before the others, so it avoids bad include files from
	  an older ldns install.
	- daemon(3) posix call is used when available.
	- testbound test for older fix added.

4 February 2009: Wouter
	- tag for release 1.2.1.
	- trunk setup for 1.3.0 development.

3 February 2009: Wouter
	- noted feature requests in doc/TODO.
	- printout more detailed errors on ssl certificate loading failures.
	- updated IANA portlist.

16 January 2009: Wouter
	- more quiet about ipv6 network failures, i.e. when ipv6 is not
	  available (network unreachable). Debug still printed on high
	  verbosity.
	- unbound-host -4 and -6 options. Stops annoying ipv6 errors when
	  debugging with unbound-host -4 -d ... 
	- more cycle detection for NS-check, addr-check, root-prime and
	  stub-prime queries in the iterator.  Avoids possible deadlock
	  when priming fails.

15 January 2009: Wouter
	- bug #229: fixup configure checks for compilation with Solaris 
	  Sun cc compiler, ./configure CC=/opt/SUNWspro/bin/cc
	- fixup suncc warnings.
	- fix bug where unbound could crash using libevent 1.3 and older.
	- update testset for recent retry change.

14 January 2009: Wouter
	- 1.2.1 feature: negative caching for failed queries.
	  Queries that failed are cached for 5 seconds (NORR_TTL).
	  If the failure is local, like out of memory, it is not cached.
	- the TTL comparison for the cache used different comparisons,
	  causing many cache responses that used the iterator and validator
	  state machines unnecessarily.
	- retry from 4 to 5 so that EDNS drop retry is part of the first
	  query resolve attempt, and cached error does not stop EDNS fallback.
	- remove debug prints that protect against bad referrals.
	- honor QUIET=no on make commandline (or QUIET=yes ).

13 January 2009: Wouter
	- fixed bug in lameness marking, removed printouts.
	- find NS rrset more cleanly for qtype NS.
	- Moved changes to 1.2.0 for release. Thanks to Mark Zealey for
	  reporting and logs.
	- 1.2.1 feature: stops resolving AAAAs promiscuously when they
	  are in the negative cache.

12 January 2009: Wouter
	- fixed bug in infrastructure lameness cache, did not lowercase
	  name of zone to hash when setting lame.
	- lameness debugging printouts.

9 January 2009: Wouter
	- created svn tag for 1.2.0 release.
	- svn trunk contains 1.2.1 version number.
	- iana portlist updated for todays list.
	- removed debug print.

8 January 2009: Wouter
	- new version of ldns-trunk (today) included as tarball, fixed 
	  bug #224, building with -j race condition.
	- remove possible race condition in the test for race conditions.

7 January 2009: Wouter
	- version 1.2.0 in preparation.
	- feature to allow wildcards (*, ?, [], {}. ~) in trusted-keys-file
	  statements. (Adapted from patch by Paul Wouters).
	- typo fix and iana portlist updated.
	- porting testsuite; unused var warning, and type fixup.

6 January 2009: Wouter
	- fixup packet-of-death when compiled with --enable-debug.
	  A malformed packet could cause an internal assertion failure.
	- added test for HINFO canonicalisation behaviour.
	- fixup reported problem with transparent local-zone data where
	  queries with different type could get nxdomain. Now queries
	  with a different name get resolved normally, with different type
	  get a correct NOERROR/NODATA answer.
	- HINFO no longer downcased for validation, making unbound compatible
	  with bind and ldns.
	- fix reading included config files when chrooted.
	  Give full path names for include files.
	  Relative path names work if the start dir equals the working dir.
	- fix libunbound message transport when no packet buffer is available.

5 January 2009: Wouter
	- fixup getaddrinfo failure handling for remote control port.
	- added L.ROOT-SERVERS.NET. AAAA 2001:500:3::42 to builtin root hints.
	- fixup so it works with libev-3.51 from http://dist.schmorp.de/libev/
	- comm_timer_set performs base_set operation after event_add.

18 December 2008: Wouter
	- fixed bug reported by Duane Wessels: error in DLV lookup, would make
	  some zones that had correct DLV keys as insecure.
	- follows -rc makedist from ldns changes (no _rc).
	- ldns tarball updated with 1.4.1rc for DLV unit test.
	- verbose prints about recursion lame detection and server selection.
	- fixup BSD port for infra host storage. It hashed wrongly.
	- fixup makedist snapshot name generation.
	- do not reopen syslog to avoid dev/log dependency.

17 December 2008: Wouter
	- follows ldns makedist.sh. -rc option. autom4te dir removed.
	- unbound-control status command.
	- extended statistics has a number of ipv6 queries counter.
	  contrib/unbound_munin_ was updated to draw ipv6 in the hits graph.

16 December 2008: Wouter
	- follow makedist improvements from ldns, for maintainers prereleases.
	- snapshot version uses _ not - to help rpm distinguish the
	  version number.

11 December 2008: Wouter
	- better fix for bug #219: use LOG_NDELAY with openlog() call.
	  Thanks to Tamas Tevesz.

9 December 2008: Wouter
	- bug #221 fixed: unbound checkconf checks if key files exist if
	  remote control is enabled. Also fixed NULL printf when not chrooted.
	- iana portlist updated.

3 December 2008: Wouter
	- Fix problem reported by Jaco Engelbrecht where unbound-control stats
	  freezes up unbound if this was compiled without threading, and
	  was using multiple processes.
	- iana portlist updated.
	- test for remote control with interprocess communication.
	- created command distribution mechanism so that remote control
	  commands other than 'stats' work on all processes in a nonthreaded
	  compiled version. dump/load cache work, on the first process.
	- fixup remote control local_data addition memory corruption bug.

1 December 2008: Wouter
	- SElinux policy files in contrib/selinux for the unbound daemon,
	  by Paul Wouters and Adam Tkac.

25 November 2008: Wouter
	- configure complains when --without-ssl is given (bug #220).
	- skip unsupported feature tests on vista/mingw.
	- fixup testcode/streamtcp to work on vista/mingw.
	- root-hints test checks version of dig required.
	- blacklisted servers are polled at a low rate (1%) to see if they
	  come back up. But not if there is some other working server.

24 November 2008: Wouter
	- document that the user of the server daemon needs read privileges
	  on the keys and certificates generated by unbound-control-setup.
	  This is different per system or distribution, usually, running the
	  script under the same username as the server uses suffices.
	  i.e.  sudo -u unbound unbound-control-setup
	- testset port to vista/mingw.
	- tcp_sigpipe to freebsd port.

21 November 2008: Wouter
	- fixed tcp accept, errors were printed when they should not.
	- unbound-control-setup.sh removes read/write permissions other
	  from the keys it creates (as suggested by Dmitriy Demidov).

20 November 2008: Wouter
	- fixup fatal error due to faulty error checking after tcp accept.
	- add check in rlimit to avoid integer underflow.
	- rlimit check with new formula; better estimate for number interfaces
	- nicer comments in rlimit check.
	- tag 1.1.1 created in svn.
	- trunk label is 1.1.2

19 November 2008: Wouter
	- bug #219: fixed so that syslog which delays opening until the first
	  log line is written, gets a log line while not chroot'ed yet.

18 November 2008: Wouter
	- iana portlist updated.
	- removed cast in unit test debug print that was not 64bit safe.
	- trunk back to 1.1.0; copied to tags 1.1.0 release.
	- trunk to has version number 1.1.1 again.
	- in 1.1.1; make clean nicer. grammar in manpage.

17 November 2008: Wouter
	- theoretical fix for problems reported on mailing list.
	  If a delegation point has no A but only AAAA and do-ip6 is no,
	  resolution would fail. Fixed to ask for the A and AAAA records.
	  It has to ask for both always, so that it can fail quietly, from
	  TLD perspective, when a zone is only reachable on one transport.
	- test for above, only AAAA and doip6 is no. Fix causes A record
	  for nameserver to be fetched.
	- fixup address duplication on cache fillup for delegation points.
	- testset updated for new query answer requirements.

14 November 2008: Wouter
	- created 1.1.0 release tag in svn.
	- trunk moved to 1.1.1
	- fixup unittest-neg for locking.

13 November 2008: Wouter
	- added fedora init and specfile to contrib (by Paul Wouters).
	- added configure check for ldns 1.4.0 (using its compat funcs).
	- neater comments in worker.h.
	- removed doc/plan and updated doc/TODO.
	- silenced EHOSTDOWN (verbosity 2 or higher to see it).
	- review comments from Jelte, Matthijs. Neater code.

12 November 2008: Wouter
	- add unbound-control manpage to makedist replace list.

11 November 2008: Wouter
	- unit test for negative cache, stress tests the refcounting.
	- fix for refcounting error that could cause fptr_wlist fatal exit
	  in the negative cache rbtree (upcoming 1.1 feature). (Thanks to 
	  Attila Nagy for testing).
	- nicer comments in cachedump about failed RR to string conversion.
	- fix 32bit wrap around when printing large (4G and more) mem usage
	  for extended statistics.

10 November 2008: Wouter
	- fixup the getaddrinfo compat code rename.

8 November 2008: Wouter
	- added configure check for eee build warning.

7 November 2008: Wouter
	- fix bug 217: fixed, setreuid and setregid do not work on MacOSX10.4.
	- detect nonblocking problems in network stack in configure script.

6 November 2008: Wouter
	- dname_priv must decompress the name before comparison.
	- iana portlist updated.

5 November 2008: Wouter
	- fixed possible memory leak in key_entry_key deletion.
	  Would leak a couple bytes when trust anchors were replaced.
	- if query and reply qname overlap, the bytes are skipped not copied.
	- fixed file descriptor leak when messages were jostled out that
	  had outstanding (TCP) replies.
	- DNAMEs used from cache have their synthesized CNAMEs initialized
	  properly.
	- fixed file descriptor leak for localzone type deny (for TCP).
	- fixed memleak at exit for nsec3 negative cached zones.
	- fixed memleak for the keyword 'nodefault' when reading config.
	- made verbosity of 'edns incapable peer' warning higher, so you
	  do not get spammed by it.
	- caught elusive Bad file descriptor error bug, that would print the
	  error while unnecessarily try to listen to a closed fd. Fixed.

4 November 2008: Wouter
	- fixed -Wwrite-strings warnings that result in better code.

3 November 2008: Wouter
	- fixup build process for Mac OSX linker, use ldns b32 compat funcs.
	- generated configure with autoconf-2.61.
	- iana portlist updated.
	- detect if libssl needs libdl.  For static linking with libssl.
	- changed to use new algorithm identifiers for sha256/sha512
	  from ldns 1.4.0 (need very latest version).
	- updated the included ldns tarball.
	- proper detection of SHA256 and SHA512 functions (not just sizes).

23 October 2008: Wouter
	- a little more debug info for failure on signer names. prints names.

22 October 2008: Wouter
	- CFLAGS are picked up by configure from the environment.
	- iana portlist updated.
	- updated ldns to use 1.4.0-pre20081022 so it picks up CFLAGS too.
	- new stub-prime: yesno option. Default is off, so it does not prime.
	  can be turned on to get same behaviour as previous unbound release.
	- made automated test that checks if builtin root hints are uptodate.
	- finished draft-wijngaards-dnsext-resolver-side-mitigation
	  implementation. The unwanted-reply-threshold can be set.
	- fixup so fptr_whitelist test in alloc.c works.

21 October 2008: Wouter
	- fix update-anchors.sh, so it does not report different RR order
	  as an update.  Sorts the keys in the file.  Updated copyright.
	- fixup testbound on windows, the command control pipe doesn't exist.
	- skip 08hostlib test on windows, no fork() available.
	- made unbound-remote work on windows.

20 October 2008: Wouter
	- quench a log message that is debug only.
	- iana portlist updated.
	- do not query bogus nameservers.  It is like nameservers that have 
	  the NS or A or AAAA record bogus are listed as donotquery.
	- if server selection is faced with only bad choices, it will
	  attempt to get more options to be fetched.
	- changed bogus-ttl default value from 900 to 60 seconds.
	  In anticipation that operator caused failures are more likely than
	  actual attacks at this time.  And thus repeated validation helps
	  the operators get the problem fixed sooner.  It makes validation
	  failures go away sooner (60 seconds after the zone is fixed).
	  Also it is likely to try different nameserver targets every minute,
	  so that if a zone is bad on one server but not another, it is 
	  likely to pick up the 'correct' one after a couple minutes,
	  and if the TTL is big enough that solves validation for the zone.
	- fixup unbound-control compilation on windows.

17 October 2008: Wouter
	- port Leopard/G5: fixup type conversion size_t/uint32.
	  please ranlib, stop file without symbols warning.
	- harden referral path now also validates the root after priming.
	  It looks up the root NS authoritatively as well as the root servers
	  and attemps to validate the entries.

16 October 2008: Wouter
	- Fixup negative TTL values appearing (reported by Attila Nagy).

15 October 2008: Wouter
	- better documentation for 0x20; remove fallback TODO, it is done.
	- harden-referral-path feature includes A, AAAA queries for glue,
	  as well as very careful NS caching (only when doing NS query).
	  A, AAAA use the delegation from the NS-query.

14 October 2008: Wouter
	- fwd_three.tpkg test was flaky.  If the three requests hit the
	  wrong threads by chance (or bad OS) then the test would fail.
	  Made less flaky by increasing number of retries.
	- stub_udp.tpkg changed to work, give root hints. fixed ldns_dname_abs.
	- ldns tarball is snapshot of ldns r2759 (1.4.0-pre-20081014).
	  Which includes the ldns_dname_absolute fix.
	- fwd_three test remains flaky now that unbound does not stop
	  listening when full.  Thus, removed timeout problem.
	  It may be serviced by three threads, or maybe by one.
	  Mostly only useful for lock-check testing now.

13 October 2008: Wouter
	- fixed recursion servers deployed as authoritative detection, so
	  that as a last resort, a +RD query is sent there to get the 
	  correct answer.
	- iana port list update.
	- ldns tarball is snapshot of ldns r2759 (1.4.0-pre-20081013).

10 October 2008: Wouter
	- fixup tests - the negative cache contained the correct NSEC3s for
	  two tests that are supposed to fail to validate.

9 October 2008: Wouter
	- negative cache caps max iterations of NSEC3 done.
	- NSEC3 negative cache for qtype DS works.

8 October 2008: Wouter
	- NSEC negative cache for DS.

6 October 2008: Wouter
	- jostle-timeout option, so you can config for slow links.
	- 0x20 fallback code.  Tries 3xnumber of nameserver addresses
	  queries that must all be the same.  Sent to random nameservers.
	- documented choices for DoS, EDNS, 0x20.

2 October 2008: Wouter
	- fixup unlink of pidfile.
	- fixup SHA256 algorithm collation code.
	- contrib/update-anchor.sh does not overwrite anchors if not needed.
	  exits 0 when a restart is needed, other values if not.
	  so,  update-anchor.sh -d mydir && /etc/rc.d/unbound restart
	  can restart unbound exactly when needed.

30 September 2008: Wouter
	- fixup SHA256 DS downgrade, no longer possible to downgrade to SHA1.
	- tests for sha256 support and downgrade resistance.
	- RSASHA256 and RSASHA512 support (using the draft in dnsext),
	  using the drafted protocol numbers.
	- when using stub on localhost (127.0.0.1@10053) unbound works.
	  Like when running NSD to host a local zone, on the same machine.
	  The noprime feature. manpages more explanation. Added a test for it.
	- shorthand for reverse PTR,  local-data-ptr: "1.2.3.4 www.ex.com"

29 September 2008: Wouter
	- EDNS lameness detection, if EDNS packets are dropped this is
	  detected, eventually.
	- multiple query timeout rtt backoff does not backoff too much.

26 September 2008: Wouter
	- tests for remote-control.
	- small memory leak in exception during remote control fixed.
	- fixup for lock checking but not unchecking in remote control.
	- iana portlist updated.

23 September 2008: Wouter
	- Msg cache is loaded. A cache load enables cache responses.
	- unbound-control flush [name], flush_type and flush_zone.

22 September 2008: Wouter
	- dump_cache and load_cache statements in unbound-control.
	  RRsets are dumped and loaded correctly.
	  Msg cache is dumped.

19 September 2008: Wouter
	- locking on the localdata structure.
	- add and remove local zone and data with unbound-control.
	- ldns trunk snapshot updated, make tests work again.

18 September 2008: Wouter
	- fixup error in time calculation.
	- munin plugin improvements.
	- nicer abbreviations for high query types values (ixfr, axfr, any...)
	- documented the statistics output in unbound-control man page.
	- extended statistics prints out histogram, over unbound-control.

17 September 2008: Wouter
	- locking for threadsafe bogus rrset counter.
	- ldns trunk no longer exports b32 functions, provide compat.
	- ldns tarball updated.
	- testcode/ldns-testpkts.c const fixups.
	- fixed rcode stat printout.
	- munin plugin in contrib.
	- stats always printout uptime, because stats plugins need it.

16 September 2008: Wouter
	- extended-statistics: yesno config option.
	- unwanted replies spoof nearmiss detector.
	- iana portlist updated.

15 September 2008: Wouter
	- working start, stop, reload commands for unbound-control.
	- test for unbound-control working; better exit value for control.
	- verbosity control via unbound-control.
	- unbound-control stats.

12 September 2008: Wouter
	- removed browser control mentions. Proto speccy.

11 September 2008: Wouter
	- set nonblocking on new TCP streams, because linux does not inherit
	  the socket options to the accepted socket.
	- fix TCP timeouts.
	- SSL protected connection between server and unbound-control.

10 September 2008: Wouter
	- remove memleak in privacy addresses on reloads and quits.
	- remote control work.

9 September 2008: Wouter
	- smallapp/unbound-control-setup.sh script to set up certificates.

4 September 2008: Wouter
	- scrubber scrubs away private addresses.
	- test for private addresses. man page entry.
	- code refactored for name and address tree lookups.

3 September 2008: Wouter
	- options for 'DNS Rebinding' protection: private-address and
	  private-domain.
	- dnstree for reuse of routines that help with domain, addr lookups.
	- private-address and private-domain config option read, stored.

2 September 2008: Wouter
	- DoS protection features. Queries are jostled out to make room.
	- testbound can pass time, increasing the internal timer.
	- do not mark unsigned additionals bogus, leave unchecked, which
	  is removed too.

1 September 2008: Wouter
	- disallow nonrecursive queries for cache snooping by default.
	  You can allow is using access-control: <subnet> allow_snoop.
	  The defaults do allow access no authoritative data without RD bit.
	- two tests for it and fixups of tests for nonrec refused.

29 August 2008: Wouter
	- version 1.1 number in trunk.
	- harden-referral-path option for query for NS records.
	  Default turns off expensive, experimental option.

28 August 2008: Wouter
	- fixup logfile handling; it is created with correct permissions
	  again. (from bugfix#199).
	  Some errors are not written to logfile (pidfile writing, forking),
	  and these are only visible by using the -d commandline flag.

27 August 2008: Wouter
	- daemon(3) is causing problems for people. Reverting the patch.
	  bug#200, and 199 and 203 contain sideline discussion on it.
	- bug#199 fixed: pidfile can be outside chroot. openlog is done before
	  chroot and drop permissions.
	- config option to set size of aggressive negative cache,
	  neg-cache-size.
	- bug#203 fixed: dlv has been implemented.

26 August 2008: Wouter
	- test for insecure zone when DLV is in use, also does negative cache.
	- test for trustanchor when DLV is in use (the anchor works).
	- test for DLV used for a zone below a trustanchor.
	- added scrub filter for overreaching NSEC records and unit test.
	- iana portlist update
	- use of setresuid or setreuid when available.
	- use daemon(3) if available.

25 August 2008: Wouter
	- realclean patch from Robert Edmonds.

22 August 2008: Wouter
	- nicer debuglogging of DLV.
	- test with secure delegation inside the DLV repository.

21 August 2008: Wouter
	- negative cache code linked into validator, for DLV use.
	  negative cache works for DLV.
	- iana portlist update.
	- dlv-anchor option for unit tests.
	- fixup NSEC_AT_APEX classification for short typemaps.
	- ldns-testns has subdomain checks, for unit tests.

20 August 2008: Wouter
	- negative cache code, reviewed.

18 August 2008: Wouter
	- changes info: in logfile to notice: info: or debug: depending on 
	  the verbosity of the statements.  Better logfile message
	  classification.
	- bug #208: extra rc.d unbound flexibility for freebsd/nanobsd.

15 August 2008: Wouter
	- DLV nsec code fixed for better detection of closest existing 
	  enclosers from NSEC responses.
	- DLV works, straight to the dlv repository, so not for production.
	- Iana port update.

14 August 2008: Wouter
	- synthesize DLV messages from the rrset cache, like done for DS.

13 August 2008: Wouter
	- bug #203: nicer do-auto log message when user sets incompatible
	  options.
	- bug #204: variable name ameliorated in log.c.
	- bug #206: in iana_update, no egrep, but awk use.
	- ldns snapshot r2699 taken (includes DLV type).
	- DLV work, config file element, trust anchor read in.

12 August 2008: Wouter
	- finished adjusting testset to provide qtype NS answers.

11 August 2008: Wouter
	- Fixup rrset security updates overwriting 2181 trust status.
	  This makes validated to be insecure data just as worthless as
	  nonvalidated data, and 2181 rules prevent cache overwrites to them.
	- Fix assertion fail on bogus key handling.
	- dnssec lameness detection works on first query at trust apex.
	- NS queries get proper cache and dnssec lameness treatment.
	- fixup compilation without pthreads on linux.

8 August 2008: Wouter
	- NS queries are done after every referral.
	  validator is used on those NS records (if anchors enabled).

7 August 2008: Wouter
	- Scrubber more strict. CNAME chains, DNAMEs from cache, other 
	  irrelevant rrsets removed.
	- 1.0.2 released from 1.0 support branch.
	- fixup update-anchor.sh to work both in BSD shell and bash.

5 August 2008: Wouter
	- fixup DS test so apex nodata works again.

4 August 2008: Wouter
	- iana port update. 
	- TODO update.
	- fix bug 201: null ptr deref on cleanup while udp pkts wait for port.
	- added explanatory text for outgoing-port-permit in manpage.

30 July 2008: Wouter
	- fixup bug qtype DS for unsigned zone and signed parent validation.

25 July 2008: Wouter
	- added original copyright statement of OpenBSD arc4random code.
	- created tube signaling solution on windows, as a pipe replacement.
	  this makes background asynchronous resolution work on windows.
	- removed very insecure socketpair compat code. It also did not
	  work with event_waiting. Solved by pipe replacement.
	- unbound -h prints openssl version number as well.

22 July 2008: Wouter
	- moved pipe actions to util/tube.c. easier porting and shared code.
	- check _raw() commpoint callbacks with fptr_wlist.
	- iana port update.

21 July 2008: Wouter
	- #198: nicer entropy warning message. manpage OS hints.

19 July 2008: Wouter
	- #198: fixup man page to suggest chroot entropy fix.

18 July 2008: Wouter
	- branch for 1.0 support.
	- trunk work on tube.c.

17 July 2008: Wouter
	- fix bug #196, compile outside source tree.
	- fix bug #195, add --with-username=user configure option.
	- print error and exit if started with config that requires more
	  fds than the builtin minievent can handle.

16 July 2008: Wouter
	- made svn tag 1.0.1, trunk now 1.0.2
	- sha256 checksums enabled in makedist.sh

15 July 2008: Wouter
	- Follow draft-ietf-dnsop-default-local-zones-06 added reverse
	  IPv6 example prefix to AS112 default blocklist.
	- fixup lookup of DS records by client with trustanchor for same.
	- libunbound ub_resolve, fix handling of error condition during setup.
	- lowered log_hex blocksize to fit through BSD syslog linesize.
	- no useless initialisation if getpwnam not available.
	- iana, ldns snapshot updated.

3 July 2008: Wouter
	- Matthijs fixed memory leaks in root hints file reading.

26 June 2008: Wouter
	- fixup streamtcp bounds setting for udp mode, in the test framework.
	- contrib item for updating trust anchors.

25 June 2008: Wouter
	- fixup fwd_ancil test typos.
	- Fix for newegg lameness : ok for qtype=A, but lame for others.
	- fixup unit test for infra cache, test lame merging.
	- porting to mingw, bind, listen, getsockopt and setsockopt error
	  handling.

24 June 2008: Wouter
	- removed testcode/checklocks from production code compilation path.
	- streamtcp can use UDP mode (connected UDP socket), for testing IPv6
	  on windows.
	- fwd_ancil test fails if platform support is lacking.

23 June 2008: Wouter
	- fixup minitpkg to cleanup on windows with its file locking troubles.
	- minitpkg shows skipped tests in report.
	- skip ipv6 tests on ipv4 only hosts (requires only ipv6 localhost not
	  ipv6 connectivity).
	- winsock event handler keeps track of sticky TCP events, that have
	  not been fully handled yet. when interest in the event(s) resumes,
	  they are sent again. When WOULDBLOCK is returned events are cleared.
	- skip tests that need signals when testing on mingw.

18 June 2008: Wouter
	- open testbound replay files in binary mode, because fseek/ftell
	  do not work in ascii-mode on windows. The b does nothing on unix.
	  unittest and testbound tests work on windows (xp too).
	- ioctlsocket prints nicer error message.
	- fixed up some TCP porting for winsock.
	- lack of IPv6 gives a warning, no fatal error.
	- use WSAGetLastError() on windows instead of errno for some errors.

17 June 2008: Wouter
	- outgoing num fds 32 by default on windows ; it supports less
	  fds for waiting on than unixes.
	- winsock_event minievent handler for windows. (you could also
	  attempt to link with libevent/libev ports for windows).
	- neater crypto check and gdi32 detection.
	- unbound.exe works to resolve and validate www.nlnetlabs.nl on vista.

16 June 2008: Wouter
	- on windows, use windows threads, mutex and thread-local-storage(Tls).
	- detect if openssl needs gdi32.
	- if no threading, THREADS_DISABLED is defined for use in the code.
	- sets USE_WINSOCK if using ws2_32 on windows.
	- wsa_strerror() function for more readable errors.
	- WSA Startup and Cleanup called in unbound.exe.

13 June 2008: Wouter
	- port mingw32, more signal ifdefs, detect sleep, usleep, 
	  random, srandom (used inside the tests).
	- signed or unsigned FD_SET is cast.

10 June 2008: Wouter
	- fixup warnings compiling on eeepc xandros linux.

9 June 2008: Wouter
	- in iteration response type code
	  * first check for SOA record (negative answer) before NS record
	    and lameness.
	  * check if no AA bit for non-forwarder, and thus lame zone.
	    In response to error report by Richard Doty for mail.opusnet.com.
	- fixup unput warning from lexer on freeBSD.
	- bug#183. pidfile, rundir, and chroot configure options. Also the
	  example.conf and manual pages get the configured defaults.
	  You can use: (or accept the defaults to /usr/local/etc/unbound/)
	  --with-conf-file=filename
	  --with-pidfile=filename
	  --with-run-dir=path
	  --with-chroot-dir=path

8 June 2008: Wouter
	- if multiple CNAMEs, use the first one. Fixup akamai CNAME bug.
	  Reported by Robert Edmonds.
	- iana port updated.

4 June 2008: Wouter
	- updated libtool files with newer version.
	- iana portlist updated.

3 June 2008: Wouter
	- fixup local-zone: "30.172.in-addr.arpa." nodefault, so that the
	  trailing dot is not used during comparison.

2 June 2008: Wouter
	- Jelte fixed bugs in my absence
	  - bug 178: fixed unportable shell usage in configure (relied on 
	    bash shell).
	  - bug 180: fixed buffer overflow in unbound-checkconf use of strncat.
	  - bug 181: fixed buffer overflow in ldns (called by unbound to parse
	    config file parts).
	- fixes by Wouter
	  - bug 177: fixed compilation failure on opensuse, the 
	    --disable-static configure flag caused problems.  (Patch from 
	    Klaus Singvogel)
	  - bug 179: same fix as 177.
	  - bug 185: --disable-shared not passed along to ldns included with 
	    unbound. Fixed so that configure parameters are passed to the
	    subdir configure script.
	    fixed that ./libtool is used always, you can still override
	    manually with ./configure libtool=mylibtool or set $libtool in
	    the environment.
	- update of the ldns tarball to current ldns svn version (fix 181).
	- bug 184: -r option for unbound-host, read resolv.conf for 
	  forwarder. (Note that forwarder must support DNSSEC for validation
	  to succeed).

23 May 2008: Wouter
	- mingw32 porting.
	  - test for sys/wait.h
	  - WSAEWOULDBLOCK test after nonblocking TCP connect.
	  - write_iov_buffer removed: unused and no struct iov on windows.
	  - signed/unsigned warning fixup mini_event.
	  - use ioctlsocket to set nonblocking I/O if fnctl is unavailable.
	  - skip signals that are not defined
	  - detect pwd.h.
	  - detect getpwnam, getrlimit, setsid, sbrk, chroot.
	  - default config has no chroot if chroot() unavailable.
	  - if no kill() then no pidfile is read or written.
	  - gmtime_r is replaced by nonthreadsafe alternative if unavail.
	    used in rrsig time validation errors.

22 May 2008: Wouter
	- contrib unbound.spec from Patrick Vande Walle.
	- fixup bug#175: call tzset before chroot to have correct timestamps
	  in system log.
	- do not generate lex input and lex unput functions.
	- mingw port. replacement functions labelled _unbound.
	- fix bug 174 - check for tcp_sigpipe that ldns-testns is installed.

19 May 2008: Wouter
	- fedora 9, check in6_pktinfo define in configure.
	- CREDITS fixup of history.
	- ignore ldns-1.2.2 if installed, use builtin 1.3.0-pre alternative.

16 May 2008: Wouter
	- fixup for MacOSX hosts file reading (reported by John Dickinson).
	- created 1.0.0 svn tag.
	- trunk version 1.0.1.

14 May 2008: Wouter
	- accepted patch from Ondrej Sury for library version libtool option.
	- configure --disable-rpath fixes up libtool for rpath trouble.
	  Adapted from debian package patch file.

13 May 2008: Wouter
	- Added root ipv6 addresses to builtin root hints.
	- TODO modified for post 1.0 plans.
	- trunk version set to 1.0.0.
	- no unnecessary linking with librt (only when libevent/libev used).

7 May 2008: Wouter
	- fixup no-ip4 problem with error callback in outside network.

25 April 2008: Wouter
	- DESTDIR is honored by the Makefile for rpms.
	- contrib files unbound.spec and unbound.init, builds working RPM
	  on FC7 Linux, a chrooted caching resolver, and libunbound.
	- iana ports update.

24 April 2008: Wouter
	- chroot checks improved. working directory relative to chroot.
	  checks if config file path is inside chroot. Documentation on it.
	- nicer example.conf text.
	- created 0.11 tag.

23 April 2008: Wouter
	- parseunbound.pl contrib update from Kai Storbeck for threads.
	- iana ports update

22 April 2008: Wouter
	- ignore SIGPIPE.
	- unit test for SIGPIPE ignore.

21 April 2008: Wouter
	- FEATURES document.
	- fixup reread of config file if it was given as a full path
	  and chroot was used.

16 April 2008: Wouter
	- requirements doc, updated clean query returns.
	- parseunbound.pl update from Kai Storbeck.
	- sunos4 porting changes.

15 April 2008: Wouter
	- fixup default rc.d pidfile location to /usr/local/etc.
	- iana ports updated.
	- copyright updated in ldns-testpkts to keep same as in ldns.
	- fixup checkconf chroot tests a bit more, chdir must be inside
	  chroot dir.
	- documented 'gcc: unrecognized -KPIC option' errors on Solaris.
	- example.conf values changed to /usr/local/etc/unbound
	- DSA test work.
	- DSA signatures: unbound is compatible with both encodings found.
	  It will detect and convert when necessary.

14 April 2008: Wouter
	- got update for parseunbound.pl statistics script from Kai Storbeck.
	- tpkg tests for udp wait list.
	- documented 0x20 status.
	- fixup chroot and checkconf, it is much smarter now.
	- fixup DSA EVP signature decoding. Solution that Jelte found copied.
	- and check first sig byte for the encoding type.

11 April 2008: Wouter
	- random port selection out of the configged ports.
	- fixup threadsafety for libevent-1.4.3+ (event_base_get_method).
	- removed base_port.
	- created 256-port ephemeral space for the OS, 59802 available.
	- fixup consistency of port_if out array during heavy use.

10 April 2008: Wouter
	- --with-libevent works with latest libevent 1.4.99-trunk.
	- added log file statistics perl script to contrib.
	- automatic iana ports update from makefile. 60058 available.

9 April 2008: Wouter
	- configure can detect libev(from its build directory) when passed
	  --with-libevent=/home/wouter/libev-3.2
	  libev-3.2 is a little faster than libevent-1.4.3-stable (about 5%).
	- unused commpoints not listed in epoll list.
	- statistics-cumulative option so that the values are not reset.
	- config creates array of available ports, 61841 available,
	  it excludes <1024 and iana assigned numbers.
	  config statements to modify the available port numbers.

8 April 2008: Wouter
	- unbound tries to set the ulimit fds when started as server.
	  if that does not work, it will scale back its requirements.

27 March 2008: Wouter
	- documented /dev/random symlink from chrootdir as FAQ entry.

26 March 2008: Wouter
	- implemented AD bit signaling. If a query sets AD bit (but not DO)
	  then the AD bit is set in the reply if the answer validated.
	  Without including DNSSEC signatures. Useful if you have a trusted
	  path from the client to the resolver. Follows dnssec-updates draft.

25 March 2008: Wouter
	- implemented check that for NXDOMAIN and NOERROR answers a query
	  section must be present in the reply (by the scrubber). And it must
	  be equal to the question sent, at least lowercase folded.
	  Previously this feature happened because the cache code refused
	  to store such messages. However blocking by the scrubber makes 
	  sure nothing gets into the RRset cache. Also, this looks like a
	  timeout (instead of an allocation failure) and this retries are
	  done (which is useful in a spoofing situation).
	- RTT banding. Band size 400 msec, this makes band around zero (fast)
	  include unknown servers. This makes unbound explore unknown servers.

7 March 2008: Wouter
	- -C config feature for harvest program. 
	- harvest handles CNAMEs too.

5 March 2008: Wouter
	- patch from Hugo Koji Kobayashi for iterator logs spelling.

4 March 2008: Wouter
	- From report by Jinmei Tatuya, rfc2181 trust value for remainder
	  of a cname trust chain is lower; not full answer_AA. 
	- test for this fix.
	- default config file location is /usr/local/etc/unbound.
	  Thus prefix is used to determine the location. This is also the
	  chroot and pidfile default location.

3 March 2008: Wouter
	- Create 0.10 svn tag.
	- 0.11 version in trunk.
	- indentation nicer.

29 February 2008: Wouter
	- documentation update.
	- fixup port to Solaris of perf test tool.
	- updated ldns-tarball with decl-after-statement fixes.

28 February 2008: Wouter
	- fixed memory leaks in libunbound (during cancellation and wait).
	- libunbound returns the answer packet in full.
	- snprintf compat update.
	- harvest performs lookup.
	- ldns-tarball update with fix for ldns_dname_label.
	- installs to sbin by default.
	- install all manual pages (unbound-host and libunbound too).

27 February 2008: Wouter
	- option to use caps for id randomness.
	- config file option use-caps-for-id: yes
	- harvest debug tool

26 February 2008: Wouter
	- delay utility delays TCP as well. If the server that is forwarded 
	  to has a TCP error, the delay utility closes the connection.
	- delay does REUSE_ADDR, and can handle a server that closes its end.
	- answers use casing from query.

25 February 2008: Wouter
	- delay utility works. Gets decent thoughput too (>20000).

22 February 2008: Wouter
	- +2% for recursions, if identical queries (except for destination
	  and query ID) in the reply list, avoid re-encoding the answer.
	- removed TODO items for optimizations that do not show up in
	  profile reports.
	- default is now minievent - not libevent. As its faster and
	  not needed for regular installs, only for very large port ranges.
	- loop check different speedup pkt-dname-reading, 1% faster for
	  nocache-recursion check.
	- less hashing during msg parse, 4% for recursion.
	- small speed fix for dname_count_size_labels, +1 or +2% recursion.
	- some speed results noted:
	  optimization resulted in +40% for recursion (cache miss) and
	  +70 to +80 for cache hits, and +96% for version.bind.
	  zone nsec3 example, 100 NXDOMAIN queries, NSD 35182.8 Ub 36048.4
	  www.nlnetlabs.nl from cache: BIND 8987.99 Ub 31218.3
	  www with DO bit set : BIND 8269.31 Ub 28735.6 qps.
	  So, unbound can be about equal qps to NSD in cache hits.
	  And about 3.4x faster than BIND in cache performance.
	- delay utility for testing.

21 February 2008: Wouter
	- speedup of root-delegation message encoding by 15%.
	- minor speedup of compress tree_lookup, maybe 1%.
	- speedup of dname_lab_cmp and memlowercmp - the top functions in 
	  profiler output, maybe a couple percent when it matters.

20 February 2008: Wouter
	- setup speec_cache for need-ldns-testns in dotests.
	- check number of queued replies on incoming queries to avoid overload
	  on that account.
	- fptr whitelist checks are not disabled in optimize mode.
	- do-daemonize config file option.
	- minievent time share initializes time at start.
	- updated testdata for nsec3 new algorithm numbers (6, 7).
	- small performance test of packet encoding (root delegation).

19 February 2008: Wouter
	- applied patch to unbound-host man page from Jan-Piet Mens.
	- fix donotquery-localhost: yes default (it erroneously was switched
	  to default 'no').
	- time is only gotten once and the value is shared across unbound.
	- unittest cleans up crypto, so that it has no memory leaks.
	- mini_event shares the time value with unbound this results in 
	  +3% speed for cache responses and +9% for recursions.
	- ldns tarball update with new NSEC3 sign code numbers.
	- perform several reads per UDP operation. This improves performance
	  in DoS conditions, and costs very little in normal conditions.
	  improves cache response +50%, and recursions +10%.
	- modified asynclook test. because the callback from async is not
	  in any sort of lock (and thus can use all library functions freely),
	  this causes a tiny race condition window when the last lock is 
	  released for a callback and a new cancel() for that callback.
	  The only way to remove this is by putting callbacks into some 
	  lock window. I'd rather have the small possibility of a callback
	  for a cancelled function then no use of library functions in 
	  callbacks. Could be possible to only outlaw process(), wait(),
	  cancel() from callbacks, by adding another lock, but I'd rather not.

18 February 2008: Wouter
	- patch to unbound-host from Jan-Piet Mens.
	- unbound host prints errors if fails to configure context.
	- fixup perf to resend faster, so that long waiting requests do
	  not hold up the queue, they become lost packets or SERVFAILs,
	  or can be sent a little while later (i.e. processing time may 
	  take long, but throughput has to be high).
	- fixup iterator operating in no cache conditions (RD flag unset
	  after a CNAME).
	- streamlined code for RD flag setting.
	- profiled code and changed dname compares to be faster. 
	  The speedup is about +3% to +8% (depending on the test).
	- minievent tests for eintr and eagain.

15 February 2008: Wouter
	- added FreeBSD rc.d script to contrib.
	- --prefix option for configure also changes directory: pidfile:
	  and chroot: defaults in config file.
	- added cache speed test, for cache size OK and cache too small.

14 February 2008: Wouter
	- start without a config file (will complain, but start with
	  defaults).
	- perf test program works.

13 February 2008: Wouter
	- 0.9 released.
	- 1.0 development. Printout ldns version on unbound -h.
	- start of perf tool.
	- bugfix to read empty lines from /etc/hosts.

12 February 2008: Wouter
	- fixup problem with configure calling itself if ldns-src tarball
	  is not present.

11 February 2008: Wouter
	- changed library to use ub_ instead of ub_val_ as prefix.
	- statistics output text nice.
	- etc/hosts handling.
	- library function to put logging to a stream.
	- set any option interface.

8 February 2008: Wouter
	- test program for multiple queries over a TCP channel.
	- tpkg test for stream tcp queries.
	- unbound replies to multiple TCP queries on a TCP channel.
	- fixup misclassification of root referral with NS in answer
	  when validating a nonrec query.
	- tag 0.9
	- layout of manpages, spelling fix in header, manpages process by
	  makedist, list asynclook and tcpstream tests as ldns-testns
	  required.

7 February 2008: Wouter
	- moved up all current level 2 to be level 3. And 3 to 4.
	  to make room for new debug level 2 for detailed information 
	  for operators.
	- verbosity level 2. Describes recursion and validation.
	- cleaner configure script and fixes for libevent solaris.
	- signedness for log output memory sizes in high verbosity.

6 February 2008: Wouter
	- clearer explanation of threading configure options.
	- fixup asynclook test for nothreading (it creates only one process
	  to do the extended test).
	- changed name of ub_val_result_free to ub_val_resolve_free.
	- removes warning message during library linking, renamed
	  libunbound/unbound.c -> libunbound.c and worker to libworker.
	- fallback without EDNS if result is NOTIMPL as well as on FORMERR.

5 February 2008: Wouter
	- statistics-interval: seconds option added.
	- test for statistics option
	- ignore errors making directories, these can occur in parallel builds
	- fixup Makefile strip command and libunbound docs typo.

31 January 2008: Wouter
	- bg thread/process reads and writes the pipe nonblocking all the time
	  so that even if the pipe is buffered or so, the bg thread does not
	  block, and services both pipes and queries.

30 January 2008: Wouter
	- check trailing / on chrootdir in checkconf.
	- check if root hints and anchor files are in chrootdir.
	- no route to host tcp error is verbosity level 2. 
	- removed unused send_reply_iov. and its configure check.
	- added prints of 'remote address is 1.2.3.4 port 53' to errors
	  from netevent; the basic socket errors.

28 January 2008: Wouter
	- fixup uninit use of buffer by libunbound (query id, flags) for
	  local_zone answers.
	- fixup uninit warning from random.c; also seems to fix sporadic
	  sigFPE coming out of openssl.
	- made openssl entropy warning more silent for library use. Needs
	  verbosity 1 now.
	- fixup forgotten locks for rbtree_searches on ctx->query tree.
	- random generator cleanup - RND_STATE_SIZE removed, and instead
	  a super-rnd can be passed at init to chain init random states.
	- test also does lock checks if available.
	- protect config access in libworker_setup().
	- libevent doesn't like comm_base_exit outside of runloop.
	- close fds after removing commpoints only (for epoll, kqueue).

25 January 2008: Wouter
	- added tpkg for asynclook and library use. 
	- allows localhost to be queried when as a library.
	- fixup race condition between cancel and answer (in case of
	  really fast answers that beat the cancel).
	- please doxygen, put doxygen comment in one place.
	- asynclook -b blocking mode and test.
	- refactor asynclook, nicer code.
	- fixup race problems from opensll in rand init from library, with
	  a mutex around the rand init.
	- fix pass async_id=NULL to _async resolve().
	- rewrote _wait() routine, so that it is threadsafe.
	- cancelation is threadsafe.
	- asynclook extended test in tpkg.
	- fixed two races where forked bg process waits for (somehow shared?)
	  locks, so does not service the query pipe on the bg side.
	  Now those locks are only held for fg_threads and for bg_as_a_thread.

24 January 2008: Wouter
	- tested the cancel() function.
	- asynclook -c (cancel) feature.
	- fix fail to allocate context actions.
	- make pipe nonblocking at start.
	- update plane for retry mode with caution to limit bandwidth.
	- fix Makefile for concurrent make of unbound-host.
	- renamed ub_val_ctx_wait/poll/process/fd to ub_val*.
	- new calls to set forwarding added to header and docs.

23 January 2008: Wouter
	- removed debug prints from if-auto, verb-algo enables some.
	- libunbound QUIT setup, remove memory leaks, when using threads
	  will share memory for passing results instead of writing it over
	  the pipe, only writes ID number over the pipe (towards the handler
	  thread that does process() ).

22 January 2008: Wouter
	- library code for async in libunbound/unbound.c.
	- fix link testbound.
	- fixup exit bug in mini_event.
	- background worker query enter and result functions.
	- bg query test application asynclook, it looks up multiple
	  hostaddresses (A records) at the same time.

21 January 2008: Wouter
	- libworker work, netevent raw commpoints, write_msg, serialize.

18 January 2008: Wouter
	- touch up of manpage for libunbound.
	- support for IP_RECVDSTADDR (for *BSD ip4).
	- fix for BSD, do not use ip4to6 mapping, make two sockets, once
	  ip6 and once ip4, uses socket options.
	- goodbye ip4to6 mapping.
	- update ldns-testpkts with latest version from ldns-trunk.
	- updated makedist for relative ldns pathnames.
	- library API with more information inside the result structure.
	- work on background resolves.

17 January 2008: Wouter
	- fixup configure in case -lldns is installed.
	- fixup a couple of doxygen warnings, about enum variables.
	- interface-automatic now copies the interface address from the
	  PKT_INFO structure as well.
	- manual page with library API, all on one page 'man libunbound'.
	- rewrite of PKTINFO structure, it also captures IP4 PKTINFO.

16 January 2008: Wouter
	- incoming queries to the server with TC bit on are replied FORMERR.
	- interface-automatic replied the wrong source address on localhost
	  queries. Seems to be due to ifnum=0 in recvmsg PKTINFO. Trying
	  to use ifnum=-1 to mean 'no interface, use kernel route'.

15 January 2008: Wouter
	- interface-automatic feature. experimental. Nice for anycast.
	- tpkg test for ip6 ancillary data.
	- removed debug prints.
	- porting experience, define for Solaris, test refined for BSD
	  compatibility. The feature probably will not work on OpenBSD.
	- makedist fixup for ldns-src in build-dir.

14 January 2008: Wouter
	- in no debug sets NDEBUG to remove asserts.
	- configure --enable-debug is needed for dependency generation
	  for assertions and for compiler warnings.
	- ldns.tgz updated with ldns-trunk (where buffer.h is updated).
	- fix lint, unit test in optimize mode.
	- default access control allows ::ffff:127.0.0.1 v6mapped localhost.
	
11 January 2008: Wouter
	- man page, warning removed.
	- added text describing the use of stub zones for private zones.
	- checkconf tests for bad hostnames (IP address), and for doubled
	  interface lines.
	- memory sizes can be given with 'k', 'Kb', or M or G appended.

10 January 2008: Wouter
	- typo in example.conf.
	- made using ldns-src that is included the package more portable
	  by linking with .lo instead of .o files in the ldns package.
	- nicer do-ip6: yes/no documentation.
	- nicer linking of libevent .o files.
	- man pages render correctly on solaris.

9 January 2008: Wouter
	- fixup openssl RAND problem, when the system is not configured to
	  give entropy, and the rng needs to be seeded.

8 January 2008: Wouter
	- print median and quartiles with extensive logging.

4 January 2008: Wouter
	- document misconfiguration in private network.

2 January 2008: Wouter
	- fixup typo in requirements.
	- document that 'refused' is a better choice than 'drop' for 
	  the access control list, as refused will stop retries.

7 December 2007: Wouter
	- unbound-host has a -d option to show what happens. This can help
	  with debugging (why do I get this answer).
	- fixup CNAME handling, on nodata, sets and display canonname.
	- dot removed from CNAME display.
	- respect -v for NXDOMAINs.
	- updated ldns-src.tar.gz with ldns-trunk today (1.2.2 fixes).
	- size_t to int for portability of the header file.
	- fixup bogus handling.
	- dependencies and lint for unbound-host.

6 December 2007: Wouter
	- library resolution works in foreground mode, unbound-host app
	  receives data.
	- unbound-host prints rdata using ldns.
	- unbound-host accepts trust anchors, and prints validation
	  information when you give -v.

5 December 2007: Wouter
	- locking in context_new() inside the function.
	- setup of libworker.

4 December 2007: Wouter
	- minor Makefile fixup.
	- moved module-stack code out of daemon/daemon into services/modstack,
	  preparing for code-reuse.
	- move context into own header file.
	- context query structure.
	- removed unused variable pwd from checkconf.
	- removed unused assignment from outside netw.
	- check timeval length of string.
	- fixup error in val_utils getsigner.
	- fixup same (*var) error in netblocktostr.
	- fixup memleak on parse error in localzone.
	- fixup memleak on packet parse error.
	- put ; after union in parser.y.
	- small hardening in iter_operate against iq==NULL.
	- hardening, if error reply with rcode=0 (noerror) send servfail.
	- fixup same (*var) error in find_rrset in msgparse, was harmless.
	- check return value of evtimer_add().
	- fixup lockorder in lruhash_reclaim(), building up a list of locked
	  entries one at a time. Instead they are removed and unlocked.
	- fptr_wlist for markdelfunc.
	- removed is_locked param from lruhash delkeyfunc.
	- moved bin_unlock during bin_split purely to please.

3 December 2007: Wouter
	- changed checkconf/ to smallapp/ to make room for more support tools.
	  (such as unbound-host).
	- install dirs created with -m 755 because they need to be accessible.
	- library extensive featurelist added to TODO.
	- please doxygen, lint.
	- library test application, with basic functionality.
	- fix for building in a subdirectory. 
	- link lib fix for Leopard.

30 November 2007: Wouter
	- makefile that creates libunbound.la, basic file or libunbound.a
	  when creating static executables (no libtool).
	- more API setup.

29 November 2007: Wouter
	- 0.9 public API start.

28 November 2007: Wouter
	- Changeup plan for 0.8 - no complication needed, a simple solution
	  has been chosen for authoritative features.
	- you can use single quotes in the config file, so it is possible
	  to specify TXT records in local data.
	- fixup small memory problem in implicit transparent zone creation.
	- test for implicit zone creation and multiple RR RRsets local data.
	- local-zone nodefault test.
	- show testbound testlist on commit.
	- iterator normalizer changes CNAME chains ending in NXDOMAIN where
	  the packet got rcode NXDOMAIN into rcode NOERROR. (since the initial
	  domain exists).
	- nicer verbosity: 0 and 1 levels.
	- lower nonRDquery chance of eliciting wrongly typed validation
	  requiring message from the cache.
	- fix for nonRDquery validation typing; nodata is detected when
	  SOA record in auth section (all validation-requiring nodata messages
	  have a SOA record in authority, so this is OK for the validator),
	  and NS record is needed to be a referral.
	- duplicate checking when adding NSECs for a CNAME, and test.
	- created svn tag 0.8, after completing testbed tests.

27 November 2007: Wouter
	- per suggestion in rfc2308, replaced default max-ttl value with 1 day.
	- set size of msgparse lookup table to 32, from 1024, so that its size
	  is below the 2048 regional large size threshold, and does not cause
	  a call to malloc when a message is parsed.
	- update of memstats tool to print number of allocation calls.
	  This is what is taking time (not space) and indicates the avg size
	  of the allocations as well. region_alloc stat is removed.

22 November 2007: Wouter
	- noted EDNS in-the-middle dropping trouble as a TODO.
	  At this point theoretical, no user trouble has been reported.
	- added all default AS112 zones.
	- answers from local zone content.
		* positive answer, the rrset in question
		* nodata answer (exist, but not that type).
		* nxdomain answer (domain does not exist).
		* empty-nonterminal answer.
		* But not: wildcard, nsec, referral, rrsig, cname/dname,
			or additional section processing, NS put in auth.
	- test for correct working of static and transparent and couple
	  of important defaults (localhost, as112, reverses). 
	  Also checks deny and refuse settings.
	- fixup implicit zone generation and AA bit for NXDOMAIN on localdata.

21 November 2007: Wouter
	- local zone internal data setup.

20 November 2007: Wouter
	- 0.8 - str2list config support for double string config options.
	- local-zone and local-data options, config storage and documentation.

19 November 2007: Wouter
	- do not downcase NSEC and RRSIG for verification. Follows 
	  draft-ietf-dnsext-dnssec-bis-updates-06.txt.
	- fixup leaking unbound daemons at end of tests.
	- README file updated.
	- nice libevent not found error.
	- README talks about gnu make.
	- 0.8: unit test for addr_mask and fixups for it.
	  and unit test for addr_in_common().
	- 0.8: access-control config file element.
	  and unit test rpl replay file.
	- 0.8: fixup address reporting from netevent.

16 November 2007: Wouter
	- privilege separation is not needed in unbound at this time.
	  TODO item marked as such.
	- created beta-0.7 branch for support.
	- tagged 0.7 for beta release.
	- moved trunk to 0.8 for 0.8(auth features) development.
	- 0.8: access control list setup.

15 November 2007: Wouter
	- review fixups from Jelte.

14 November 2007: Wouter
	- testbed script does not recreate configure, since its in svn now.
	- fixup checkconf test so that it does not test 
	  /etc/unbound/unbound.conf.
	- tag 0.6.

13 November 2007: Wouter
	- remove debug print.
	- fixup testbound exit when LIBEVENT_SIGNAL_PROBLEM exists.

12 November 2007: Wouter
	- fixup signal handling where SIGTERM could be ignored if a SIGHUP
	  arrives later on.
	- bugreports to unbound-bugs@nlnetlabs.nl
	- fixup testbound so it exits cleanly.
	- cleanup the caches on a reload, so that rrsetID numbers won't clash.

9 November 2007: Wouter
	- took ldns snapshot in repo.
	- default config file is /etc/unbound/unbound.conf.
	  If it doesn't exist, it is installed with the doc/example.conf file.
	  The file is not deleted on uninstall.
	- default listening is not all, but localhost interfaces.
	
8 November 2007: Wouter
	- Fixup chroot and drop user privileges.
	- new L root ip address in default hints.

1 November 2007: Wouter
	- Fixup of crash on reload, due to anchors in env not NULLed after
	  dealloc during deinit.
	- Fixup of chroot call. Happens after privileges are dropped, so
	  that checking the passwd entry still works.
	- minor touch up of clear() hashtable function.
	- VERB_DETAIL prints out what chdir, username, chroot is being done.
	- when id numbers run out, caches are cleared, as in design notes.
	  Tested with a mock setup with very few bits in id, it worked.
	- harden-dnssec-stripped: yes is now default. It insists on dnssec
	  data for trust anchors. Included tests for the feature.

31 October 2007: Wouter
	- cache-max-ttl config option.
	- building outside sourcedir works again.
	- defaults more secure:
		username: "unbound"
		chroot: "/etc/unbound"
	  The operator can override them to be less secure ("") if necessary.
	- fix horrible oversight in sorting rrset references in a message,
	  sort per reference key pointer, not on referencepointer itself.
	- pidfile: "/etc/unbound/unbound.pid" is now the default.
	- tests changed to reflect the updated default.
	- created hashtable clear() function that respects locks.

30 October 2007: Wouter
	- fixup assertion failure that relied on compressed names to be
	  smaller than uncompressed names. A packet from comrite.com was seen
	  to be compressed to a larger size. Added it as unit test.
	- quieter logging at low verbosity level for common tcp messages.
	- no greedy TTL update.

23 October 2007: Wouter
	- fixup (grand-)parent problem for dnssec-lameness detection.
	- fixup tests to do additional section processing for lame replies,
	  since the detection needs that.
	- no longer trust in query section in reply during dnssec lame detect.
	- dnssec lameness does not make the server never ever queried, but
	  non-preferred. If no other servers exist or answer, the dnssec lame
	  server is used; the fastest dnssec lame server is chosen.
	- added test then when trust anchor cannot be primed (nodata), the
	  insecure mode from unbound works.
	- Fixup max queries per thread, any more are dropped.

22 October 2007: Wouter
	- added donotquerylocalhost config option. Can be turned off for
	  out test cases.
	- ISO C compat changes.
	- detect RA-no-AA lameness, as LAME.
	- DNSSEC-lameness detection, as LAME.
	  See notes in requirements.txt for choices made.
	- tests for lameness detection.
	- added all to make test target; need unbound for fwd tests.
	- testbound does not pollute /etc/unbound.

19 October 2007: Wouter
	- added configure (and its files) to svn, so that the trunk is easier
	  to use. ./configure, config.guess, config.sub, ltmain.sh,
	  and config.h.in.
	- added yacc/lex generated files, util/configlexer.c, 
	  util/configparser.c util/configparser.h, to svn. 
	- without lex no attempt to use it.
	- unsecure response validation collated into one block.
	- remove warning about const cast of cfgfile name.
	- outgoing-interfaces can be different from service interfaces.
	- ldns-src configure is done during unbound configure and
	  ldns-src make is done during unbound make, and so inherits the
	  make arguments from the unbound make invocation.
	- nicer error when libevent problem causes instant exit on signal.
	- read root hints from a root hint file (like BIND does).
	  
18 October 2007: Wouter
	- addresses are logged with errors.
	- fixup testcode fake event to remove pending before callback
	  since the callback may create new pending items.
	- tests updated because retries are now in iterator module.
	- ldns-testpkts code is checked for differences between unbound
	  and ldns by makedist.sh.
	- ldns trunk from today added in svn repo for fallback in case
	  no ldns is installed on the system.
	  make download_ldns refreshes the tarball with ldns svn trunk.
	- ldns-src.tar.gz is used if no ldns is found on the system, and
	  statically linked into unbound.
	- start of regional allocator code.
	- regional uses less memory and variables, simplified code.
	- remove of region-allocator.
	- alloc cache keeps a cache of recently released regional blocks,
	  up to a maximum.
	- make unit test cleanly free memory.

17 October 2007: Wouter
	- fixup another cycle detect and ns-addr timeout resolution bug.
	  This time by refusing delegations from the cache without addresses
	  when resolving a mandatory-glue nameserver-address for that zone.
	  We're going to have to ask a TLD server anyway; might as well be
	  the TLD server for this name. And this resolves a lot of cases where
	  the other nameserver names lead to cycles or are not available.
	- changed random generator from random(3) clone to arc4random wrapped
	  for thread safety. The random generator is initialised with
	  entropy from the system.
	- fix crash where failure to prime DNSKEY tried to print null pointer
	  in the log message.
	- removed some debug prints, only verb_algo (4) enables them.
	- fixup test; new random generator took new paths; such as one 
	  where no scripted answer was available.
	- mark insecure RRs as insecure.
	- fixup removal of nonsecure items from the additional.
	- reduced timeout values to more realistic, 376 msec (262 msec has
	  90% of roundtrip times, 512 msec has 99% of roundtrip times.)
	- server selection failover to next server after timeout (376 msec).

16 October 2007: Wouter
	- no malloc in log_hex.
	- assertions around system calls.
	- protect against gethostname without ending zero.
	- ntop output is null terminated by unbound.
	- pidfile content null termination
	- various snprintf use sizeof(stringbuf) instead of fixed constant.
	- changed loopdetect % 8 with & 0x7 since % can become negative for
	  weird negative input and particular interpretation of integer math.
	- dname_pkt_copy checks length of result, to protect result buffers.
	  prints an error, this should not happen. Bad strings should have
	  been rejected earlier in the program.
	- remove a size_t underflow from msgreply size func.

15 October 2007: Wouter
	- nicer warning.
	- fix IP6 TCP, wrong definition check. With test package.
	- fixup the fact that the query section was not compressed to,
	  the code was there but was called by value instead of by reference.
	  And test for the case, uses xxd and nc.
	- more portable ip6 check for sockaddr types.

8 October 2007: Wouter
	- --disable-rpath option in configure for 64bit systems with
	  several dynamic lib dirs.

7 October 2007: Wouter
	- fixup tests for no AD bit in non-DO queries.
	- test that makes sure AD bit is not set on non-DO query.

6 October 2007: Wouter
	- removed logfile open early. It did not have the proper permissions;
	  it was opened as root instead of the user. And we cannot change user
	  id yet, since chroot and bind ports need to be done.
	- callback checks for event callbacks done from mini_event. Because
	  of deletions cannot do this from netevent. This means when using
	  libevent the protection does not work on event-callbacks.
	- fixup too small reply (did not zero counts).
	- fixup reply no longer AD bit when query without DO bit.

5 October 2007: Wouter
	- function pointer whitelist.

4 October 2007: Wouter
	- overwrite sensitive random seed value after use.
	- switch to logfile very soon if not -d (console attached).
	- error messages do not reveal the trustanchor contents.
	- start work on function pointer whitelists.

3 October 2007: Wouter
	- fix for multiple empty nonterminals, after multiple DSes in the
	  chain of trust.
	- mesh checks if modules are looping, and stops them.
	- refetch with CNAMEd nameserver address regression test added.
	- fixup line count bug in testcode, so testbound prints correct line
	  number with parse errors.
	- unit test for multiple ENT case.
	- fix for cname out of validated unsec zone.
	- fixup nasty id=0 reuse. Also added assertions to detect its
	  return (the assertion catches in the existing test cases).

1 October 2007: Wouter
	- skip F77, CXX, objC tests in configure step.
	- fixup crash in refetch glue after a CNAME.
	  and protection against similar failures (with error print).

28 September 2007: Wouter
	- test case for unbound-checkconf, fixed so it also checks the
	  interface: statements.

26 September 2007: Wouter
	- SIGHUP will reopen the log file.
	- Option to log to syslog.
	- please lint, fixup tests (that went to syslog on open, oops).
	- config check program.

25 September 2007: Wouter
	- tests for NSEC3. Fixup bitmap checks for NSEC3.
	- positive ANY response needs to check if wildcard expansion, and
	  check that original data did not exist.
	- tests for NSEC3 that wrong use of OPTOUT is bad. For insecure
	  delegation, for abuse of child zone apex nsec3.
	- create 0.5 release tag.

24 September 2007: Wouter
	- do not make test programs by default.
	- But 'make test' will perform all of the tests.
	- Advertise builtin select libevent alternative when no libevent
	  is found.
	- signit can generate NSEC3 hashes, for generating tests.
	- multiple nsec3 parameters in message test.
	- too high nsec3 iterations becomes insecure test.

21 September 2007: Wouter
	- fixup empty_DS_name allocated in wrong region (port DEC Alpha).
	- fixup testcode lock safety (port FreeBSD).
	- removes subscript has type char warnings (port Solaris 9).
	- fixup of field with format type to int (port MacOS/X intel).
	- added test for infinite loop case in nonRD answer validation.
	  It was a more general problem, but hard to reproduce. When an
	  unsigned rrset is being validated and the key fetched, the DS
	  sequence is followed, but if the final name has no DS, then no
	  proof is possible - the signature has been stripped off.

20 September 2007: Wouter
	- fixup and test for NSEC wildcard with empty nonterminals. 
	- makedist.sh fixup for svn info.
	- acl features request in plan.
	- improved DS empty nonterminal handling.
	- compat with ANS nxdomain for empty nonterminals. Attempts the nodata
	  proof anyway, which succeeds in ANS failure case.
	- striplab protection in case it becomes -1.
	- plans for static and blacklist config.

19 September 2007: Wouter
	- comments about non-packed usage.
	- plan for overload support in 0.6.
	- added testbound tests for a failed resolution from the logs
	  and for failed prime when missing glue.
	- fixup so useless delegation points are not returned from the
	  cache. Also the safety belt is used if priming fails to complete.
	- fixup NSEC rdata not to be lowercased, bind compat.

18 September 2007: Wouter
	- wildcard nsec3 testcases, and fixup to get correct wildcard name.
	- validator prints subtype classification for debug.

17 September 2007: Wouter
	- NSEC3 hash cache unit test.
	- validator nsec3 nameerror test.

14 September 2007: Wouter
	- nsec3 nodata proof, nods proof, wildcard proof.
	- nsec3 support for cname chain ending in noerror or nodata.
	- validator calls nsec3 proof routines if no NSECs prove anything.
	- fixup iterator bug where it stored the answer to a cname under
	  the wrong qname into the cache. When prepending the cnames, the
	  qname has to be reset to the original qname.

13 September 2007: Wouter
	- nsec3 find matching and covering, ce proof, prove namerror msg.

12 September 2007: Wouter
	- fixup of manual page warnings, like for NSD bugreport.
	- nsec3 work, config, max iterations, filter, and hash cache. 

6 September 2007: Wouter
	- fixup to find libevent on mac port install.
	- fixup size_t vs unsigned portability in validator/sigcrypt.
	- please compiler on different platforms, for unreachable code.
	- val_nsec3 file.
	- pthread_rwlock type is optional, in case of old pthread libs.

5 September 2007: Wouter
	- cname, name error validator tests.
	- logging of qtype ANY works.
	- ANY type answers get RRSIG in answer section of replies (but not
	  in other sections, unless DO bit is on).
	- testbound can replay a TCP query (set MATCH TCP in the QUERY).
	- DS and noDS referral validation test.
	- if you configure many trust anchors, parent trust anchors can
	  securely deny existence of child trust anchors, if validated.
	- not all *.name NSECs are present because a wildcard was matched,
	  and *.name NSECs can prove nodata for empty nonterminals.
	  Also, for wildcard name NSECs, check they are not from the parent
	  zone (for wildcarded zone cuts), and check absence of CNAME bit,
	  for a nodata proof.
	- configure option for memory allocation debugging.
	- port configure option for memory allocation to solaris10.

4 September 2007: Wouter
	- fixup of Leakage warning when serviced queries processed multiple
	  callbacks for the same query from the same server.
	- testbound removes config file from /tmp on failed exit.
	- fixup for referral cleanup of the additional section.
	- tests for cname, referral validation.
	- neater testbound tpkg output.
	- DNAMEs no longer match their apex when synthesized from the cache.
	- find correct signer name for DNAME responses.
	- wildcarded DNAME test and fixup code to detect.
	- prepend NSEC and NSEC3 rrsets in the iterator while chasing CNAMEs.
	  So that wildcarded CNAMEs get their NSEC with them to the answer.
	- test for a CNAME to a DNAME to a CNAME to an answer, all from
	  different domains, for key fetching and signature checking of
	  CNAME'd messages.

3 September 2007: Wouter
	- Fixed error in iterator that would cause assertion failure in 
	  validator. CNAME to a NXDOMAIN response was collated into a response
	  with both a CNAME and the NXDOMAIN rcode. Added a test that the
	  rcode is changed to NOERROR (because of the CNAME).
	- timeout on tcp does not lead to spurious leakage detect.
	- account memory for name of lame zones, so that memory leakages does
	  not show lame cache growth as a leakage growth.
	- config setting for lameness cache expressed in bytes, instead of
	  number of entries.
	- tool too summarize allocations per code line.

31 August 2007: Wouter
	- can read bind trusted-keys { ... }; files, in a compatibility mode. 
	- iterator should not detach target queries that it still could need.
	  the protection against multiple outstanding queries is moved to a
	  current_query num check.
	- validator nodata, positive, referral tests.
	- dname print can print '*' wildcard.

30 August 2007: Wouter
	- fixup override date config option.
	- config options to control memory usage.
	- caught bad free of un-alloced data in worker_send error case.
	- memory accounting for key cache (trust anchors and temporary cache).
	- memory accounting fixup for outside network tcp pending waits.
	- memory accounting fixup for outside network tcp callbacks.
	- memory accounting for iterator fixed storage.
	- key cache size and slabs config options.
	- lib crypto cleanups at exit. 

29 August 2007: Wouter
	- test tool to sign rrsets for testing validator with.
	- added RSA and DSA test keys, public and private pairs, 512 bits.
	- default configuration is with validation enabled.
	  Only a trust-anchor needs to be configured for DNSSEC to work.
	- do not convert to DER for DSA signature verification.
	- validator replay test file, for a DS to DNSKEY DSA key prime and
	  positive response.

28 August 2007: Wouter
	- removed double use for udp buffers, that could fail,
	  instead performs a malloc to do the backup.
	- validator validates referral messages, by validating all the rrsets
	  and stores the rrsets in the cache. Further referral (nonRD queries)
	  replies are made from the rrset cache directly. Unless unchecked
	  rrsets are encountered, there are then validated.
	- enforce that signing is done by a parent domain (or same domain).
	- adjust TTL downwards if rrset TTL bigger than signature allows.
	- permissive mode feature, sets AD bit for secure, but bogus does
	  not give servfail (bogus is changed into indeterminate).
	- optimization of rrset verification. rr canonical sorting is reused,
	  for the same rrset. canonical rrset image in buffer is reused for
	  the same signature.
	- if the rrset is too big (64k exactly + large owner name) the
	  canonicalization routine will fail if it does not fit in buffer.
	- faster verification for large sigsets.
	- verb_detail mode reports validation failures, but not the entire
	  algorithm for validation. Key prime failures are reported as 
	  verb_ops level.

27 August 2007: Wouter
	- do not garble the edns if a cache answer fails.
	- answer norecursive from cache if possible.
	- honor clean_additional setting when returning secure non-recursive
	  referrals.
	- do not store referral in msg cache for nonRD queries.
	- store verification status in the rrset cache to speed up future
	  verification.
	- mark rrsets indeterminate and insecure if they are found to be so.
	  and store this in the cache.

24 August 2007: Wouter
	- message is bogus if unsecure authority rrsets are present.
	- val-clean-additional option, so you can turn it off.
	- move rrset verification out of the specific proof types into one
	  routine. This makes the proof routines prettier.
	- fixup cname handling in validator, cname-to-positive and cname-to-
	  nodata work.
	- Do not synthesize DNSKEY and DS responses from the rrset cache if
	  the rrset is from the additional section. Signatures may have
	  fallen off the packet, and cause validation failure.
	- more verbose signature date errors (with the date attached).
	- increased default infrastructure cache size. It is important for
	  performance, and 1000 entries are only 212k (or a 400 k total cache
	  size). To 10000 entries (for 2M entries, 4M cache size).

23 August 2007: Wouter
	- CNAME handling - move needs_validation to before val_new().
	  val_new() setups the chase-reply to be an edited copy of the msg.
	  new classification, and find signer can find for it. 
	  removal of unsigned crap from additional, and query restart for
	  cname.
	- refuse to follow wildcarded DNAMEs when validating.
	  But you can query for qtype ANY, or qtype DNAME and validate that.

22 August 2007: Wouter
	- bogus TTL.
	- review - use val_error().

21 August 2007: Wouter
	- ANY response validation.
	- store security status in cache.
	- check cache security status and either send the query to be
	  validated, return the query to client, or send servfail to client.
	  Sets AD bit on validated replies.
	- do not examine security status on an error reply in mesh_done.
	- construct DS, DNSKEY messages from rrset cache.
	- manual page entry for override-date.

20 August 2007: Wouter
	- validate and positive validation, positive wildcard NSEC validation.
	- nodata validation, nxdomain validation.

18 August 2007: Wouter
	- process DNSKEY response in FINDKEY state.

17 August 2007: Wouter
	- work on DS2KE routine.
	- val_nsec.c for validator NSEC proofs.
	- unit test for NSEC bitmap reading.
	- dname iswild and canonical_compare with unit tests.

16 August 2007: Wouter
	- DS sig unit test.
	- latest release libevent 1.3c and 1.3d have threading fixed.
	- key entry fixup data pointer and ttl absolute.
	- This makes a key-prime succeed in validator, with DS or DNSKEY as
	  trust-anchor.
	- fixup canonical compare byfield routine, fix bug and also neater.
	- fixed iterator response type classification for queries of type
	  ANY and NS.
	  dig ANY gives sometimes NS rrset in AN and NS section, and parser
	  removes the NS section duplicate. dig NS gives sometimes the NS
	  in the answer section, as referral.
	- validator FINDKEY state.

15 August 2007: Wouter
	- crypto calls to verify signatures.
	- unit test for rrsig verification.

14 August 2007: Wouter
	- default outgoing ports changed to avoid port 2049 by default.
	  This port is widely blocked by firewalls.
	- count infra lameness cache in memory size.
	- accounting of memory improved
	- outbound entries are allocated in the query region they are for.
	- extensive debugging for memory allocations.
	- --enable-lock-checks can be used to enable lock checking.
	- protect undefs in config.h from autoheaders ministrations.
	- print all received udp packets. log hex will print on multiple
	  lines if needed.
	- fixed error in parser with backwards rrsig references.
	- mark cycle targets for iterator did not have CD flag so failed
	  its task.

13 August 2007: Wouter
	- fixup makefile, if lexer is missing give nice error and do not
	  mess up the dependencies.
	- canonical compare routine updated.
	- canonical hinfo compare.
	- printout list of the queries that the mesh is working on.

10 August 2007: Wouter
	- malloc and free overrides that track total allocation and frees.
	  for memory debugging.
	- work on canonical sort.

9 August 2007: Wouter
	- canonicalization, signature checks
	- dname signature label count and unit test.
	- added debug heap size print to memory printout.
	- typo fixup in worker.c
	- -R needed on solaris.
	- validator override option for date check testing.

8 August 2007: Wouter
	- ldns _raw routines created (in ldns trunk).
	- sigcrypt DS digest routines
	- val_utils uses sigcrypt to perform signature cryptography.
	- sigcrypt keyset processing

7 August 2007: Wouter
	- security status type.
	- security status is copied when rdata is equal for rrsets.
	- rrset id is updated to invalidate all the message cache entries
	  that refer to NSEC, NSEC3, DNAME rrsets that have changed.
	- val_util work
	- val_sigcrypt file for validator signature checks.

6 August 2007: Wouter
	- key cache for validator.
	- moved isroot and dellabel to own dname routines, with unit test.

3 August 2007: Wouter
	- replanning.
	- scrubber check section of lame NS set.
	- trust anchors can be in config file or read from zone file,
	  DS and DNSKEY entries.
	- unit test trust anchor storage.
	- trust anchors converted to packed rrsets.
	- key entry definition.

2 August 2007: Wouter
	- configure change for latest libevent trunk version (needs -lrt).
	- query_done and walk_supers are moved out of module interface.
	- fixup delegation point duplicates.
	- fixup iterator scrubber; lame NS set is let through the scrubber
	  so that the classification is lame.
	- validator module exists, and does nothing but pass through,
	  with calling of next module and return.
	- validator work.

1 August 2007: Wouter
	- set version to 0.5
	- module work for module to module interconnections.
	- config of modules.
	- detect cycle takes flags.

31 July 2007: Wouter
	- updated plan
	- release 0.4 tag.

30 July 2007: Wouter
	- changed random state init, so that sequential process IDs are not
	  cancelled out by sequential thread-ids in the random number seed.
	- the fwd_three test, which sends three queries to unbound, and 
	  unbound is kept waiting by ldns-testns for 3 seconds, failed
	  because the retry timeout for default by unbound is 3 seconds too,
	  it would hit that timeout and fail the test. Changed so that unbound
	  is kept waiting for 2 seconds instead.

27 July 2007: Wouter
	- removed useless -C debug option. It did not work.
	- text edit of documentation.
	- added doc/CREDITS file, referred to by the manpages.
	- updated planning.

26 July 2007: Wouter
	- cycle detection, for query state dependencies. Will attempt to
	  circumvent the cycle, but if no other targets available fails.
	- unit test for AXFR, IXFR response.
	- test for cycle detection.

25 July 2007: Wouter
	- testbound read ADDRESS and check it.
	- test for version.bind and friends.
	- test for iterator chaining through several referrals.
	- test and fixup for refetch for glue. Refetch fails if glue
	  is still not provided.

24 July 2007: Wouter
	- Example section in config manual.
	- Addr stored for range and moment in replay.

20 July 2007: Wouter
	- Check CNAME chain before returning cache entry with CNAMEs.
	- Option harden-glue, default is on. It will discard out of zone
	  data. If disabled, performance is faster, but spoofing attempts
	  become a possibility. Note that still normalize scrubbing is done,
	  and that the potentially spoofed data is used for infrastructure
	  and not returned to the client.
	- if glue times out, refetch by asking parent of delegation again.
	  Much like asking for DS at the parent side.
	- TODO items from forgery-resilience draft.
	  and on memory handling improvements.
	- renamed module_event_timeout to module_event_noreply.
	- memory reporting code; reports on memory usage after handling
	  a network packet (not on cache replies).

19 July 2007: Wouter
	- shuffle NS selection when getting nameserver target addresses.
	- fixup of deadlock warnings, yield cpu in checklock code so that
	  freebsd scheduler selects correct process to run.
	- added identity and version config options and replies.
	- store cname messages complete answers.

18 July 2007: Wouter
	- do not query addresses, 127.0.0.1, and ::1 by default.

17 July 2007: Wouter
	- forward zone options in config file.
	- forward per zone in iterator. takes precedence over stubs.
	- fixup commithooks.
	- removed forward-to and forward-to-port features, subsumed by
	  new forward zones.
	- fix parser to handle absent server: clause.
	- change untrusted rrset test to account for scrubber that is now
	  applied during the test (which removes the poison, by the way).
	- feature, addresses can be specified with @portnumber, like nsd.conf.
	- test config files changed over to new forwarder syntax.

27 June 2007: Wouter
	- delete of mesh does a postorder traverse of the tree.
	- found and fixed a memory leak. For TTL=0 messages, that would
	  not be cached, instead the msg-replyinfo structure was leaked.
	- changed server selection so it will filter out hosts that are
	  unresponsive. This is defined as a host with the maximum rto value.
	  This means that unbound tried the host for retries up to 120 secs.
	  The rto value will time out after host-ttl seconds from the cache.
	  This keeps such unresolvable queries from taking up resources.
	- utility for keeping histogram.

26 June 2007: Wouter
	- mesh is called by worker, and iterator uses it.
	  This removes the hierarchical code.
	  QueryTargets state and Finished state are merged for iterator.
	- forwarder mode no longer sets AA bit on first reply.
	- rcode in walk_supers is not needed.

25 June 2007: Wouter
	- more mesh work.
	- error encode routine for ease.

22 June 2007: Wouter
	- removed unused _node iterator value from rbtree_t. Takes up space.
	- iterator can handle querytargets state without a delegation point
	  set, so that a priming(stub) subquery error can be handled.
	- iterator stores if it is priming or not.
	- log_query_info() neater logging.
	- changed iterator so that it does not alter module_qstate.qinfo
	  but keeps a chase query info. Also query_flags are not altered,
	  the iterator uses chase_flags.
	- fixup crash in case no ports for the family exist.

21 June 2007: Wouter
	- Fixup secondary buffer in case of error callback.
	- cleanup slumber list of runnable states.
	- module_subreq_depth fails to work in slumber list.
	- fixup query release for cached results to sub targets.
	- neater error for tcp connection failure, shows addr in verbose.
	- rbtree_init so that it can be used with preallocated memory.

20 June 2007: Wouter
	- new -C option to enable coredumps after forking away.
	- doc update.
	- fixup CNAME generation by scrubber, and memory allocation of it.
	- fixup deletion of serviced queries when all callbacks delete too.
	- set num target queries to 0 when you move them to slumber list.
	- typo in check caused subquery errors to be ignored, fixed.
	- make lint happy about rlim_t.
	- freeup of modules after freeup of module-states.
	- duplicate replies work, this uses secondary udp buffer in outnet.

19 June 2007: Wouter
	- nicer layout in stats.c, review 0.3 change.
	- spelling improvement, review 0.3 change.
	- uncapped timeout for server selection, so that very fast or slow
	  servers will stand out from the rest.
	- target-fetch-policy: "3 2 1 0 0" config setting.
	- fixup queries answered without RD bit (for root prime results).
	- refuse AXFR and IXFR requests.
	- fixup RD flag in error reply from iterator. fixup RA flag from
	  worker error reply.
	- fixup encoding of very short edns buffer sizes, now sets TC bit.
	- config options harden-short-bufsize and harden-large-queries.

18 June 2007: Wouter
	- same, move subqueries to slumber list when first has resolved.
	- fixup last fix for duplicate callbacks.
	- another offbyone in targetcounter. Also in Java prototype by the way.

15 June 2007: Wouter
	- if a query asks to be notified of the same serviced query result
	  multiple times, this will succeed. Only one callback will happen;
	  multiple outbound-list entries result (but the double cleanup of it
	  will not matter).
	- when iterator moves on due to CNAME or referral, it will remove
	  the subqueries (for other targets). These are put on the slumber
	  list.
	- state module wait subq is OK with no new subqs, an old one may have
	  stopped, with an error, and it is still waiting for other ones.
	- if a query loops, halt entire query (easy way to clean up properly).

14 June 2007: Wouter
	- num query targets was > 0 , not >= 0 compared, so that fetch
	  policy of 0 did nothing.

13 June 2007: Wouter
	- debug option: configure --enable-static-exe for compile where
	  ldns and libevent are linked statically. Default is off.
	- make install and make uninstall. Works with static-exe and without.
	  installation of unbound binary and manual pages.
	- alignment problem fix on solaris 64.
	- fixup address in case of TCP error.

12 June 2007: Wouter
	- num target queries was set to 0 at a bad time. Default it to 0 and
	  increase as target queries are done.
	- synthesize CNAME and DNAME responses from the cache.
	- Updated doxygen config for doxygen 1.5.
	- aclocal newer version.
	- doxygen 1.5 fixes for comments (for the strict check on docs).

11 June 2007: Wouter
	- replies on TCP queries have the address field set in replyinfo,
	  for serviced queries, because the initiator does not know that
	  a TCP fallback has occured.
	- omit DNSSEC types from nonDO replies, except if qtype is ANY or
	  if qtype directly queries for the type (and then only show that
	  'unknown type' in the answer section).
	- fixed message parsing where rrsigs on their own would be put
	  in the signature list over the rrsig type.

7 June 2007: Wouter
	- fixup error in double linked list insertion for subqueries and
	  for outbound list of serviced queries for iterator module.
	- nicer printout of outgoing port selection. 
	- fixup cname target readout.
	- nicer debug output.
	- fixup rrset counts when prepending CNAMEs to the answer.
	- fixup rrset TTL for prepended CNAMEs.
	- process better check for looping modules, and which submodule to
	  run next.
	- subreq insertion code fixup for slumber list.
	- VERB_DETAIL, verbosity: 2 level gives short but readable output.
	  VERB_ALGO, verbosity: 3 gives extensive output.
	- fixup RA bit in cached replies.
	- fixup CNAME responses from the cache no longer partial response.
	- error in network send handled without leakage.
	- enable ip6 from config, and try ip6 addresses if available,
	  if ip6 is not connected, skips to next server.

5 June 2007: Wouter
	- iterator state finished.
	- subrequests without parent store in cache and stop.
	- worker slumber list for ongoing promiscuous queries.
	- subrequest error handling.
	- priming failure returns SERVFAIL.
	- priming gives LAME result, returns SERVFAIL.
	- debug routine to print dns_msg as handled by iterator.
	- memleak in config file stubs fixup.
	- more small bugs, in scrubber, query compare no ID for lookup,
	  in dname validation for NS targets.
	- sets entry.key for new special allocs.
	- lognametypeclass can display unknown types and classes.

4 June 2007: Wouter
	- random selection of equally preferred nameserver targets.
	- reply info copy routine. Reuses existing code.
	- cache lameness in response handling.
	- do not touch qstate after worker_process_query because it may have
	  been deleted by that routine.
	- Prime response state.
	- Process target response state.
	- some memcmp changed to dname_compare for case preservation.

1 June 2007: Wouter
	- normalize incoming messages. Like unbound-java, with CNAME chain
	  checked, DNAME checked, CNAME's synthesized, glue checked.
	- sanitize incoming messages.
	- split msgreply encode functions into own file msgencode.c.
	- msg_parse to queryinfo/replyinfo conversion more versatile.
	- process_response, classify response, delegpt_from_message. 

31 May 2007: Wouter
	- querytargets state.
	- dname_subdomain_c() routine.
	- server selection, based on RTT. ip6 is filtered out if not available,
	  and lameness is checked too.
	- delegation point copy routine.

30 May 2007: Wouter
	- removed FLAG_CD from message and rrset caches. This was useful for
	  an agnostic forwarder, but not for a sophisticated (trust value per
	  rrset enabled) cache.
	- iterator response typing.
	- iterator cname handle.
	- iterator prime start.
	- subquery work.
	- processInitRequest and processInitRequest2.
	- cache synthesizes referral messages, with DS and NSEC.
	- processInitRequest3.
	- if a request creates multiple subrequests these are all activated.

29 May 2007: Wouter
	- routines to lock and unlock array of rrsets moved to cache/rrset.
	- lookup message from msg cache (and copy to region).
	- fixed cast error in dns msg lookup.
	- message with duplicate rrset does not increase its TTLs twice.
	- 'qnamesize' changed to 'qname_len' for similar naming scheme.

25 May 2007: Wouter
	- Acknowledge use of unbound-java code in iterator. Nicer readme.
	- services/cache/dns.c DNS Cache. Hybrid cache uses msgcache and
	  rrset cache from module environment.
	- packed rrset key has type and class as easily accessible struct
	  members. They are still kept in network format for fast msg encode.
	- dns cache find_delegation routine.
	- iterator main functions setup.
	- dns cache lookup setup.

24 May 2007: Wouter
	- small changes to prepare for subqueries.
	- iterator forwarder feature separated out.
	- iterator hints stub code, config file stub code, so that first
	  testing can proceed locally.
	- replay tests now have config option to enable forwarding mode.

23 May 2007: Wouter
	- outside network does precise timers for roundtrip estimates for rtt
	  and for setting timeout for UDP. Pending_udp takes milliseconds.
	- cleaner iterator sockaddr conversion of forwarder address.
	- iterator/iter_utils and iter_delegpt setup.
	- root hints.

22 May 2007: Wouter
	- outbound query list for modules and support to callback with the
	  outbound entry to the module.
	- testbound support for new serviced queries.
	- test for retry to TCP cannot use testbound any longer.
	- testns test for EDNS fallback, test for TCP fallback already exists.
	- fixes for no-locking compile.
	- mini_event timer precision and fix for change in timeouts during
	  timeout callback. Fix for fwd_three tests, performed nonexit query.

21 May 2007: Wouter
	- small comment on hash table locking.
	- outside network serviced queries, contain edns and tcp fallback,
	  and udp retries and rtt timing.

16 May 2007: Wouter
	- lruhash_touch() would cause locking order problems. Fixup in 
	  lock-verify in case locking cycle is found.
	- services/cache/rrset.c for rrset cache code.
	- special rrset_cache LRU updating function that uses the rrset id.
	- no dependencies calculation when make clean is called.
	- config settings for infra cache.
	- daemon code slightly cleaner, only creates caches once.

15 May 2007: Wouter
	- host cache code.
	- unit test for host cache.

14 May 2007: Wouter
	- Port to OS/X and Dec Alpha. Printf format and alignment fixes.
	- extensive lock debug report on join timeout.
	- proper RTT calculation, in utility code.
	- setup of services/cache/infra, host cache.

11 May 2007: Wouter
	- iterator/iterator.c module.
	- fixup to pass reply_info in testcode and in netevent.

10 May 2007: Wouter
	- created release-0.3 svn tag.
	- util/module.h
	- fixed compression - no longer compresses root name.

9 May 2007: Wouter
	- outside network cleans up waiting tcp queries on exit.
	- fallback to TCP.
	- testbound replay with retry in TCP mode.
	- tpkg test for retry in TCP mode, against ldns-testns server.
	- daemon checks max number of open files and complains if not enough.
	- test where data expires in the cache.
	- compiletests: fixed empty body ifstatements in alloc.c, in case
	  locks are disabled.

8 May 2007: Wouter
	- outgoing network keeps list of available tcp buffers for outgoing 
	  tcp queries.
	- outgoing-num-tcp config option.
	- outgoing network keeps waiting list of queries waiting for buffer.
	- netevent supports outgoing tcp commpoints, nonblocking connects.

7 May 2007: Wouter
	- EDNS read from query, used to make reply smaller.
	- advertised edns value constants.
	- EDNS BADVERS response, if asked for too high edns version.
	- EDNS extended error responses once the EDNS record from the query
	  has successfully been parsed.

4 May 2007: Wouter
	- msgreply sizefunc is more accurate.
	- config settings for rrset cache size and slabs.
	- hashtable insert takes argument so that a thread can use its own
	  alloc cache to store released keys.
	- alloc cache special_release() locks if necessary.
	- rrset trustworthiness type added.
	- thread keeps a scratchpad region for handling messages.
	- writev used in netevent to write tcp length and data after another.
	  This saves a roundtrip on tcp replies.
	- test for one rrset updated in the cache.
	- test for one rrset which is not updated, as it is not deemed
	  trustworthy enough.
	- test for TTL refreshed in rrset.

3 May 2007: Wouter
	- fill refs. Use new parse and encode to answer queries.
	- stores rrsets in cache.
	- uses new msgreply format in cache.

2 May 2007: Wouter
	- dname unit tests in own file and spread out neatly in functions.
	- more dname unit tests.
	- message encoding creates truncated TC flagged messages if they do 
	  not fit, and will leave out (whole)rrsets from additional if needed.

1 May 2007: Wouter
	- decompress query section, extremely lenient acceptance.
	  But only for answers from other servers, not for plain queries.
	- compression and decompression test cases.
	- some stats added.
	- example.conf interface: line is changed from 127.0.0.1 which leads
	  to problems if used (restricting communication to the localhost),
	  to a documentation and test address.

27 April 2007: Wouter
	- removed iov usage, it is not good for dns message encoding.
	- owner name compression more optimal.
	- rrsig owner name compression.
	- rdata domain name compression.

26 April 2007: Wouter
	- floating point exception fix in lock-verify.
	- lint uses make dependency
	- fixup lint in dname owner domain name compression code.
	- define for offset range that can be compressed to.

25 April 2007: Wouter
	- prettier code; parse_rrset->type kept in host byte order.
	- datatype used for hashvalue of converted rrsig structure.
	- unit test compares edns section data too.

24 April 2007: Wouter
	- ttl per RR, for RRSIG rrsets and others.
	- dname_print debug function.
	- if type is not known, size calc will skip DNAME decompression.
	- RRSIG parsing and storing and putting in messages.
	- dnssec enabled unit tests (from nlnetlabs.nl and se queries).
	- EDNS extraction routine.

20 April 2007: Wouter
	- code comes through all of the unit tests now.
	- disabled warning about spurious extra data.
	- documented the RRSIG parse plan in msgparse.h.
	- rrsig reading and outputting.

19 April 2007: Wouter
	- fix unit test to actually to tests.
	- fix write iov helper, and fakevent code.
	- extra builtin testcase (small packet).
	- ttl converted to network format in packets.
	- flags converted correctly
	- rdatalen off by 2 error fixup.
	- uses less iov space for header.

18 April 2007: Wouter
	- review of msgparse code.
	- smaller test cases.

17 April 2007: Wouter
	- copy and decompress dnames.
	- store calculated hash value too.
	- routine to create message out of stored information.
	- util/data/msgparse.c for message parsing code.
	- unit test, and first fixes because of test.
		* forgot rrset_count addition.
		* did & of ptr on stack for memory position calculation.
		* dname_pkt_copy forgot to read next label length.
	- test from file and fixes
		* double frees fixed in error conditions.
		* types with less than full rdata allowed by parser.
		  Some dynamic update packets seem to use it.

16 April 2007: Wouter
	- following a small change in LDNS, parsing code calculates the
	  memory size to allocate for rrs.
	- code to handle ID creation.

13 April 2007: Wouter
	- parse routines. Code that parses rrsets, rrs.

12 April 2007: Wouter
	- dname compare routine that preserves case, with unit tests.
	
11 April 2007: Wouter
	- parse work - dname packet parse, msgparse, querysection parse,
	  start of sectionparse.

10 April 2007: Wouter
	- Improved alignment of reply_info packet, nice for 32 and 64 bit.
	- Put RRset counts in reply_info, because the number of RRs can change
	  due to RRset updates.
	- import of region-allocator code from nsd.
	- set alloc special type to ub_packed_rrset_key.
	  Uses lruhash entry overflow chain next pointer in alloc cache.
	- doxygen documentation for region-allocator.
	- setup for parse scratch data.

5 April 2007: Wouter
	- discussed packed rrset with Jelte.

4 April 2007: Wouter
	- moved to version 0.3.
	- added util/data/dname.c
	- layout of memory for rrsets.

3 April 2007: Wouter
	- detect sign of msghdr.msg_iovlen so that the cast to that type
	  in netevent (which is there to please lint) can be correct.
	  The type on several OSes ranges from int, int32, uint32, size_t.
	  Detects unsigned or signed using math trick.
	- constants for DNS flags. 
	- compilation without locks fixup.
	- removed include of unportable header from lookup3.c.
	- more portable use of struct msghdr.
	- casts for printf warning portability.
	- tweaks to tests to port them to the testbed.
	- 0.2 tag created.

2 April 2007: Wouter
	- check sizes of udp received messages, not too short.
	- review changes. Some memmoves can be memcpys: 4byte aligned.
	  set id correctly on cached answers. 
	- review changes msgreply.c, memleak on error condition. AA flag
	  clear on cached reply. Lowercase queries on hashing.
	  unit test on lowercasing. Test AA bit not set on cached reply.
	  Note that no TTLs are managed.

29 March 2007: Wouter
	- writev or sendmsg used when answering from cache.
	  This avoids a copy of the data.
	- do not do useless byteswap on query id. Store reply flags in uint16
	  for easier access (and no repeated byteswapping).
	- reviewed code.
	- configure detects and config.h includes sys/uio.h for writev decl.

28 March 2007: Wouter
	- new config option: num-queries-per-thread.
	- added tpkg test for answering three queries at the same time
	  using one thread (from the query service list).

27 March 2007: Wouter
	- added test for cache and not cached answers, in testbound replays.
	- testbound can give config file and commandline options from the
	  replay file to unbound.
	- created test that checks if items drop out of the cache.
	- added word 'partitioned hash table' to documentation on slab hash.
	  A slab hash is a partitioned hash table.
	- worker can handle multiple queries at a time.

26 March 2007: Wouter
	- config settings for slab hash message cache.
	- test for cached answer.
	- Fixup deleting fake answer from testbound list.

23 March 2007: Wouter
	- review of yesterday's commits.
	- covered up memory leak of the entry locks.
	- answers from the cache correctly. Copies flags correctly.
	- sanity check for incoming query replies.
	- slabbed hash table. Much nicer contention, need dual cpu to see.

22 March 2007: Wouter
	- AIX configure check.
	- lock-verify can handle references to locks that are created
	  in files it has not yet read in.
	- threaded hash table test. 
	- unit test runs lock-verify afterwards and checks result.
	- need writelock to update data on hash_insert.
	- message cache code, msgreply code.

21 March 2007: Wouter
	- unit test of hash table, fixup locking problem in table_grow().
	- fixup accounting of sizes for removing items from hashtable.
	- unit test for hash table, single threaded test of integrity.
	- lock-verify reports errors nicely. More quiet in operation.

16 March 2007: Wouter
	- lock-verifier, checks consistent order of locking.

14 March 2007: Wouter
	- hash table insert (and subroutines) and lookup implemented.
	- hash table remove.
	- unit tests for hash internal bin, lru functions.

13 March 2007: Wouter
	- lock_unprotect in checklocks.
	- util/storage/lruhash.h for LRU hash table structure.

12 March 2007: Wouter
	- configure.ac moved to 0.2.
	- query_info and replymsg util/data structure.

9 March 2007: Wouter
	- added rwlock writelock checking.
	  So it will keep track of the writelock, and readlocks are enforced
	  to not change protected memory areas.
	- log_hex function to dump hex strings to the logfile.
	- checklocks zeroes its destroyed lock after checking memory areas.
	- unit test for alloc.
	- identifier for union in checklocks to please older compilers.
	- created 0.1 tag.

8 March 2007: Wouter
	- Reviewed checklock code.

7 March 2007: Wouter
	- created a wrapper around thread calls that performs some basic
	  checking for data race and deadlock, and basic performance 
	  contention measurement.

6 March 2007: Wouter
	- Testbed works with threading (different machines, different options).
	- alloc work, does the special type.

2 March 2007: Wouter
	- do not compile fork funcs unless needed. Otherwise will give
	  type errors as their typedefs have not been enabled.
	- log shows thread numbers much more nicely (and portably).
	- even on systems with nonthreadsafe libevent signal handling,
	  unbound will exit if given a signal.
	  Reloads will not work, and exit is not graceful.
	- start of alloc framework layout.

1 March 2007: Wouter
	- Signals, libevent and threads work well, with libevent patch and
	  changes to code (close after event_del).
	- set ipc pipes nonblocking.

27 February 2007: Wouter
	- ub_thread_join portable definition.
	- forking is used if no threading is available.
	  Tested, it works, since pipes work across processes as well.
	  Thread_join is replaced with waitpid. 
	- During reloads the daemon will temporarily handle signals,
	  so that they do not result in problems.
	- Also randomize the outgoing port range for tests.
	- If query list is full, will stop selecting listening ports for read.
	  This makes all threads service incoming requests, instead of one.
	  No memory is leaking during reloads, service of queries, etc.
	- test that uses ldns-testns -f to test threading. Have to answer
	  three queries at the same time.
	- with verbose=0 operates quietly.

26 February 2007: Wouter
	- ub_random code used to select ID and port.
	- log code prints thread id.
	- unbound can thread itself, with reload(HUP) and quit working
	  correctly.
	- don't open pipes for #0, doesn't need it.
	- listens to SIGTERM, SIGQUIT, SIGINT (all quit) and SIGHUP (reload).

23 February 2007: Wouter
	- Can do reloads on sigHUP. Everything is stopped, and freed,
	  except the listening ports. Then the config file is reread.
	  And everything is started again (and listening ports if needed).
	- Ports for queries are shared.
	- config file added interface:, chroot: and username:.
	- config file: directory, logfile, pidfile. And they work too.
	- will daemonize by default now. Use -d to stay in the foreground.
	- got BSD random[256 state] code, made it threadsafe. util/random.

22 February 2007: Wouter
	- Have a config file. Removed commandline options, moved to config.
	- tests use config file.

21 February 2007: Wouter
	- put -c option in man page.
	- minievent fd array capped by FD_SETSIZE.

20 February 2007: Wouter
	- Added locks code and pthread spinlock detection.
	- can use no locks, or solaris native thread library.
	- added yacc and lex configure, and config file parsing code.
	  also makedist.sh, and manpage.
	- put include errno.h in config.h

19 February 2007: Wouter
	- Created 0.0 svn tag.
	- added acx_pthread.m4 autoconf check for pthreads from 
	  the autoconf archive. It is GPL-with-autoconf-exception Licensed.
	  You can specify --with-pthreads, or --without-pthreads to configure.

16 February 2007: Wouter
	- Updated testbed script, works better by using make on remote end.
	- removed check decls, we can compile without them.
	- makefile supports LIBOBJ replacements.
	- docs checks ignore compat code.
	- added util/mini-event.c and .h, a select based alternative used with
	  ./configure --with-libevent=no
	  It is limited to 1024 file descriptors, and has less features.
	- will not create ip6 sockets if ip6 not on the machine.

15 February 2007: Wouter
	- port to FreeBSD 4.11 Dec Alpha. Also works on Solaris 10 sparc64,
	  Solaris 9, FreeBSD 6, Linux i386 and OSX powerpc.
	- malloc rndstate, so that it is aligned for access.
	- fixed rbtree cleanup with postorder traverse.
	- fixed pending messages are deleted when handled.
	- You can control verbosity; default is not verbose, every -v
	  adds more verbosity.

14 February 2007: Wouter
	- Included configure.ac changes from ldns.
	- detect (some) headers before the standards check.
	- do not use isblank to test c99, since its not available on solaris9.
	- review of testcode.
		* entries in a RANGE are no longer reversed.
		* print name of file with replay entry parse errors.
	- port to OSX: cast to int for some prints of sizet.
	- Makefile copies ldnstestpkts.c before doing dependencies on it.

13 February 2007: Wouter
	- work on fake events, first fwd replay works.
	- events can do timeouts and errors on queries to servers.
	- test package that runs replay scenarios.

12 February 2007: Wouter
	- work on fake events.

9 February 2007: Wouter
	- replay file reading.
	- fake event setup, it creates fake structures, and teardowns,
	  added signal callbacks to reply to be able to fake those,
	  and main structure of event replay routines.

8 February 2007: Wouter
	- added tcp test.
	- replay storage.
	- testcode/fake_event work.

7 February 2007: Wouter
	- return answer with the same ID as query was sent with.
	- created udp forwarder test. I've done some effort to make it perform
	  quickly. After servers are created, no big sleep statements but
	  it checks the logfiles to see if servers have come up. Takes 0.14s.
	- set addrlen value when calling recvfrom.
	- comparison of addrs more portable.
	- LIBEVENT option for testbed to set libevent directory.
	- work on tcp input.

6 February 2007: Wouter
	- reviewed code and improved in places.

5 February 2007: Wouter
	- Picked up stdc99 and other define tests from ldns. Improved
	  POSIX define test to include getaddrinfo.
	- defined constants for netevent callback error code.
	- unit test for strisip6.

2 February 2007: Wouter
	- Created udp4 and udp6 port arrays to provide service for both
	  address families.
	- uses IPV6_USE_MIN_MTU for udp6 ,IPV6_V6ONLY to make ip6 sockets.
	- listens on both ip4 and ip6 ports to provide correct return address.
	- worker fwder address filled correctly.
	- fixup timer code.
	- forwards udp queries and sends answer.

1 February 2007: Wouter
	- outside network more UDP work.
	- moved * closer to type.
	- comm_timer object and events.

31 January 2007: Wouter
	- Added makedist.sh script to make release tarball.
	- Removed listen callback layer, did not add anything.
	- Added UDP recv to netevent, worker callback for udp.
	- netevent communication reply storage structure.
	- minimal query header sanity checking for worker.
	- copied over rbtree implementation from NSD (BSD licensed too).
	- outgoing network query service work.

30 January 2007: Wouter
	- links in example/ldns-testpkts.c and .h for premade packet support.
	- added callback argument to listen_dnsport and daemon/worker.

29 January 2007: Wouter
	- unbound.8 a short manpage.

26 January 2007: Wouter
	- fixed memleak.
	- make lint works on BSD and Linux (openssl defines).
	- make tags works.
	- testbound program start.

25 January 2007: Wouter
	- fixed lint so it may work on BSD.
	- put license into header of every file.
	- created verbosity flag.
	- fixed libevent configure flag.
	- detects event_base_free() in new libevent 1.2 version.
	- getopt in daemon. fatal_exit() and verbose() logging funcs.
	- created log_assert, that throws assertions to the logfile.
	- listen_dnsport service. Binds ports.

24  January 2007: Wouter
	- cleaned up configure.ac.

23  January 2007: Wouter
	- added libevent to configure to link with.
	- util/netevent setup work.
	- configure searches for libevent.
	- search for libs at end of configure (when other headers and types
	  have been found).
	- doxygen works with ATTR_UNUSED().
	- util/netevent implementation.

22  January 2007: Wouter
	- Designed header file for network communication.

16  January 2007: Wouter
	- added readme.svn and readme.tests.

4 January 2007: Wouter
	- Testbed script (run on multiple platforms the test set).
	  Works on Sunos9, Sunos10, FreeBSD 6.1, Fedora core 5.
	- added unit test tpkg.

3 January 2007: Wouter
	- committed first set of files into subversion repository.
	  svn co svn+ssh://unbound.net/svn/unbound
	  You need a ssh login.  There is no https access yet.
	- Added LICENSE, the BSD license.
	- Added doc/README with compile help.
	- main program stub and quiet makefile.
	- minimal logging service (to stderr).
	- added postcommit hook that serves emails.
	- added first test 00-lint. postcommit also checks if build succeeds.
	- 01-doc: doxygen doc target added for html docs. And stringent test
	  on documented files, functions and parameters.

15 December 2006: Wouter
	- Created Makefile.in and configure.ac.<|MERGE_RESOLUTION|>--- conflicted
+++ resolved
@@ -1,8 +1,3 @@
-<<<<<<< HEAD
-2 December 2020: Willem
-	- Support for RFC5001: DNS Name Server Identifier (NSID) Option
-	  with the nsid: option in unbound.conf
-=======
 18 January 2021: Wouter
 	- Fix #404: DNS query with small edns bufsize fail.
 	- Fix declaration before statement and signed comparison warning in
@@ -68,7 +63,6 @@
 3 December 2020: Wouter
 	- make depend.
 	- iana portlist updated.
->>>>>>> f273716b
 
 2 December 2020: Wouter
 	- Fix #360: for the additionally reported TCP Fast Open makes TCP
@@ -80,6 +74,10 @@
 	- Fix on windows to ignore connection failure on UDP, unless verbose.
 	- Fix for #283: fix stream reuse and tcp fast open.
 	- Fix update, with write event check with streamreuse and fastopen.
+
+2 December 2020: Willem
+	- Support for RFC5001: DNS Name Server Identifier (NSID) Option
+	  with the nsid: option in unbound.conf
 
 1 December 2020: Wouter
 	- Fix #358: Squelch udp connect 'no route to host' errors on low
