--- conflicted
+++ resolved
@@ -1,4 +1,6 @@
-<<<<<<< HEAD
+21 September 2022: Wouter
+	- Patch for CVE-2022-3204 Non-Responsive Delegation Attack.
+
 20 September 2022: George
 	- Convert tdir tests to use the new skip_test functionality.
 	- Remove unused testcode/mini_tpkg.sh file.
@@ -51,10 +53,6 @@
 	- Fix unittest for edns subnet change.
 	- Merge #730 from luisdallos: Fix startup failure on Windows 8.1 due
 	  to unsupported IPV6_USER_MTU socket option being set.
-=======
-21 September 2022: Wouter
-	- Patch for CVE-2022-3204 Non-Responsive Delegation Attack.
->>>>>>> 13771952
 
 1 August 2022: Wouter
 	- Fix the novel ghost domain issues CVE-2022-30698 and CVE-2022-30699.
