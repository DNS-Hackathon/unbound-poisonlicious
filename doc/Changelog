<<<<<<< HEAD
1 February 2022: George
	- Attempt to fix NULL keys in the reuse_tcp tree; relates to #411.
=======
29 January 2022: Wouter
	- Fix for doxygen 1.8.20 compatibility.

28 January 2022: Wouter
	- Annotate that we ignore the return value of if_indextoname.
	- Fix to use correct type for label count in rpz routine.
	- Fix empty clause warning in config_file nsid parse.
	- Fix to use correct type for label count in ipdnametoaddr rpz routine.
	- Fix empty clause warning in edns pass for padding.
	- Fix fwd ancil test post script when not supported.
>>>>>>> 7262a249

26 January 2022: George
	- Merge PR #408 from fobser: Prevent a few more yacc clashes.
	- Merge PR #275 from Roland van Rijswijk-Deij: Add feature to return the
	  original instead of a decrementing TTL ('serve-original-ttl')
	- Merge PR #355 from noloader: Make ICANN Update CA and DS Trust Anchor
	  static data.
	- Ignore cache blacklisting when trying to reply with expired data from
	  cache (#394).

26 January 2022: Wouter
	- Fix compile of unbound-dnstap-socket without dnstap installed.

22 January 2022: Willem
	- Padding of queries and responses with DNS over TLS as specified in
	  RFC7830 and RFC8467.

22 January 2021: George
	- Fix TTL of SOA record for negative answers (localzone and
	  authzone data) to be the minimum of the SOA TTL and the SOA.MINIMUM.

19 January 2021: Willem
	- Support for RFC5001: DNS Name Server Identifier (NSID) Option
	  with the nsid: option in unbound.conf

18 January 2021: Wouter
	- Fix #404: DNS query with small edns bufsize fail.
	- Fix declaration before statement and signed comparison warning in
	  dns64.

15 January 2021: Wouter
	- Merge #402 from fobser: Implement IPv4-Embedded addresses according
	  to RFC6052.

14 January 2021: Wouter
	- Fix for #93: dynlibmodule import library is named libunbound.dll.a.

13 January 2021: Wouter
	- Merge #399 from xiangbao227: The lock of lruhash table should
	  unlocked after markdel entry.
	- Fix for #93: dynlibmodule link fix for Windows.

12 January 2021: Wouter
	- Fix #397: [Feature request] add new type always_null to local-zone
	  similar to always_nxdomain.
	- Fix so local zone types always_nodata and always_deny can be used
	  from the config file.

8 January 2021: Wouter
	- Merge PR #391 from fhriley: Add start_time to reply callbacks so
	  modules can compute the response time.
	- For #391: use struct timeval* start_time for callback information.
	- For #391: fix indentation.
	- For #391: more double casts in python start time calculation.
	- Add comment documentation.
	- Fix clang analysis warning.

6 January 2021: Wouter
	- Fix #379: zone loading over HTTP appears to have buffer issues.
	- Merge PR #395 from mptre: add missing null check.
	- Fix #387: client-subnet-always-forward seems to effectively bypass
	  any caching?

5 January 2021: Wouter
	- Fix #385: autoconf 2.70 impacts unbound build
	- Merge PR #375 by fhriley: Add rpz_enable and rpz_disable commands
	  to unbound-control.

4 January 2021: Wouter
	- For #376: Fix that comm point event is not double removed or double
	  added to event map.
	- iana portlist updated.

16 December 2020: George
	- Fix error cases when udp-connect is set and send() returns an error
	  (modified patch from Xin Li @delphij).

11 December 2020: Wouter
	- Fix #371: unbound-control timeout when Unbound is not running.
	- Fix to squelch permission denied and other errors from remote host,
	  they are logged at higher verbosity but not on low verbosity.
	- Merge PR #335 from fobser: Sprinkle in some static to prevent
	  missing prototype warnings.
	- Merge PR #373 from fobser: Warning: arithmetic on a pointer to void
	  is a GNU extension.
	- Fix missing prototypes in the code.

3 December 2020: Wouter
	- make depend.
	- iana portlist updated.

2 December 2020: Wouter
	- Fix #360: for the additionally reported TCP Fast Open makes TCP
	  connections fail, in that case we print a hint that this is
	  happening with the error in the logs.
	- Fix #356: deadlock when listening tcp.
	- Fix unbound-dnstap-socket to not use log routine from interrupt
	  handler and not print so frequently when invoked in sequence.
	- Fix on windows to ignore connection failure on UDP, unless verbose.
	- Fix for #283: fix stream reuse and tcp fast open.
	- Fix update, with write event check with streamreuse and fastopen.

1 December 2020: Wouter
	- Fix #358: Squelch udp connect 'no route to host' errors on low
	  verbosity.

30 November 2020: Wouter
	- Fix assertion failure on double callback when iterator loses
	  interest in query at head of line that then has the tcp stream
	  not kept for reuse.
	- tag for the 1.13.0rc4 release.  This also became the 1.13.0
	  release version on 3 dec 2020 with the streamreuse and fastopen
	  fix from 2 dec 2020.  The code repo continues for 1.13.1 in
	  development.

27 November 2020: Wouter
	- Fix compile warning for type cast in http2_submit_dns_response.
	- Fix when use free buffer to initialize rbtree for stream reuse.
	- Fix compile warnings for windows.
	- Fix compile warnings in rpz initialization.
	- Fix contrib/metrics.awk for FreeBSD awk compatibility.
	- tag for the 1.13.0rc3 release.

26 November 2020: Wouter
	- Fix to omit UDP receive errors from log, if verbosity low.
	  These happen because of udp-connect.
	- For #352: contrib/metrics.awk for Prometheus style metrics output.
	- Fix that after failed read, the readagain cannot activate.
	- Clear readagain upon decommission of pending tcp structure.

25 November 2020: Wouter
	- with udp-connect ignore connection refused with UDP timeouts.
	- Fix udp-connect on FreeBSD, do send calls on connected UDP socket.
	- Better fix for reuse tree comparison for is-tls sockets.  Where
	  the tree key identity is preserved after cleanup of the TLS state.
	- Remove debug commands from reuse tests.
	- Fix memory leak for edns client tag opcode config element.
	- Attempt fix for libevent state in tcp reuse cases after a packet
	  is written.
	- Fix readagain and writeagain callback functions for comm point
	  cleanup.
	- tag for the 1.13.0rc2 release.

24 November 2020: Wouter
	- Merge PR #283 : Stream reuse.  This implements upstream stream
	  reuse for performing several queries over the same TCP or TLS
	  channel.
	- set version of main branch to 1.13.0 for upcoming release.
	- iana portlist updated.
	- Fix one port unit test for udp-connect.
	- tag for the 1.13.0rc1 release.
	- Fix crash when TLS connection is closed prematurely, when
	  reuse tree comparison is not properly identical to insertion.
	- Fix padding of struct regional for 32bit systems.

23 November 2020: George
	- Merge PR #313 from Ralph Dolmans: Replace edns-client-tag with
	  edns-client-string option.

23 November 2020: Wouter
	- Merge #351 from dvzrv: Add AF_NETLINK to set of allowed socket
	  address families.
	- Fix #350: with the AF_NETLINK permission, to fix 1.12.0 error:
	  failed to list interfaces: getifaddrs: Address family not
	  supported by protocol.
	- Fix #347: IP_DONTFRAG broken on Apple xcode 12.2.
	- Option to toggle udp-connect, default is enabled.
	- Fix for #303 CVE-2020-28935 : Fix that symlink does not interfere
	  with chown of pidfile.
	- Further fix for it and retvalue 0 fix for it.

12 November 2020: Wouter
	- Fix to connect() to UDP destinations, default turned on,
	  this lowers vulnerability to ICMP side channels.
	- Retry for interfaces with unused ports if possible.

10 November 2020: Wouter
	- Fix #341: fixing a possible memory leak.
	- Fix memory leak after fix for possible memory leak failure.
	- Fix #343: Fail to build --with-libnghttp2 with error: 'SSIZE_MAX'
	  undeclared.

27 October 2020: Wouter
	- In man page note that tls-cert-bundle is read before permission
	  drop and chroot.

22 October 2020: Wouter
	- Fix #333: Unbound Segmentation Fault w/ log_info Functions From
	  Python Mod.
	- Fix that minimal-responses does not remove addresses from a priming
	  query response.

21 October 2020: George
	- Fix #327: net/if.h check fails on some darwin versions; contribution by
	  Joshua Root.
	- Fix #320: potential memory corruption due to size miscomputation upton
	  custom region alloc init.

21 October 2020: Wouter
	- Merge PR #228 : infra-keep-probing option to probe hosts that are
	  down.  Add infra-keep-probing: yes option. Hosts that are down are
	  probed more frequently.
	  With the option turned on, it probes about every 120 seconds,
	  eventually after exponential backoff, and that keeps that way. If
	  traffic keeps up for the domain. It probes with one at a time, eg.
	  one query is allowed to probe, other queries within that 120 second
	  interval are turned away.

19 October 2020: George
	- Merge PR #324 from James Renken: Add modern X.509v3 extensions to
	  unbound-control TLS certificates.
	- Fix for PR #324 to attach the x509v3 extensions to the client
	  certificate.

19 October 2020: Ralph
	- local-zone regional allocations outside of chunk

19 October 2020: Wouter
	- Fix that http settings have colon in set_option, for
	  http-endpoint, http-max-streams, http-query-buffer-size,
	  http-response-buffer-size, and http-nodelay.
	- Fix memory leak of https port string when reading config.
	- Fix #330: [Feature request] Add unencrypted DNS over HTTPS support.
	  This adds the option http-notls-downstream: yesno to change that,
	  and the dohclient test code has the -n option.
	- Fix python documentation warning on functions.rst inplace_cb_reply.
	- Fix dnstap test to wait for log timer to see if queries are logged.
	- Log ip address when http session recv fails, eg. due to tls fail.
	- Fix to set the tcp handler event toggle flag back to default when
	  the handler structure is reused.
	- Clean the fix for out of order TCP processing limits on number
	  of queries.  It was tested to work.

16 October 2020: Wouter
	- Fix that the out of order TCP processing does not limit the
	  number of outstanding queries over a connection.

15 October 2020: George
	- Fix that if there are reply callbacks for the given rcode, those
	  are called per reply and a new message created if that was modified
	  by the call.
	- Pass the comm_reply information to the inplace_cb_reply* functions
	  during the mesh state and update the documentation on that.

15 October 2020: Wouter
	- Merge PR #326 from netblue30: DoH: implement content-length
	  header field
	- DoH content length, simplify code, remove declaration after
	  statement and fix cast warning.

14 October 2020: Wouter
	- Fix for python reply callback to see mesh state reply_list member,
	  it only removes it briefly for the commpoint call so that it does
	  not drop it and attempt to modify the reply list during reply.
	- Fix that if there are on reply callbacks, those are called per
	  reply and a new message created if that was modified by the call.
	- Free up auth zone parse region after use for lookup of host

13 October 2020: Wouter
	- Fix #323: unbound testsuite fails on mock build in systemd-nspawn
	  if systemd support is build.

9 October 2020: Wouter
	- Fix dnstap socket and the chroot not applied properly to the dnstap
	  socket path.
	- Fix warning in libnss compile, nss_buf2dsa is not used without DSA.

8 October 2020: Wouter
	- Tag for 1.12.0 release.
	- Current repo is version 1.12.1 in development.
	- Fix #319: potential memory leak on config failure, in rpz config.

1 October 2020: Wouter
	- Current repo is version 1.12.0 for release.  Tag for 1.12.0rc1.

30 September 2020: Wouter
	- Fix doh tests when not compiled in.
	- Add dohclient test executable to gitignore.
	- Fix stream_ssl, ssl_req_order and ssl_req_timeout tests for
	  alloc check debug output.
	- Easier kill of unbound-dnstap-socket tool in test.
	- Fix memory leak of edns tags at libunbound context delete.
	- Fix double loopexit for unbound-dnstap-socket after sigterm.

29 September 2020: Ralph
	- DNS Flag Day 2020: change edns-buffer-size default to 1232.

28 September 2020: Wouter
	- Fix unit test for dnstap changes, so that it waits for the timer.

23 September 2020: Wouter
	- Fix #305: dnstap logging significantly affects unbound performance
	  (regression in 1.11).
	- Fix #305: only wake up thread when threshold reached.
	- Fix to ifdef fptr wlist item for dnstap.

23 September 2020: Ralph
	- Fix edns-client-tags get_option typo
	- Add edns-client-tag-opcode option
	- Use inclusive language in configuration

21 September 2020: Ralph
	- Fix #304: dnstap logging not recovering after dnstap process restarts

21 September 2020: Wouter
	- Merge PR #311 by luismerino: Dynlibmod leak.
	- Error message is logged for dynlibmod malloc failures.
	- iana portlist updated.

18 September 2020: Wouter
	- Fix that prefer-ip4 and prefer-ip6 can be get and set with
	  unbound-control, with libunbound and the unbound-checkconf option
	  output function.
	- iana portlist updated.

15 September 2020: George
	- Introduce test for statistics.

15 September 2020: Wouter
	- Spelling fix.

11 September 2020: Wouter
	- Remove x file mode on ipset/ipset.c and h files.

9 September 2020: Wouter
	- Fix num.expired statistics output.

31 August 2020: Wouter
	- Merge PR #293: Add missing prototype.  Also refactor to use the new
	  shorthand function to clean up the code.
	- Refactor to use sock_strerr shorthand function.
	- Fix #296: systemd nss-lookup.target is reached before unbound can
	  successfully answer queries. Changed contrib/unbound.service.in.

27 August 2020: Wouter
	- Similar to NSD PR#113, implement that interface names can be used,
	  eg. something like interface: eth0 is resolved at server start and
	  uses the IP addresses for that named interface.
	- Review fix, doxygen and assign null in case of error free.

26 August 2020: George
	- Update documentation in python example code.

24 August 2020: Wouter
	- Fix that dnstap reconnects do not spam the log with the repeated
	  attempts.  Attempts on the timer are only logged on high verbosity,
	  if they produce a connection failure error.
	- Fix to apply chroot to dnstap-socket-path, if chroot is enabled.
	- Change configure to use EVP_sha256 instead of HMAC_Update for
	  openssl-3.0.0.

20 August 2020: Ralph
	- Fix stats double count issue (#289).

13 August 2020: Ralph
	- Create and init edns tags data for libunbound.

10 August 2020: Ralph
	- Merge (modified) PR #277, use EVP_MAC_CTX_set_params if available,
	  by Vítězslav Čížek.

10 August 2020: Wouter
	- Fix #287: doc typo: "Additionaly".
	- Rerun autoconf

6 August 2020: Wouter
	- Merge PR #284 and Fix #246: Remove DLV entirely from Unbound.
	  The DLV has been decommisioned and in unbound 1.5.4, in 2015, there
	  was advise to stop using it.  The current code base does not contain
	  DLV code any more.  The use of dlv options displays a warning.

5 August 2020: Wouter
	- contrib/aaaa-filter-iterator.patch file renewed diff content to
	  apply cleanly to the current coderepo for the current code version.

5 August 2020: Ralph
	- Merge PR #272: Add EDNS client tag functionality.

4 August 2020: George
	- Improve error log message when inserting rpz RR.
	- Merge PR #280, Make tvOS & watchOS checks verify truthiness as well as
	  definedness, by Felipe Gasper.

4 August 2020: Wouter
	- Fix mini_event.h on OpenBSD cannot find fd_set.

31 July 2020: Wouter
	- Fix doxygen comment for no ssl for tls session ticket key callback
	  routine.

27 July 2020: George
	- Merge PR #268, draft-ietf-dnsop-serve-stale-10 has become RFC 8767 on
	  March 2020, by and0x000.

27 July 2020: Ralph
	- Merge PR #269, Fix python module len() implementations, by Torbjörn
	  Lönnemark

27 July 2020: Wouter
	- branch now named 1.11.1.  1.11.0rc1 became the 1.11.0 release.
	- Merge PR #270 from cgzones: munin plugin: always exit 0 in autoconf

20 July 2020: Wouter
	- Fix streamtcp to print packet data to stdout.  This makes the
	  stdout and stderr not mix together lines, when parsing its output.
	- Fix contrib/fastrpz.patch to apply cleanly.  It fixes for changes
	  due to added libdynmod, but it does not compile, it conflicts with
	  new rpz code.
	- branch now named 1.11.0 and 1.11.0rc1 tag.

17 July 2020: Wouter
	- Fix libnettle compile for session ticket key callback function
	  changes.
	- Fix lock dependency cycle in rpz zone config setup.

17 July 2020: Ralph
	- Merge PR #234 - Ensure proper alignment of cmsg buffers by Jérémie
	  Courrèges-Anglas.
	- Fix PR #234 log_assert sizeof to use union buffer.

16 July 2020: Wouter
	- Fix check conf test for referencing installation paths.
	- Fix unused variable warning for clang analyzer.

16 July 2020: George
	- Introduce 'include-toplevel:' configuration option.

16 July 2020: Ralph
	- Add bidirectional frame streams support.

8 July 2020: Wouter
	- Fix add missing DSA header, for compilation without deprecated
	  OpenSSL APIs.
	- Fix to use SSL_CTX_set_tlsext_ticket_key_evp_cb in OpenSSL
	  3.0.0-alpha4.
	- Longer keys for the test set, this avoids weak crypto errors.

7 July 2020: Wouter
	- Fix #259: Fix unbound-checkconf does not check view existence.
	  unbound-checkconf checks access-control-view, access-control-tags,
	  access-control-tag-actions and access-control-tag-datas.
	- Fix offset of error printout for access-control-tag-datas.
	- Review fixes for checkconf #259 change.

6 July 2020: Wouter
	- run_vm cleanup better and removes trailing slash on single argument.

29 June 2020: Wouter
	- Move reply list clean for serve expired mesh callback to after
	  the reply is sent, so that script callbacks have reply_info.
	- Also move reply list clean for mesh callbacks to the scrip callback
	  can see the reply_info.
	- Fix for mesh accounting if the reply list already empty to begin
	  with.
	- Fix for mesh accounting when rpz decides to drop a reply with a
	  tcp stream waiting for it.
	- Review fix for number of detached states due to use of variable
	  after end of loop.
	- Fix tcp req info drop due to size call into mesh accounting
	  removal of mesh state during mesh send reply.

24 June 2020: Wouter
	- iana portlist updated.
	- doxygen file comments for dynlibmodule.

17 June 2020: Wouter
	- Fix default explanation in man page for qname-minimisation-strict.
	- Fix display of event loop method with libev.

8 June 2020: Wouter
	- Mention tls name possible when tls is enabled for stub-addr in the
	  man page.

27 May 2020: George
	- Merge PR #241 by Robert Edmonds: contrib/libunbound.pc.in: Do not use
	  "Requires:".

25 May 2020: George
	- Update contrib/aaaa-filter-iterator.patch for the recent
	  generate_sub_request() change and to apply cleanly.

21 May 2020: George
	- Fix for integer overflow when printing RDF_TYPE_TIME.

19 May 2020: Wouter
	- CVE-2020-12662 Unbound can be tricked into amplifying an incoming
	  query into a large number of queries directed to a target.
	- CVE-2020-12663 Malformed answers from upstream name servers can be
	  used to make Unbound unresponsive.
	- Release 1.10.1 is 1.10.0 with fixes, code repository continues,
	  including those fixes, towards the next release.  Configure has
	  version 1.10.2 version number in it.
	- For PR #93: windows compile warnings removal
	- windows compile warnings removal for ip dscp option code.
	- For PR #93: unit test for dynlib module.

18 May 2020: Wouter
	- For PR #93: dynlibmod can handle reloads and deinit and inits again,
	  with dlclose and dlopen of the library again.  Also for multiple
	  modules.  Fix memory leak by not closing dlopened content.  Fix
	  to allow one dynlibmod instance by unbound-checkconf.
	- For PR #93: checkconf allows multiple dynlib in module-config, for
	  a couple cases.
	- For PR #93: checkconf allows python dynlib in module-config, for
	  a couple cases.
	- For PR #93: man page spelling reference fix.
	- For PR #93: fix link of other executables for dynlibmod dependency.

15 May 2020: Wouter
	- Merge PR #93: Add dynamic library support.
	- Fixed conflicts for PR #93 and make configure, yacc, lex.
	- For PR #93: Fix warnings for dynlibmodule.

15 May 2020: Ralph
	- Cache ECS answers with longest scope of CNAME chain.

22 April 2020: George
	- Explicitly use 'rrset-roundrobin: no' for test cases.

21 April 2020: Wouter
	- Merge #225 from akhait: KSK-2010 has been revoked. It removes the
	  KSK-2010 from the default list in unbound-anchor, now that the
	  revocation period is over.  KSK-2017 is the only trust anchor in
	  the shipped default now.

21 April 2020: George
	- Change default value for 'rrset-roundrobin' to yes.
	- Fix tests for new rrset-roundrobin default.

20 April 2020: Wouter
	- Fix #222: --enable-rpath, fails to rpath python lib.
	- Fix for count of reply states in the mesh.
	- Remove unneeded was_mesh_reply check.

17 April 2020: George
	- Add SNI support on more TLS connections (fixes #193).
	- Add SNI support to unbound-anchor.

16 April 2020: George
	- Add doxygen documentation for DSCP.

16 April 2020: Wouter
	- Fix help return code in unbound-control-setup script.
	- Fix for posix shell syntax for trap in nsd-control-setup.
	- Fix for posix shell syntax for trap in run_msg.sh test script.

15 April 2020: George
	- Fix #220: auth-zone section in config may lead to segfault.

7 April 2020: Wouter
	- Merge PR #214 from gearnode: unbound-control-setup recreate
	  certificates.  With the -r option the certificates are created
	  again, without it, only the files that do not exist are created.

6 April 2020: Ralph
	- Keep track of number of timeouts. Use this counter to determine if
	  capsforid fallback should be started.

6 April 2020: George
	- More documentation for redis-expire-records option.

1 April 2020: George
	- Merge PR #206: Redis TTL, by Talkabout.

30 March 2020: Wouter
	- Merge PR #207: Clarify if-automatic listens on 0.0.0.0 and ::
	- Merge PR #208: Fix uncached CLIENT_RESPONSE'es on stateful
	  transports.

27 March 2020: Wouter
	- Merge PR #203 from noloader: Update README-Travis.md with current
	  procedures.

27 March 2020: Ralph
	- Make unbound-control error returned on missing domain name more user
	  friendly.

26 March 2020: Ralph
	- Fix RPZ concurrency issue when using auth_zone_reload.

25 March 2020: George
	- Merge PR #201 from noloader: Fix OpenSSL cross-compaile warnings.
	- Fix on #201.

24 March 2020: Wouter
	- Merge PR #200 from yarikk: add ip-dscp option to specify the DSCP
	  tag for outgoing packets.
	- Fixes on #200.
	- Travis fix for ios by omitting tools from install.

23 March 2020: Wouter
	- Fix compile on Solaris for unbound-checkconf.

20 March 2020: George
	- Merge PR #198 from fobser: Declare lz_enter_rr_into_zone() static, it's
	  only used in this file.

20 March 2020: Wouter
	- Merge PR #197 from fobser: Make log_ident_revert_to_default() a
	  proper prototype.

19 March 2020: Ralph
	- Merge PR#191: Update iOS testing on Travis, by Jeffrey Walton.
	- Fix #158: open tls-session-ticket-keys as binary, for Windows. By
	  Daisuke HIGASHI.
	- Merge PR#134, Allow the kernel to provide random source ports. By
	  Florian Obser.
	- Log warning when using outgoing-port-permit and outgoing-port-avoid
	  while explicit port randomisation is disabled.
	- Merge PR#194: Add libevent testing to Travis, by Jeffrey Walton.
	- Fix .travis.yml error, missing 'env' option.

16 March 2020: Wouter
	- Fix #192: In the unbound-checkconf tool, the module config of
	  dns64 subnetcache respip validator iterator is whitelisted, it was
	  reported it seems to work.

12 March 2020: Wouter
	- Fix compile of test tools without protobuf.

11 March 2020: Ralph
	- Add check to make sure RPZ records are subdomains of configured
	  zone origin.

11 March 2020: George
	- Fix #189: mini_event.h:142:17: error: field 'ev_timeout' has incomplete
	  type, by noloader.
	- Changelog entry for (Fix #189, Merge PR #190).

11 March 2020: Wouter
	- Fix #188: unbound-control.c:882:6: error: 'execlp' is
	  unavailable: not available on tvOS.

6 March 2020: George
	- Merge PR #186, fix #183: Fix unrecognized 'echo -n' option on OS X, by
	  noloader

5 March 2020: Wouter
	- Fix PR #182 from noloader: Add iOS testing to Travis.

4 March 2020: Ralph
	- Update README-Travis.md (from PR #179), by Jeffrey Walton.

4 March 2020: George
	- Merge PR #181 from noloader: Fix OpenSSL -pie warning on Android.

4 March 2020: Wouter
	- Merge PR #180 from noloader: Avoid calling exit in Travis script.

3 March 2020: George
	- Upgrade config.guess(2020-01-01) and config.sub(2020-01-01).

2 March 2020: Ralph
	- Fix #175, Merge PR #176: fix link error when OpenSSL is configured
 	  with no-engine, thanks noloader.

2 March 2020: George
	- Fix compiler warning in dns64/dns64.c
	- Merge PR #174: Add Android to Travis testing, by noloader.
	- Move android build scripts to contrib/ and allow android tests to fail.

2 March 2020: Wouter
	- Fix #177: dnstap does not build on macOS.

28 February 2020: Ralph
	- Merge PR #172: Add IBM s390x arch for testing, by noloader.

28 February 2020: Wouter
	- Merge PR #173: updated makedist.sh for config.guess and
	  config.sub and sha256 digest for gpg, by noloader.
	- Merge PR #164: Framestreams, this branch implements dnstap
	  unidirectional connectivity in unbound. This has a number of
	  new features.

	  The dependency on libfstrm is removed. The fstrm protocol code
	  resides in dnstap/dnstap_fstrm.h and dnstap/dnstap_fstrm.c. This
	  contains a brief definition of what unbound needs.

	  The make unbound-dnstap-socket builds a debug tool,
	  unbound-dnstap-socket. It can listen, accept multiple DNSTAP
	  streams and print information. Commandline options control it.

	  Unbound can reconnect if the unix domain socket file socket is
	  closed. This uses exponential backoff after which it uses a
	  one second timer to throttle cpu down. There is also support
	  to use TCP and TLS for connecting to the log server. There
	  are new config options to turn them on, in the dnstap section
	  in the man page and example config file. dnstap-ip with IP
	  address of server for TCP or TLS use. dnstap-tls to turn
	  on TLS. And dnstap-tls-server-name, dnstap-tls-cert-bundle,
	  dnstap-tls-client-key-file and dnstap-tls-client-cert-file
	  to configure the certificates for server authentication and
	  client authentication, or leave at "" to not use that.

27 February 2020: George
	- Merge PR #171: Add additional compilers and platforms to Travis
	  testing, by noloader.

27 February 2020: Wouter
	- Fix #169: Fix warning for daemon/remote.c output may be truncated
	  from snprintf.
	- Fix #170: Fix gcc undefined sanitizer signed integer overflow
	  warning in signature expiry RFC1982 serial number arithmetic.
	- Fix more undefined sanitizer issues, in respip copy_rrset null
	  dname, and in the client_info_compare routine for null memcmp.

26 February 2020: Wouter
	- iana portlist updated.

25 February 2020: Wouter
	- Fix #165: Add prefer-ip4: yesno config option to prefer ipv4 for
	  using ipv4 filters, because the hosts ip6 netblock /64 is not owned
	  by one operator, and thus reputation is shared.

24 February 2020: George
	- Merge PR #166: Fix typo in unbound.service.in, by glitsj16.

20 February 2020: Wouter
	- Updated contrib/unbound_smf23.tar.gz with Solaris SMF service for
	  Unbound from Yuri Voinov.
	- master branch has 1.10.1 version.

18 February 2020: Wouter
	- protect X509_CHECK_FLAG_NO_PARTIAL_WILDCARDS with ifdef for
	  different openssl versions.

17 February 2020: Wouter
	- changelog point where the tag for 1.10.0rc2 release is.  And with
	  the unbound_smf23 commit added to it, that is the 1.10.0 release.

17 February 2020: Ralph
	- Add respip to supported module-config options in unbound-checkconf.

17 February 2020: George
	- Remove unused variable.

17 February 2020: Wouter
	- contrib/drop2rpz: perl script that converts the Spamhaus DROP-List
	  in RPZ-Format, contributed by Andreas Schulze.

14 February 2020: Wouter
	- Fix spelling in unbound.conf.5.in.
	- Stop unbound-checkconf from insisting that auth-zone and rpz
	  zonefiles have to exist.  They can not exist, and download later.

13 February 2020: Wouter
	- tag for 1.10.0rc1 release.

12 February 2020: Wouter
	- Fix with libnettle make test with dsa disabled.
	- Fix contrib/fastrpz.patch to apply cleanly.  Fix for serve-stale
	  fixes, but it does not compile, conflicts with new rpz code.
	- Fix to clean memory leak of respip_addr.lock when ip_tree deleted.
	- Fix compile warning when threads disabled.
	- updated version number to 1.10.0.

10 February 2020: George
	- Document 'ub_result.was_ratelimited' in libunbound.
	- Fix use after free on log-identity after a reload; Fixes #163.

6 February 2020: George
	- Fix num_reply_states and num_detached_states counting with
	  serve_expired_callback.
	- Cleaner code in mesh_serve_expired_lookup.
	- Document in unbound.conf manpage that configuration clauses can be
	  repeated in the configuration file.

6 February 2020: Wouter
	- Fix num_reply_addr counting in mesh and tcp drop due to size
	  after serve_stale commit.
	- Fix to create and destroy rpz_lock in auth_zones structure.
	- Fix to lock zone before adding rpz qname trigger.
	- Fix to lock and release once in mesh_serve_expired_lookup.
	- Fix to put braces around empty if body when threading is disabled.

5 February 2020: George
	- Added serve-stale functionality as described in
	  draft-ietf-dnsop-serve-stale-10. `serve-expired-*` options can be used
	  to configure the behavior.
	- Updated cachedb to honor `serve-expired-ttl`; Fixes #107.
	- Renamed statistic `num.zero_ttl` to `num.expired` as expired replies
	  come with a configurable TTL value (`serve-expired-reply-ttl`).
	- Fixed stats when replying with cached, cname-aliased records.
	- Added missing default values for redis cachedb backend.

3 February 2020: Ralph
	- Add assertion to please static analyzer

31 January 2020: Wouter
	- Fix fclose on error in TLS session ticket code.

30 January 2020: Ralph
	- Fix memory leak in error condition remote.c
	- Fix double free in error condition view.c
	- Fix memory leak in do_auth_zone_transfer on success
	- Merge RPZ support into master. Only QNAME and Response IP triggers are
	  supported.
	- Stop working on socket when socket() call returns an error.
	- Check malloc return values in TLS session ticket code

30 January 2020: Wouter
	- Fix subnet tests for disabled DSA algorithm by default.
	- Update contrib/fastrpz.patch for clean diff with current code.
	- Merge PR#151: Fixes for systemd units, by Maryse47, Edmonds
	  and Frzk.  Updates the unbound.service systemd file and adds
	  a portable systemd service file.
	- updated .gitignore for added contrib file.
	- Add build rule for ipset to Makefile
	- Add getentropy_freebsd.o to Makefile dependencies.

29 January 2020: Ralph
	- Merge PR#156 from Alexander Berkes; Added unbound-control
	  view_local_datas_remove command.

29 January 2020: Wouter
	- Fix #157: undefined reference to `htobe64'.

28 January 2020: Ralph
	- Merge PR#147; change rfc reference for reserved top level dns names.

28 January 2020: Wouter
	- iana portlist updated.
	- Fix to silence the tls handshake errors for broken pipe and reset
	  by peer, unless verbosity is set to 2 or higher.

27 January 2020: Ralph
	- Merge PR#154; Allow use of libbsd functions with configure option
	  --with-libbsd. By Robert Edmonds and Steven Chamberlain.
	- Merge PR#148; Add some TLS stats to unbound_munin_. By Fredrik Pettai.

27 January 2020: Wouter
	- Merge PR#155 from Robert Edmonds: contrib/libunbound.pc.in: Fixes
	  to Libs/Requires for crypto library dependencies.
	- Fix #153: Disable validation for DSA algorithms.  RFC 8624
	  compliance.

23 January 2020: Wouter
	- Merge PR#150 from Frzk: Systemd unit without chroot.  It add
	  contrib/unbound_nochroot.service.in, a systemd file for use with
	  chroot: "", see comments in the file, it uses systemd protections
	  instead.

14 January 2020: Wouter
	- Removed the dnscrypt_queries and dnscrypt_queries_chacha tests,
	  because dnscrypt-proxy (2.0.36) does not support the test setup
	  any more, and also the config file format does not seem to have
	  the appropriate keys to recreate that setup.
	- Fix crash after reload where a stats lookup could reference old key
	  cache and neg cache structures.
	- Fix for memory leak when edns subnet config options are read when
	  compiled without edns subnet support.
	- Fix auth zone support for NSEC3 records without salt.

10 January 2020: Wouter
	- Fix the relationship between serve-expired and prefetch options,
	  patch from Saksham Manchanda from Secure64.
	- Fix unreachable code in ssl set options code.

8 January 2020: Ralph
	- Fix #138: stop binding pidfile inside chroot dir in systemd service
	  file.

8 January 2020: Wouter
	- Fix 'make test' to work for --disable-sha1 configure option.
	- Fix out-of-bounds null-byte write in sldns_bget_token_par while
	  parsing type WKS, reported by Luis Merino from X41 D-Sec.
	- Updated sldns_bget_token_par fix for also space for the zero
	  delimiter after the character.  And update for more spare space.

6 January 2020: George
	- Downgrade compat/getentropy_solaris.c to version 1.4 from OpenBSD.
	  The dl_iterate_phdr() function introduced in newer versions raises
	  compilation errors on solaris 10.
	- Changes to compat/getentropy_solaris.c for,
	  ifdef stdint.h inclusion for older systems.
	  ifdef sha2.h inclusion for older systems.

6 January 2020: Wouter
	- Merge #135 from Florian Obser: Use passed in neg and key cache
	  if non-NULL.
	- Fix #140: Document slave not downloading new zonefile upon update.

16 December 2019: George
	- Update mailing list URL.

12 December 2019: Ralph
	- Master is 1.9.7 in development.
	- Fix typo to let serve-expired-ttl work with ub_ctx_set_option(), by
	  Florian Obser

10 December 2019: Wouter
	- Fix to make auth zone IXFR to fallback to AXFR if a single
	  response RR is received over TCP with the SOA in it.

6 December 2019: Wouter
	- Fix ipsecmod compile.
	- Fix Makefile.in for ipset module compile, from Adi Prasaja.
	- release-1.9.6 tag, which became the 1.9.6 release

5 December 2019: Wouter
	- unbound-fuzzers.tar.bz2: three programs for fuzzing, that are 1:1
	  replacements for unbound-fuzzme.c that gets created after applying
	  the contrib/unbound-fuzzme.patch.  They are contributed by
	  Eric Sesterhenn from X41 D-Sec.
	- tag for 1.9.6rc1.

4 December 2019: Wouter
	- Fix lock type for memory purify log lock deletion.
	- Fix testbound for alloccheck runs, memory purify and lock checks.
	- update contrib/fastrpz.patch to apply more cleanly.
	- Fix Make Test Fails when Configured With --enable-alloc-nonregional,
	  reported by X41 D-Sec.

3 December 2019: Wouter
	- Merge pull request #124 from rmetrich: Changed log lock
	  from 'quick' to 'basic' because this is an I/O lock.
	- Fix text around serial arithmatic used for RRSIG times to refer
	  to correct RFC number.
	- Fix Assert Causing DoS in synth_cname(),
	  reported by X41 D-Sec.
	- Fix similar code in auth_zone synth cname to add the extra checks.
	- Fix Assert Causing DoS in dname_pkt_copy(),
	  reported by X41 D-Sec.
	- Fix OOB Read in sldns_wire2str_dname_scan(),
	  reported by X41 D-Sec.
	- Fix Out of Bounds Write in sldns_str2wire_str_buf(),
	  reported by X41 D-Sec.
	- Fix Out of Bounds Write in sldns_b64_pton(),
	  fixed by check in sldns_str2wire_int16_data_buf(),
	  reported by X41 D-Sec.
	- Fix Insufficient Handling of Compressed Names in dname_pkt_copy(),
	  reported by X41 D-Sec.
	- Fix Out of Bound Write Compressed Names in rdata_copy(),
	  reported by X41 D-Sec.
	- Fix Hang in sldns_wire2str_pkt_scan(),
	  reported by X41 D-Sec.
	  This further lowers the max to 256.
	- Fix snprintf() supports the n-specifier,
	  reported by X41 D-Sec.
	- Fix Bad Indentation, in dnscrypt.c,
	  reported by X41 D-Sec.
	- Fix Client NONCE Generation used for Server NONCE,
	  reported by X41 D-Sec.
	- Fix compile error in dnscrypt.
	- Fix _vfixed not Used, removed from sbuffer code,
	  reported by X41 D-Sec.
	- Fix Hardcoded Constant, reported by X41 D-Sec.
	- make depend

2 December 2019: Wouter
	- Merge pull request #122 from he32: In tcp_callback_writer(),
	  don't disable time-out when changing to read.

22 November 2019: George
	- Fix compiler warnings.

22 November 2019: Wouter
	- Fix dname loop maximum, reported by Eric Sesterhenn from X41 D-Sec.
	- Add make distclean that removes everything configure produced,
	  and make maintainer-clean that removes bison and flex output.

20 November 2019: Wouter
	- Fix Out of Bounds Read in rrinternal_get_owner(),
	  reported by X41 D-Sec.
	- Fix Race Condition in autr_tp_create(),
	  reported by X41 D-Sec.
	- Fix Shared Memory World Writeable,
	  reported by X41 D-Sec.
	- Adjust unbound-control to make stats_shm a read only operation.
	- Fix Weak Entropy Used For Nettle,
	  reported by X41 D-Sec.
	- Fix Randomness Error not Handled Properly,
	  reported by X41 D-Sec.
	- Fix Out-of-Bounds Read in dname_valid(),
	  reported by X41 D-Sec.
	- Fix Config Injection in create_unbound_ad_servers.sh,
	  reported by X41 D-Sec.
	- Fix Local Memory Leak in cachedb_init(),
	  reported by X41 D-Sec.
	- Fix Integer Underflow in Regional Allocator,
	  reported by X41 D-Sec.
	- Upgrade compat/getentropy_linux.c to version 1.46 from OpenBSD.
	- Synchronize compat/getentropy_win.c with version 1.5 from
	  OpenBSD, no changes but makes the file, comments, identical.
	- Upgrade compat/getentropy_solaris.c to version 1.13 from OpenBSD.
	- Upgrade compat/getentropy_osx.c to version 1.12 from OpenBSD.
	- Changes to compat/getentropy files for,
	  no link to openssl if using nettle, and hence config.h for
	  HAVE_NETTLE variable.
	  compat definition of MAP_ANON, for older systems.
	  ifdef stdint.h inclusion for older systems.
	  ifdef sha2.h inclusion for older systems.
	- Fixed Compat Code Diverging from Upstream, reported by X41 D-Sec.
	- Fix compile with --enable-alloc-checks, reported by X41 D-Sec.
	- Fix Terminating Quotes not Written, reported by X41 D-Sec.
	- Fix Useless memset() in validator, reported by X41 D-Sec.
	- Fix Unrequired Checks, reported by X41 D-Sec.
	- Fix Enum Name not Used, reported by X41 D-Sec.
	- Fix NULL Pointer Dereference via Control Port,
	  reported by X41 D-Sec.
	- Fix Bad Randomness in Seed, reported by X41 D-Sec.
	- Fix python examples/calc.py for eval, reported by X41 D-Sec.
	- Fix comments for doxygen in dns64.

19 November 2019: Wouter
	- Fix CVE-2019-18934, shell execution in ipsecmod.
	- 1.9.5 is 1.9.4 with bugfix, trunk is 1.9.6 in development.
	- Fix authzone printout buffer length check.
	- Fixes to please lint checks.
	- Fix Integer Overflow in Regional Allocator,
	  reported by X41 D-Sec.
	- Fix Unchecked NULL Pointer in dns64_inform_super()
	  and ipsecmod_new(), reported by X41 D-Sec.
	- Fix Out-of-bounds Read in rr_comment_dnskey(),
	  reported by X41 D-Sec.
	- Fix Integer Overflows in Size Calculations,
	  reported by X41 D-Sec.
	- Fix Integer Overflow to Buffer Overflow in
	  sldns_str2wire_dname_buf_origin(), reported by X41 D-Sec.
	- Fix Out of Bounds Read in sldns_str2wire_dname(),
	  reported by X41 D-Sec.
	- Fix Out of Bounds Write in sldns_bget_token_par(),
	  reported by X41 D-Sec.

18 November 2019: Wouter
	- In unbound-host use separate variable for get_option to please
	  code checkers.
	- update to bison output of 3.4.1 in code repository.
	- Provide a prototype for compat malloc to remove compile warning.
	- Portable grep usage for reuseport configure test.
	- Check return type of HMAC_Init_ex for openssl 0.9.8.
	- gitignore .source tempfile used for compatible make.

13 November 2019: Wouter
	- iana portlist updated.
	- contrib/fastrpz.patch updated to apply for current code.
	- fixes for splint cleanliness, long vs int in SSL set_mode.

11 November 2019: Wouter
	- Fix #109: check number of arguments for stdin-pipes in
	  unbound-control and fail if too many arguments.
	- Merge #102 from jrtc27: Add getentropy emulation for FreeBSD.

24 October 2019: Wouter
	- Fix #99: Memory leak in ub_ctx (event_base will never be freed).

23 October 2019: George
	- Add new configure option `--enable-fully-static` to enable full static
	  build if requested; in relation to #91.

23 October 2019: Wouter
	- Merge #97: manpage: Add missing word on unbound.conf,
	  from Erethon.

22 October 2019: Wouter
	- drop-tld.diff: adds option drop-tld: yesno that drops 2 label
	  queries, to stop random floods.  Apply with
	  patch -p1 < contrib/drop-tld.diff and compile.
	  From Saksham Manchanda (Secure64).  Please note that we think this
	  will drop DNSKEY and DS lookups for tlds and hence break DNSSEC
	  lookups for downstream clients.

7 October 2019: Wouter
	- Add doxygen comments to unbound-anchor source address code, in #86.

3 October 2019: Wouter
	- Merge #90 from vcunat: fix build with nettle-3.5.
	- Merge 1.9.4 release with fix for vulnerability CVE-2019-16866.
	- Continue with development of 1.9.5.
	- Merge #86 from psquarejho: Added -b source address option to
	  smallapp/unbound-anchor.c, from Lukas Wunner.

26 September 2019: Wouter
	- Merge #87 from hardfalcon: Fix contrib/unbound.service.in,
	  Drop CAP_KILL, use + prefix for ExecReload= instead.

25 September 2019: Wouter
	- The unbound.conf includes are sorted ascending, for include
	  statements with a '*' from glob.

23 September 2019: Wouter
	- Merge #85 for #84 from sam-lunt: Add kill capability to systemd
	  service file to fix that systemctl reload fails.

20 September 2019: Wouter
	- Merge #82 from hardfalcon: Downgrade CAP_NET_ADMIN to CAP_NET_RAW
	  in unbound.service.
	- Merge #81 from Maryse47: Consistently use /dev/urandom instead
	  of /dev/random in scripts and docs.
	- Merge #83 from Maryse47: contrib/unbound.service.in: do not fork
	  into the background.

19 September 2019: Wouter
	- Fix #78: Memory leak in outside_network.c.
	- Merge pull request #76 from Maryse47: Improvements and fixes for
	  systemd unbound.service.
	- oss-fuzz badge on README.md.
	- Fix fix for #78 to also free service callback struct.
	- Fix for oss-fuzz build warning.
	- Fix wrong response ttl for prepended short CNAME ttls, this would
	  create a wrong zero_ttl response count with serve-expired enabled.
	- Merge #80 from stasic: Improve wording in man page.

11 September 2019: Wouter
	- Use explicit bzero for wiping clear buffer of hash in cachedb,
	  reported by Eric Sesterhenn from X41 D-Sec.

9 September 2019: Wouter
	- Fix #72: configure --with-syslog-facility=LOCAL0-7 with default
	  LOG_DAEMON (as before) can set the syslog facility that the server
	  uses to log messages.

4 September 2019: Wouter
	- Fix #71: fix openssl error squelch commit compilation error.

3 September 2019: Wouter
	- squelch DNS over TLS errors 'ssl handshake failed crypto error'
	  on low verbosity, they show on verbosity 3 (query details), because
	  there is a high volume and the operator cannot do anything for the
	  remote failure.  Specifically filters the high volume errors.

2 September 2019: Wouter
	- ipset module #28: log that an address is added, when verbosity high.
	- ipset: refactor long routine into three smaller ones.
	- updated Makefile dependencies.

23 August 2019: Wouter
	- Fix contrib/fastrpz.patch asprintf return value checks.

22 August 2019: Wouter
	- Fix that pkg-config is setup before --enable-systemd needs it.
	- 1.9.3rc2 release candidate tag.  And this became the 1.9.3 release.
	  Master is 1.9.4 in development.

21 August 2019: Wouter
	- Fix log_dns_msg to log irrespective of minimal responses config.

19 August 2019: Ralph
	- Document limitation of pidfile removal outside of chroot directory.

16 August 2019: Wouter
	- Fix unittest valgrind false positive uninitialised value report,
	  where if gcc 9.1.1 uses -O2 (but not -O1) then valgrind 3.15.0
	  issues an uninitialised value for the token buffer at the str2wire.c
	  rrinternal_get_owner() strcmp with the '@' value.  Rewritten to use
	  straight character comparisons removes the false positive.  Also
	  valgrinds --expensive-definedness-checks=yes can stop this false
	  positive.
	- Please doxygen's parser for "@" occurrence in doxygen comment.
	- Fixup contrib/fastrpz.patch
	- Remove warning about unknown cast-function-type warning pragma.

15 August 2019: Wouter
	- iana portlist updated.
	- Fix autotrust temp file uniqueness windows compile.
	- avoid warning about upcast on 32bit systems for autotrust.
	- escape commandline contents for -V.
	- Fix character buffer size in ub_ctx_hosts.
	- 1.9.3rc1 release candidate tag.
	- Option -V prints if TCP fastopen is available.

14 August 2019: George
	- Fix #59, when compiled with systemd support check that we can properly
	  communicate with systemd through the `NOTIFY_SOCKET`.

14 August 2019: Wouter
	- Generate configlexer with newer flex.
	- Fix warning for unused variable for compilation without systemd.

12 August 2019: George
	- Introduce `-V` option to print the version number and build options.
	  Previously reported build options like linked libs and linked modules
	  are now moved from `-h` to `-V` as well for consistency.
	- PACKAGE_BUGREPORT now also includes link to GitHub issues.

1 August 2019: Wouter
	- For #52 #53, second context does not close logfile override.
	- Fix #52 #53, fix for example fail program.
	- Fix to return after failed auth zone http chunk write.
	- Fix to remove unused test for task_probe existance.
	- Fix to timeval_add for remaining second in microseconds.
	- Check repinfo in worker_handle_request, if null, drop it.

29 July 2019: Wouter
	- Add verbose log message when auth zone file is written, at level 4.
	- Add hex print of trust anchor pointer to trust anchor file temp
	  name to make it unique, for libunbound created multiple contexts.

23 July 2019: Wouter
	- Fix question section mismatch in local zone redirect.

19 July 2019: Wouter
	- Fix #49: Set no renegotiation on the SSL context to stop client
	  session renegotiation.

12 July 2019: Wouter
	- Fix #48: Unbound returns additional records on NODATA response,
	  if minimal-responses is enabled, also the additional for negative
	  responses is removed.

9 July 2019: Ralph
	- Fix in respip addrtree selection. Absence of addr_tree_init_parents()
	  call made it impossible to go up the tree when the matching netmask is
	  too specific.

5 July 2019: Ralph
	- Fix for possible assertion failure when answering respip CNAME from
	  cache.

25 June 2019: Wouter
	- For #45, check that 127.0.0.1 and ::1 are not used in unbound.conf
	  when do-not-query-localhost is turned on, or at default on,
	  unbound-checkconf prints a warning if it is found in forward-addr or
	  stub-addr statements.

24 June 2019: Wouter
	- Fix memleak in unit test, reported from the clang 8.0 static analyzer.

18 June 2019: Wouter
	- PR #28: IPSet module, by Kevin Chou.  Created a module to support
	  the ipset that could add the domain's ip to a list easily.
	  Needs libmnl, and --enable-ipset and config it, doc/README.ipset.md.
	- Fix to omit RRSIGs from addition to the ipset.
	- Fix to make unbound-control with ipset, remove unused variable,
	  use unsigned type because of comparison, and assign null instead
	  of compare with it.  Remade lex and yacc output.
	- make depend
	- Added documentation to the ipset files (for doxygen output).
	- Merge PR #6: Python module: support multiple instances
	- Merge PR #5: Python module: define constant MODULE_RESTART_NEXT
	- Merge PR #4: Python module: assign something useful to the
	  per-query data store 'qdata'
	- Fix python dict reference and double free in config.

17 June 2019: Wouter
	- Master contains version 1.9.3 in development.
	- Fix #39: In libunbound, leftover logfile is close()d unpredictably.
	- Fix for #24: Fix abort due to scan of auth zone masters using old
	  address from previous scan.

12 June 2019: Wouter
	- Fix another spoolbuf storage code point, in prefetch.
	- 1.9.2rc3 release candidate tag.  Which became the 1.9.2 release
	  on 17 June 2019.

11 June 2019: Wouter
	- Fix that fixes the Fix that spoolbuf is not used to store tcp
	  pipelined response between mesh send and callback end, this fixes
	  error cases that did not use the correct spoolbuf.
	- 1.9.2rc2 release candidate tag.

6 June 2019: Wouter
	- 1.9.2rc1 release candidate tag.

4 June 2019: Wouter
	- iana portlist updated.

29 May 2019: Wouter
	- Fix to guard _OPENBSD_SOURCE from redefinition.

28 May 2019: Wouter
	- Fix to define _OPENBSD_SOURCE to get reallocarray on NetBSD.
	- gitignore config.h.in~.

27 May 2019: Wouter
	- Fix double file close in tcp pipelined response code.

24 May 2019: Wouter
	- Fix that spoolbuf is not used to store tcp pipelined response
	  between mesh send and callback end.

20 May 2019: Wouter
	- Note that so-reuseport at extreme load is better turned off,
	  otherwise queries are not distributed evenly, on Linux 4.4.x.

16 May 2019: Wouter
	- Fix #31: swig 4.0 and python module.

13 May 2019: Wouter
	- Squelch log messages from tcp send about connection reset by peer.
	  They can be enabled with verbosity at higher values for diagnosing
	  network connectivity issues.
	- Attempt to fix malformed tcp response.

9 May 2019: Wouter
	- Revert fix for oss-fuzz, error is in that build script that
	  unconditionally includes .o files detected by configure, also
	  when the machine architecture uses different LIBOBJS files.

8 May 2019: Wouter
	- Attempt to fix build failure in oss-fuzz because of reallocarray.
	  https://bugs.chromium.org/p/oss-fuzz/issues/detail?id=14648.
	  Does not omit compile flags from commandline.

7 May 2019: Wouter
	- Fix edns-subnet locks, in error cases the lock was not unlocked.
	- Fix doxygen output error on readme markdown vignettes.

6 May 2019: Wouter
	- Fix #29: Solaris 11.3 and missing symbols be64toh, htobe64.
	- Fix #30: AddressSanitizer finding in lookup3.c.  This sets the
	  hash function to use a slower but better auditable code that does
	  not read beyond array boundaries.  This makes code better security
	  checkable, and is better for security.  It is fixed to be slower,
	  but not read outside of the array.

2 May 2019: Wouter
	- contrib/fastrpz.patch updated for code changes, and with git diff.
	- Fix .gitignore, add pythonmod and dnstap generated files.
	  And unit test generated files, and generated doc files.

1 May 2019: Wouter
	- Update makedist for git.
	- Nicer travis output for clang analysis.
	- PR #16: XoT support, AXFR over TLS, turn it on with
	  master: <ip>#<authname> in unbound.conf.  This uses TLS to
	  download the AXFR (or IXFR).

25 April 2019: Wouter
	- Fix wrong query name in local zone redirect answers with a CNAME,
	  the copy of the local alias is in unpacked form.

18 April 2019: Ralph
	- Scrub RRs from answer section when reusing NXDOMAIN message for
	  subdomain answers.
	- For harden-below-nxdomain: do not consider a name to be non-exitent
	  when message contains a CNAME record.

18 April 2019: Wouter
	- travis build file.

16 April 2019: Wouter
	- Better braces in if statement in TCP fastopen code.
	- iana portlist updated.

15 April 2019: Wouter
	- Fix tls write event for read state change to re-call SSL_write and
	  not resume the TLS handshake.

11 April 2019: George
	- Update python documentation for init_standard().
	- Typos.

11 April 2019: Wouter
	- Fix that auth zone uses correct network type for sockets for
	  SOA serial probes.  This fixes that probes fail because earlier
	  probe addresses are unreachable.
	- Fix that auth zone fails over to next master for timeout in tcp.
	- Squelch SSL read and write connection reset by peer and broken pipe 
	  messages.  Verbosity 2 and higher enables them.

8 April 2019: Wouter
	- Fix to use event_assign with libevent for thread-safety.
	- verbose information about auth zone lookup process, also lookup
	  start, timeout and fail.
	- Fix #17: Add python module example from Jan Janak, that is a
	  plugin for the Unbound DNS resolver to resolve DNS records in
	  multicast DNS [RFC 6762] via Avahi.  The plugin communicates
	  with Avahi via DBus. The comment section at the beginning of
	  the file contains detailed documentation.
	- Fix to wipe ssl ticket keys from memory with explicit_bzero,
	  if available.

5 April 2019: Wouter
	- Fix to reinit event structure for accepted TCP (and TLS) sockets.

4 April 2019: Wouter
	- Fix spelling error in log output for event method.

3 April 2019: Wouter
	- Move goto label in answer_from_cache to the end of the function
	  where it is more visible.
	- Fix auth-zone NSEC3 response for wildcard nodata answers,
	  include the closest encloser in the answer.

2 April 2019: Wouter
	- Fix auth-zone NSEC3 response for empty nonterminals with exact
	  match nsec3 records.
	- Fix for out of bounds integers, thanks to OSTIF audit.  It is in
	  allocation debug code.
	- Fix for auth zone nsec3 ent fix for wildcard nodata.

25 March 2019: Wouter
	- Fix that tls-session-ticket-keys: "" on its own in unbound.conf
	  disables the tls session ticker key calls into the OpenSSL API.
	- Fix crash if tls-servic-pem not filled in when necessary.

21 March 2019: Wouter
	- Fix #4240: Fix whitespace cleanup in example.conf.

19 March 2019: Wouter
	- add type CAA to libpyunbound (accessing libunbound from python).

18 March 2019: Wouter
	- Add log message, at verbosity 4, that says the query is encrypted
	  with TLS, if that is enabled for the query.
	- Fix #4239: set NOTIMPL when deny-any is enabled, for RFC8482.

7 March 2019: Wouter
	- Fix for #4233: guard use of NDEBUG, so that it can be passed in
	  CFLAGS into configure.

5 March 2019: Wouter
	- Tag release 1.9.1rc1.  Which became 1.9.1 on 12 March 2019.  Trunk
	  has 1.9.2 in development.

1 March 2019: Wouter
	- output forwarder log in ssl_req_order test.

28 February 2019: Wouter
	- Remove memory leak on pythonmod python2 script file init.
	- Remove swig gcc8 python function cast warnings, they are ignored.
	- Print correct module that failed when module-config is wrong.

27 February 2019: Wouter
	- Fix #4229: Unbound man pages lack information, about access-control
	  order and local zone tags, and elements in views.
	- Fix #14: contrib/unbound.init: Fix wrong comparison judgment
	  before copying.
	- Fix for python module on Windows, fix fopen.

25 February 2019: Wouter
	- Fix #4227: pair event del and add for libevent for tcp_req_info.

21 February 2019: Wouter
	- Fix the error for unknown module in module-config is understandable,
	  and explains it was not compiled in and where to see the list.
	- In example.conf explain where to put cachedb module in module-config.
	- In man page and example config explain that most modules have to
	  be listed at the start of module-config.

20 February 2019: Wouter
	- Fix pythonmod include and sockaddr_un ifdefs for compile on
	  Windows, and for libunbound.

18 February 2019: Wouter
	- Print query name with ip_ratelimit exceeded log lines.
	- Spaces instead of tabs in that log message.
	- Print query name and IP address when domain rate limit exceeded.

14 February 2019: Wouter
	- Fix capsforid canonical sort qsort callback.

11 February 2019: Wouter
	- Note default for module-config in man page.
	- Fix recursion lame test for qname minimisation asked queries,
	  that were not present in the set of prepared answers.
	- Fix #13: Remove left-over requirements on OpenSSL >= 1.1.0 for
	  cert name matching, from man page.
	- make depend, with newer gcc, nicer layout.

7 February 2019: Wouter
	- Fix #4206: OpenSSL 1.0.2 hostname verification for FreeBSD 11.2.
	- Fix that qname minimisation does not skip a label when missing
	  nameserver targets need to be fetched.
	- Fix #4225: clients seem to erroneously receive no answer with
	  DNS-over-TLS and qname-minimisation.

4 February 2019: Wouter
	- Fix that log-replies prints the correct name for local-alias
	  names, for names that have a CNAME in local-data configuration.
	  It logs the original query name, not the target of the CNAME.
	- Add local-zone type inform_redirect, which logs like type inform,
	  and redirects like type redirect.
	- Perform canonical sort for 0x20 capsforid compare of replies,
	  this sorts rrsets in the authority and additional section before
	  comparison, so that out of order rrsets do not cause failure.

31 January 2019: Wouter
	- Set ub_ctx_set_tls call signature in ltrace config file for
	  libunbound in contrib/libunbound.so.conf.
	- improve documentation for tls-service-key and forward-first.
	- #10: fixed pkg-config operations, PKG_PROG_PKG_CONFIG moved out of
	  conditional section, fixes systemd builds, from Enrico Scholz.
	- #9: For openssl 1.0.2 use the CRYPTO_THREADID locking callbacks,
	  still supports the set_id_callback previous API.  And for 1.1.0
	  no locking callbacks are needed.
	- #8: Fix OpenSSL without ENGINE support compilation.
	- Wipe TLS session key data from memory on exit.

30 January 2019: Ralph
	- Fix case in which query timeout can result in marking delegation
	  as edns_lame_known.

29 January 2019: Wouter
	- Fix spelling of tls-ciphers in example.conf.in.
	- Fix #4224: auth_xfr_notify.rpl test broken due to typo
	- Fix locking for libunbound context setup with broken port config.

28 January 2019: Wouter
	- ub_ctx_set_tls call for libunbound that enables DoT for the machines
	  set with ub_ctx_set_fwd.  Patch from Florian Obser.
	- Set build system for added call in the libunbound API.
	- List example config for root zone copy locally hosted with auth-zone
	  as suggested from draft-ietf-dnsop-7706-bis-02.  But with updated
	  B root address.
	- set version to 1.9.0 for release.  And this was released with the
	  spelling for tls-ciphers fix as 1.9.0 on Feb 5.  Trunk has 1.9.1 in
	  development.

25 January 2019: Wouter
	- Fix that tcp for auth zone and outgoing does not remove and
	  then gets the ssl read again applied to the deleted commpoint.
	- updated contrib/fastrpz.patch to cleanly diff.
	- no lock when threads disabled in tcp request buffer count.
	- remove compile warnings from libnettle compile.
	- output of newer lex 2.6.1 and bison 3.0.5.

24 January 2019: Wouter
	- Newer aclocal and libtoolize used for generating configure scripts,
	  aclocal 1.16.1 and libtoolize 2.4.6.
	- Fix unit test for python 3.7 new keyword 'async'.
	- clang analysis fixes, assert arc4random buffer in init,
	  no check for already checked delegation pointer in iterator,
	  in testcode check for NULL packet matches, in perf do not copy
	  from NULL start list when growing capacity.  Adjust host and file
	  only when present in test header read to please checker.  In
	  testcode for unknown macro operand give zero result. Initialise the
	  passed argv array in test code.  In test code add EDNS data
	  segment copy only when nonempty.
	- Patch from Florian Obser fixes some compiler warnings:
	  include mini_event.h to have a prototype for mini_ev_cmp
	  include edns.h to have a prototype for apply_edns_options
	  sldns_wire2str_edns_keepalive_print is only called in the wire2str,
	  module declare it static to get rid of compiler warning:
	  no previous prototype for function
	  infra_find_ip_ratedata() is only called in the infra module,
	  declare it static to get rid of compiler warning:
	  no previous prototype for function
	  do not shadow local variable buf in authzone
	  auth_chunks_delete and az_nsec3_findnode are only called in the
	  authzone module, declare them static to get rid of compiler warning:
	  no previous prototype for function...
	  copy_rrset() is only called in the respip module, declare it
	  static to get rid of compiler warning:
	  no previous prototype for function 'copy_rrset'
	  no need for another variable "r"; gets rid of compiler warning:
	  declaration shadows a local variable in libunbound.c
	  no need for another variable "ns"; gets rid of compiler warning:
	  declaration shadows a local variable in iterator.c
	- Moved includes and make depend.

23 January 2019: Wouter
	- Patch from Manabu Sonoda with tls-ciphers and tls-ciphersuites
	  options for unbound.conf.
	- Fixes for the patch, and man page entry.
	- Fix configure to detect SSL_CTX_set_ciphersuites, for better
	  library compatibility when compiling.
	- Patch for TLS session resumption from Manabu Sonoda,
	  enable with tls-session-ticket-keys in unbound.conf.
	- Fixes for patch (includes, declarations, warnings).  Free at end
	  and keep config options in order read from file to keep the first
	  one as the first one.
	- Fix for IXFR fallback to reset counter when IXFR does not timeout.

22 January 2019: Wouter
	- Fix space calculation for tcp req buffer size.
	- Doc for stream-wait-size and unit test.
	- unbound-control stats has mem.streamwait that counts TCP and TLS
	  waiting result buffers.
	- Fix for #4219: secondaries not updated after serial change, unbound
	  falls back to AXFR after IXFR gives several timeout failures.
	- Fix that auth zone after IXFR fallback tries the same master.

21 January 2019: Wouter
	- Fix tcp idle timeout test, for difference in the tcp reply code.
	- Unit test for tcp request reorder and timeouts.
	- Unit tests for ssl out of order processing.
	- Fix that multiple dns fragments can be carried in one TLS frame.
	- Add stream-wait-size: 4m config option to limit the maximum
	  memory used by waiting tcp and tls stream replies.  This avoids
	  a denial of service where these replies use up all of the memory.

17 January 2019: Wouter
	- For caps-for-id fallback, use the whitelist to avoid timeout
	  starting a fallback sequence for it.
	- increase mesh max activation count for capsforid long fetches.

16 January 2019: Ralph
	- Get ready for the DNS flag day: remove EDNS lame procedure, do not
	  re-query without EDNS after timeout.

15 January 2019: Wouter
	- In the out of order processing, reset byte count for (potential)
	  partial read.
	- Review fixes in out of order processing.

14 January 2019: Wouter
	- streamtcp option -a send queries consecutively and prints answers
	  as they arrive.
	- Fix for out of order processing administration quit cleanup.
	- unit test for tcp out of order processing.

11 January 2019: Wouter
	- Initial commit for out-of-order processing for TCP and TLS.

9 January 2019: Wouter
	- Log query name for looping module errors.

8 January 2019: Wouter
	- Fix syntax in comment of local alias processing.
	- Fix NSEC3 record that is returned in wildcard replies from
	  auth-zone zones with NSEC3 and wildcards.

7 January 2019: Wouter
	- On FreeBSD warn if systcl settings do not allow server TCP FASTOPEN,
	  and server tcp fastopen is enabled at compile time.
	- Document interaction between the tls-upstream option in the server
	  section and forward-tls-upstream option in the forward-zone sections.
	- Add contrib/unbound-fuzzme.patch from Jacob Hoffman-Andrews,
	  the patch adds a program used for fuzzing.

12 December 2018: Wouter
	- Fix for crash in dns64 module if response is null.

10 December 2018: Wouter
	- Fix config parser memory leaks.
	- ip-ratelimit-factor of 1 allows all traffic through, instead of the
	  previous blocking everything.
	- Fix for FreeBSD port make with dnscrypt and dnstap enabled.
	- Fix #4206: support openssl 1.0.2 for TLS hostname verification,
	  alongside the 1.1.0 and later support that is already there.
	- Fixup openssl 1.0.2 compile

6 December 2018: Wouter
	- Fix dns64 allocation in wrong region for returned internal queries.

3 December 2018: Wouter
	- Fix icon, no ragged edges and nicer resolutions available, for eg.
	  Win 7 and Windows 10 display.
	- cache-max-ttl also defines upperbound of initial TTL in response.

30 November 2018: Wouter
	- Patch for typo in unbound.conf man page.
	- log-tag-queryreply: yes in unbound.conf tags the log-queries and
	  log-replies in the log file for easier log filter maintenance.

29 November 2018: Wouter
	- iana portlist updated.
	- Fix chroot auth-zone fix to remove chroot prefix.
	- tag for 1.8.2rc1, which became 1.8.2 on 4 dec 2018, with icon
	  updated.  Trunk contains 1.8.3 in development.
	  Which became 1.8.3 on 11 december with only the dns64 fix of 6 dec.
	  Trunk then became 1.8.4 in development.
	- Fix that unbound-checkconf does not complains if the config file
	  is not placed inside the chroot.
	- Refuse to start with no ports.
	- Remove clang analysis warnings.

28 November 2018: Wouter
	- Fix leak in chroot fix for auth-zone.
	- Fix clang analysis for outside directory build test.

27 November 2018: Wouter
	- Fix DNS64 to not store intermediate results in cache, this avoids
	  other threads from picking up the wrong data.  The module restores
	  the previous no_cache_store setting when the the module is finished.
	- Fix #4208: 'stub-no-cache' and 'forward-no-cache' not work.
	- New and better fix for Fix #4193: Fix that prefetch failure does
	  not overwrite valid cache entry with SERVFAIL.
	- auth-zone give SERVFAIL when expired, fallback activates when
	  expired, and this is documented in the man page.
	- stat count SERVFAIL downstream auth-zone queries for expired zones.
	- Put new logos into windows installer.
	- Fix windows compile for new rrset roundrobin fix.
	- Update contrib fastrpz patch for latest release.

26 November 2018: Wouter
	- Fix to not set GLOB_NOSORT so the unbound.conf include: files are
	  sorted and in a predictable order.
	- Fix #4193: Fix that prefetch failure does not overwrite valid cache
	  entry with SERVFAIL.
	- Add unbound-control view_local_datas command, like local_datas.
	- Fix that unbound-control can send file for view_local_datas.

22 November 2018: Wouter
	- With ./configure --with-pyunbound --with-pythonmodule
	  PYTHON_VERSION=3.6 or with 2.7 unbound can compile and unit tests
	  succeed for the python module.
	- pythonmod logs the python error and traceback on failure.
	- ignore debug python module for test in doxygen output.
	- review fixes for python module.
	- Fix #4209: Crash in libunbound when called from getdns.
	- auth zone zonefiles can be in a chroot, the chroot directory
	  components are removed before use.
	- Fix that empty zonefile means the zonefile is not set and not used.
	- make depend.

21 November 2018: Wouter
	- Scrub NS records from NODATA responses as well.

20 November 2018: Wouter
	- Scrub NS records from NXDOMAIN responses to stop fragmentation
	  poisoning of the cache.
	- Add patch from Jan Vcelak for pythonmod,
	  add sockaddr_storage getters, add support for query callbacks,
	  allow raw address access via comm_reply and update API documentation.
	- Removed compile warnings in pythonmod sockaddr routines.

19 November 2018: Wouter
	- Support SO_REUSEPORT_LB in FreeBSD 12 with the so-reuseport: yes
	  option in unbound.conf.

6 November 2018: Ralph
	- Bugfix min-client-subnet-ipv6

25 October 2018: Ralph
	- Add min-client-subnet-ipv6 and min-client-subnet-ipv4 options.

25 October 2018: Wouter
	- Fix #4191: NXDOMAIN vs SERVFAIL during dns64 PTR query.
	- Fix #4190: Please create a "ANY" deny option, adds the option
	  deny-any: yes in unbound.conf.  This responds with an empty message
	  to queries of type ANY.
	- Fix #4141: More randomness to rrset-roundrobin.
	- Fix #4132: Openness/closeness of RANGE intervals in rpl files.
	- Fix #4126: RTT_band too low on VSAT links with 600+ms latency,
	  adds the option unknown-server-time-limit to unbound.conf that
	  can be increased to avoid the problem.
	- remade makefile dependencies.
	- Fix #4152: Logs shows wrong time when using log-time-ascii: yes.

24 October 2018: Ralph
	- Add markdel function to ECS slabhash.
	- Limit ECS scope returned to client to the scope used for caching.
	- Make lint like previous #4154 fix.

22 October 2018: Wouter
	- Fix #4192: unbound-control-setup generates keys not readable by
	  group.
	- check that the dnstap socket file can be opened and exists, print
	  error if not.
	- Fix #4154: make ECS_MAX_TREESIZE configurable, with
	  the max-ecs-tree-size-ipv4 and max-ecs-tree-size-ipv6 options.

22 October 2018: Ralph
	- Change fast-server-num default to 3.

8 October 2018: Ralph
	- Add fast-server-permil and fast-server-num options.
	- Deprecate low-rtt and low-rtt-permil options.

8 October 2018: Wouter
	- Squelch log of failed to tcp initiate after TCP Fastopen failure.

5 October 2018: Wouter
	- Squelch EADDRNOTAVAIL errors when the interface goes away,
	  this omits 'can't assign requested address' errors unless
	  verbosity is set to a high value.
	- Set default for so-reuseport to no for FreeBSD.  It is enabled
	  by default for Linux and DragonFlyBSD.  The setting can 
	  be configured in unbound.conf to override the default.
	- iana port update.

2 October 2018: Wouter
	- updated contrib/fastrpz.patch to apply for this version
	- dnscrypt.c removed sizeof to get array bounds.
	- Fix testlock code to set noreturn on error routine.
	- Remove unused variable from contrib fastrpz/rpz.c and
	  remove unused diagnostic pragmas that themselves generate warnings
	- clang analyze test is used only when assertions are enabled.

1 October 2018: Wouter
	- tag for release 1.8.1rc1.  Became release 1.8.1 on 8 oct, with
	  fastrpz.patch fix included.  Trunk has 1.8.2 in development.

27 September 2018: Wouter
	- Fix #4188: IPv6 forwarders without ipv6 result in SERVFAIL, fixes
	  qname minimisation with a forwarder when connectivity has issues
	  from rejecting responses.

25 September 2018: Wouter
	- Perform TLS SNI indication of the host that is being contacted
	  for DNS over TLS service.  It sets the configured tls auth name.
	  This is useful for hosts that apart from the DNS over TLS services
	  also provide other (web) services.
	- Fix #4149: Add SSL cleanup for tcp timeout.

17 September 2018: Wouter
	- Fix compile on Mac for unbound, provide explicit_bzero when libc
	  does not have it.
	- Fix unbound for openssl in FIPS mode, it uses the digests with
	  the EVP call contexts.
	- Fix that with harden-below-nxdomain and qname minisation enabled
	  some iterator states for nonresponsive domains can get into a
	  state where they waited for an empty list.
	- Stop UDP to TCP failover after timeouts that causes the ping count
	  to be reset by the TCP time measurement (that exists for TLS),
	  because that causes the UDP part to not be measured as timeout.
	- Fix #4156: Fix systemd service manager state change notification.

13 September 2018: Wouter
	- Fix seed for random backup code to use explicit zero when wiped.
	- exit log routine is annotated as noreturn function.
	- free memory leaks in config strlist and str2list insert functions.
	- do not move unused argv variable after getopt.
	- Remove unused if clause in testcode.
	- in testcode, free async ids, initialise array, and check for null
	  pointer during test of the test.  And use exit for return to note
	  irregular program stop.
	- Free memory leak in config strlist append.
	- make sure nsec3 comparison salt is initialized.
	- unit test has clang analysis.
	- remove unused variable assignment from iterator scrub routine.
	- check for null in delegation point during iterator refetch
	  in forward zone.
	- neater pointer cast in libunbound context quit routine.
	- initialize statistics totals for printout.
	- in authzone check that node exists before adding rrset.
	- in unbound-anchor, use readwrite memory BIO.
	- assertion in autotrust that packed rrset is formed correctly.
	- Fix memory leak when message parse fails partway through copy.
	- remove unused udpsize assignment in message encode.
	- nicer bio free code in unbound-anchor.
	- annotate exit functions with noreturn in unbound-control.

11 September 2018: Wouter
	- Fixed unused return value warnings in contrib/fastrpz.patch for
	  asprintf.
	- Fix to squelch respip warning in unit test, it is printed at
	  higher verbosity settings.
	- Fix spelling errors.
	- Fix initialisation in remote.c

10 September 2018: Wouter
	- 1.8.1 in svn trunk. (changes from 4,5,.. sep apply).
	- iana port update.

5 September 2018: Wouter
	- Fix spelling error in header, from getdns commit by Andreas Gelmini.

4 September 2018: Ralph
	- More explicitly mention the type of ratelimit when applying
	  ip-ratelimit.

4 September 2018: Wouter
	- Tag for 1.8.0rc1 release, became 1.8.0 release on 10 Sep 2018.

31 August 2018: Wouter
	- Disable minimal-responses in subnet unit tests.

30 August 2018: Wouter
	- Fix that a local-zone with a local-zone-type that is transparent
	  in a view with view-first, makes queries check for answers from the
	  local-zones defined outside of views.

28 August 2018: Ralph
	- Disable minimal-responses in ipsecmod unit tests.
	- Added serve-expired-ttl and serve-expired-ttl-reset options.

27 August 2018: Wouter
	- Set defaults to yes for a number of options to increase speed and
	  resilience of the server.  The so-reuseport, harden-below-nxdomain,
	  and minimal-responses options are enabled by default.  They used
	  to be disabled by default, waiting to make sure they worked.  They
	  are enabled by default now, and can be disabled explicitly by
	  setting them to "no" in the unbound.conf config file.  The reuseport
	  and minimal options increases speed of the server, and should be
	  otherwise harmless.  The harden-below-nxdomain option works well
	  together with the recently default enabled qname minimisation, this
	  causes more fetches to use information from the cache.
	- next release is called 1.8.0.
	- Fix lintflags for lint on FreeBSD.

22 August 2018: George
	- #4140: Expose repinfo (comm_reply) to the inplace_callbacks. This
	  gives access to reply information for the client's communication
	  point when the callback is called before the mesh state (modules).
	  Changes to C and Python's inplace_callback signatures were also
	  necessary.

21 August 2018: Wouter
	- log-local-actions: yes option for unbound.conf that logs all the
	  local zone actions, a patch from Saksham Manchanda (Secure64).
	- #4146: num.query.subnet and num.query.subnet_cache counters.
	- Fix only misc failure from log-servfail when val-log-level is not
	  enabled.

17 August 2018: Ralph
	- Fix classification for QTYPE=CNAME queries when QNAME minimisation is
 	  enabled.

17 August 2018: Wouter
	- Set libunbound to increase current, because the libunbound change
	  to the event callback function signature.  That needs programs,
	  that use it, to recompile against the new header definition.
	- print servfail info to log as error.
	- added more servfail printout statements, to the iterator.
	- log-servfail: yes prints log lines that say why queries are
	  returning SERVFAIL to clients.

16 August 2018: Wouter
	- Fix warning on compile without threads.
	- Fix contrib/fastrpz.patch.

15 August 2018: Wouter
	- Fix segfault in auth-zone read and reorder of RRSIGs.

14 August 2018: Wouter
	- Fix that printout of error for cycle targets is a verbosity 4
	  printout and does not wrongly print it is a memory error.
	- Upgraded crosscompile script to include libunbound DLL in the
	  zipfile.

10 August 2018: Wouter
	- Fix #4144: dns64 module caches wrong (negative) information.

9 August 2018: Wouter
	- unbound-checkconf checks if modules exist and prints if they are
	  not compiled in the name of the wrong module.
	- document --enable-subnet in doc/README.
	- Patch for stub-no-cache and forward-no-cache options that disable
	  caching for the contents of that stub or forward, for when you
	  want immediate changes visible, from Bjoern A. Zeeb.

7 August 2018: Ralph
	- Make capsforid fallback QNAME minimisation aware.

7 August 2018: Wouter
	- Fix #4142: unbound.service.in: improvements and fixes.
	  Add unit dependency ordering (based on systemd-resolved).
	  Add 'CAP_SYS_RESOURCE' to 'CapabilityBoundingSet' (fixes warnings
	  about missing privileges during startup). Add 'AF_INET6' to
	  'RestrictAddressFamilies' (without it IPV6 can't work). From
	  Guido Shanahan.
	- Patch to implement tcp-connection-limit from Jim Hague (Sinodun).
	  This limits the number of simultaneous TCP client connections
	  from a nominated netblock.
	- make depend, yacc, lex, doc, headers.  And log the limit exceeded
	  message only on high verbosity, so as to not spam the logs when
	  it is busy.

6 August 2018: Wouter
	- Fix for #4136: Fix to unconditionally call destroy in daemon.c.

3 August 2018: George
	- Expose if a query (or a subquery) was ratelimited (not src IP
	  ratelimiting) to libunbound under 'ub_result.was_ratelimited'.
	  This also introduces a change to 'ub_event_callback_type' in
	  libunbound/unbound-event.h.
	- Tidy pylib tests.

3 August 2018: Wouter
	- Revert previous change for #4136: because it introduces build
	  problems.
	- New fix for #4136: This one ignores lex without without
	  yylex_destroy.

1 August 2018: Wouter
	- Fix to remove systemd sockaddr function check, that is not
	  always present.  Make socket activation more lenient.  But not
	  different when socket activation is not used.
	- iana port list update.

31 July 2018: Wouter
	- Patches from Jim Hague (Sinodun) for EDNS KeepAlive.
	- Sort out test runs when the build directory isn't the project
	  root directory.
	- Add config tcp-idle-timeout (default 30s). This applies to
	  client connections only; the timeout on TCP connections upstream
	  is unaffected.
	- Error if EDNS Keepalive received over UDP.
	- Add edns-tcp-keepalive and edns-tcp-keepalive timeout options
	  and implement option in client responses.
	- Correct and expand manual page entries for keepalive and idle timeout.
	- Implement progressive backoff of TCP idle/keepalive timeout.
	- Fix 'make depend' to work when build dir is not project root.
	- Add delay parameter to streamtcp, -d secs.
	  To be used when testing idle timeout.
	- From Wouter: make depend, the dependencies in the patches did not
	  apply cleanly.  Also remade yacc and lex.
	- Fix mesh.c incompatible pointer pass.
	- Please doxygen so it passes.
	- Fix #4139: Fix unbound-host leaks memory on ANY.

30 July 2018: Wouter
	- Fix #4136: insufficiency from mismatch of FLEX capability between
	  released tarball and build host.

27 July 2018: Wouter
	- Fix man page, say that chroot is enabled by default.

26 July 2018: Wouter
	- Fix #4135: 64-bit Windows Installer Creates Entries Under The
	  Wrong Registry Key, reported by Brian White.

23 July 2018: Wouter
	- Fix use-systemd readiness signalling, only when use-systemd is yes
	  and not in signal handler.

20 July 2018: Wouter
	- Fix #4130: print text describing -dd and unbound-checkconf on
	  config file read error at startup, the errors may have been moved
	  away by the startup process.
	- Fix #4131: for solaris, error YY_CURRENT_BUFFER undeclared.

19 July 2018: Wouter
	- Fix #4129 unbound-control error message with wrong cert permissions
	  is too cryptic.

17 July 2018: Wouter
	- Fix #4127 unbound -h does not list -p help.
	- Print error if SSL name verification configured but not available
	  in the ssl library.
	- Fix that ratelimit and ip-ratelimit are applied after reload of
	  changed config file.
	- Resize ratelimit and ip-ratelimit caches if changed on reload.

16 July 2018: Wouter
	- Fix qname minimisation NXDOMAIN validation lookup failures causing
	  error_supers assertion fails.
	- Squelch can't bind socket errors with Permission denied unless
	  verbosity is 4 or higher, for UDP outgoing sockets.

12 July 2018: Wouter
	- Fix to improve systemd socket activation code file descriptor
	  assignment.
	- Fix for 4126 that the #define for UNKNOWN_SERVER_NICENESS can be more
	  easily changed to adjust default rtt assumptions.

10 July 2018: Wouter
	- Note in documentation that the cert name match code needs
	  OpenSSL 1.1.0 or later to be enabled.

6 July 2018: Wouter
	- Fix documentation ambiguity for tls-win-cert in tls-upstream and
	  forward-tls-upstream docs.
	- iana port update.
	- Note RFC8162 support.  SMIMEA record type can be read in by the
	  zone record parser.
	- Fix round robin for failed addresses with prefer-ip6: yes

4 July 2018: Wouter
	- Fix #4112: Fix that unbound-anchor -f /etc/resolv.conf will not pass
	  if DNSSEC is not enabled.  New option -R allows fallback from
	  resolv.conf to direct queries.

3 July 2018: Wouter
	- Better documentation for unblock-lan-zones and insecure-lan-zones
	  config statements.
	- Fix permission denied printed for auth zone probe random port nrs.

2 July 2018: Wouter
	- Fix checking for libhiredis printout in configure output.
	- Fix typo on man page in ip-address description.
	- Update libunbound/python/examples/dnssec_test.py example code to
	  also set the 20326 trust anchor for the root in the example code.

29 June 2018: Wouter
	- dns64-ignore-aaaa: config option to list domain names for which the
	  existing AAAA is ignored and dns64 processing is used on the A
	  record.

28 June 2018: Wouter
	- num.queries.tls counter for queries over TLS.
	- log port number with err_addr logs.

27 June 2018: Wouter
	- #4109: Fix that package config depends on python unconditionally.
	- Patch, do not export python from pkg-config, from Petr Menšík.

26 June 2018: Wouter
	- Partial fix for permission denied on IPv6 address on FreeBSD.
	- Fix that auth-zone master reply with current SOA serial does not
	  stop scan of masters for an updated zone.
	- Fix that auth-zone does not start the wait timer without checking
	  if the wait timer has already been started.

21 June 2018: Wouter
	- #4108: systemd reload hang fix.
	- Fix usage printout for unbound-host, hostname has to be last
	  argument on BSDs and Windows.

19 June 2018: Wouter
	- Fix for unbound-control on Windows and set TCP socket parameters
	  more closely.
	  This fix is part of 1.7.3.
	- Windows example service.conf edited with more windows specific
	  configuration.
	- Fix windows unbound-control no cert bad file descriptor error.
	  This fix is part of 1.7.3.

18 June 2018: Wouter
	- Fix that control-use-cert: no works for 127.0.0.1 to disable certs.
	  This fix is part of 1.7.3rc2.
	- Fix unbound-checkconf for control-use-cert.
	  This fix is part of 1.7.3.

15 June 2018: Wouter
	- tag for 1.7.3rc1.
	- trunk has 1.7.4.
	- unbound-control auth_zone_reload _zone_ option rereads the zonefile.
	- unbound-control auth_zone_transfer _zone_ option starts the probe
	  sequence for a master to transfer the zone from and transfers when
	  a new zone version is available.

14 June 2018: Wouter
	- #4103: Fix that auth-zone does not insist on SOA record first in
	  file for url downloads.
	- Fix that first control-interface determines if TLS is used.  Warn
	  when IP address interfaces are used without TLS.
	- Fix nettle compile.

12 June 2018: Ralph
	- Don't count CNAME response types received during qname minimisation as
	  query restart.

12 June 2018: Wouter
	- #4102 for NSD, but for Unbound.  Named unix pipes do not use
	  certificate and key files, access can be restricted with file and
	  directory permissions.  The option control-use-cert is no longer
	  used, and ignored if found in unbound.conf.
	- Rename tls-additional-ports to tls-additional-port, because every
	  line adds one port.
	- Fix buffer size warning in unit test.
	- remade dependencies in the Makefile.

6 June 2018: Wouter
	- Patch to fix openwrt for mac os build darwin detection in configure.

5 June 2018: Wouter
	- Fix crash if ratelimit taken into use with unbound-control
	  instead of with unbound.conf.

4 June 2018: Wouter
	- Fix deadlock caused by incoming notify for auth-zone.
	- tag for 1.7.2rc1, became 1.7.2 release on 11 June 2018,
	  trunk is 1.7.3 in development from this point.
	- #4100: Fix stub reprime when it becomes useless.

1 June 2018: Wouter
	- Rename additional-tls-port to tls-additional-ports.
	  The older name is accepted for backwards compatibility.

30 May 2018: Wouter
	- Patch from Syzdek: Add ability to ignore RD bit and treat all
	  requests as if the RD bit is set.

29 May 2018: Wouter
	- in compat/arc4random call getentropy_urandom when getentropy fails
	  with ENOSYS.
	- Fix that fallback for windows port.

28 May 2018: Wouter
	- Fix windows tcp and tls spin on events.
	- Add routine from getdns to add windows cert store to the SSL_CTX.
	- tls-win-cert option that adds the system certificate store for
	  authenticating DNS-over-TLS connections.  It can be used instead
	  of the tls-cert-bundle option, or with it to add certificates.

25 May 2018: Wouter
	- For TCP and TLS connections that don't establish, perform address
	  update in infra cache, so future selections can exclude them.
	- Fix that tcp sticky events are removed for closed fd on windows.
	- Fix close events for tcp only.

24 May 2018: Wouter
	- Fix that libunbound can do DNS-over-TLS, when configured.
	- Fix that windows unbound service can use DNS-over-TLS.
	- unbound-host initializes ssl (for potential DNS-over-TLS usage
	  inside libunbound), when ssl upstream or a cert-bundle is configured.

23 May 2018: Wouter
	- Use accept4 to speed up incoming TCP (and TLS) connections,
	  available on Linux, FreeBSD and OpenBSD.

17 May 2018: Ralph
	- Qname minimisation default changed to yes.

15 May 2018: Wouter
	- Fix low-rtt-pct to low-rtt-permil, as it is parts in one thousand.

11 May 2018: Wouter
	- Fix contrib/libunbound.pc for libssl libcrypto references,
	  from https://bugs.freebsd.org/bugzilla/show_bug.cgi?id=226914

7 May 2018: Wouter
	- Fix windows to not have sticky TLS events for TCP.
	- Fix read of DNS over TLS length and data in one read call.
	- Fix mesh state assertion failure due to callback removal.

3 May 2018: Wouter
	- Fix that configure --with-libhiredis also turns on cachedb.
	- Fix gcc 8 buffer warning in testcode.
	- Fix function type cast warning in libunbound context callback type.

2 May 2018: Wouter
	- Fix fail to reject dead peers in forward-zone, with ssl-upstream.

1 May 2018: Wouter
	- Fix that unbound-control reload frees the rrset keys and returns
	  the memory pages to the system.

30 April 2018: Wouter
	- Fix spelling error in man page and note defaults as no instead of
	  off.

26 April 2018: Wouter
	- Fix for crash in daemon_cleanup with dnstap during reload,
	  from Saksham Manchanda.
	- Also that for dnscrypt.
	- tag for 1.7.1rc1 release.  Became 1.7.1 release on 3 May, trunk
	  is from here 1.7.2 in development.

25 April 2018: Ralph
	- Fix memory leak when caching wildcard records for aggressive NSEC use

24 April 2018: Wouter
	- Fix contrib/fastrpz.patch for this release.
	- Fix auth https for libev.

24 April 2018: Ralph
	- Added root-key-sentinel support

23 April 2018: Wouter
	- makedist uses bz2 for expat code, instead of tar.gz.
	- Fix #4092: libunbound: use-caps-for-id lacks colon in
	  config_set_option.
	- auth zone http download stores exact copy of downloaded file,
	  including comments in the file.
	- Fix sldns parse failure for CDS alternate delete syntax empty hex.
	- Attempt for auth zone fix; add of callback in mesh gets from
	  callback does not skip callback of result.
	- Fix cname classification with qname minimisation enabled.
	- list_auth_zones unbound-control command.

20 April 2018: Wouter
	- man page documentation for dns-over-tls forward-addr '#' notation.
	- removed free from failed parse case.
	- Fix #4091: Fix that reload of auth-zone does not merge the zonefile
	  with the previous contents.
	- Delete auth zone when removed from config.

19 April 2018: Wouter
	- Can set tls authentication with forward-addr: IP#tls.auth.name
	  And put the public cert bundle in tls-cert-bundle: "ca-bundle.pem".
	  such as forward-addr: 9.9.9.9@853#dns.quad9.net or
	  1.1.1.1@853#cloudflare-dns.com
	- Fix #658: unbound using TLS in a forwarding configuration does not
	  verify the server's certificate (RFC 8310 support).
	- For addr with #authname and no @port notation, the default is 853.

18 April 2018: Wouter
	- Fix auth-zone retry timer to be on schedule with retry timeout,
	  with backoff.  Also time a refresh at the zone expiry.

17 April 2018: Wouter
	- auth zone notify work.
	- allow-notify: config statement for auth-zones.
	- unit test for allow-notify

16 April 2018: Wouter
	- Fix auth zone target lookup iterator.
	- auth zone notify with prefix
	- auth zone notify work.

13 April 2018: Wouter
	- Fix for max include depth for authzones.
	- Fix memory free on fail for $INCLUDE in authzone.
	- Fix that an internal error to look up the wrong rr type for
	  auth zone gets stopped, before trying to send there.
	- auth zone notify work.

10 April 2018: Ralph
	- num.query.aggressive.NOERROR and num.query.aggressive.NXDOMAIN
	  statistics counters.

10 April 2018: Wouter
	- documentation for low-rtt and low-rtt-pct.
	- auth zone notify work.

9 April 2018: Wouter
	- Fix that flush_zone sets prefetch ttl expired, so that with
	  serve-expired enabled it'll start prefetching those entries.
	- num.query.authzone.up and num.query.authzone.down statistics counters.
	- Fix downstream auth zone, only fallback when auth zone fails to
	  answer and fallback is enabled.
	- Accept both option names with and without colon for get_option
	  and set_option.
	- low-rtt and low-rtt-pct in unbound.conf enable the server selection
	  of fast servers for some percentage of the time.

5 April 2018: Wouter
	- Combine write of tcp length and tcp query for dns over tls.
	- nitpick fixes in example.conf.
	- Fix above stub queries for type NS and useless delegation point.
	- Fix unbound-control over pipe with openssl 1.1.1, the TLSv1.3
	  tls_choose_sigalg routine does not allow the ciphers for the pipe,
	  so use TLSv1.2.
	- ED448 support.

3 April 2018: Wouter
	- Fix #4043: make test fails due to v6 presentation issue in macOS.
	- Fix unable to resolve after new WLAN connection, due to auth-zone
	  failing with a forwarder set.  Now, auth-zone is only used for
	  answers (not referrals) when a forwarder is set.

29 March 2018: Ralph
	- Check "result" in dup_all(), by Florian Obser.

23 March 2018: Ralph
	- Fix unbound-control get_option aggressive-nsec

21 March 2018: Ralph
	- Do not use cached NSEC records to generate negative answers for
	  domains under DNSSEC Negative Trust Anchors.

19 March 2018: Wouter
	- iana port update.

16 March 2018: Wouter
	- corrected a minor typo in the changelog.
	- move htobe64/be64toh portability code to cachedb.c.

15 March 2018: Wouter
	- Add --with-libhiredis, unbound support for a new cachedb backend
	  that uses a Redis server as the storage.  This implementation
	  depends on the hiredis client library (https://redislabs.com/lp/hiredis/).
	  And unbound should be built with both --enable-cachedb and
	  --with-libhiredis[=PATH] (where $PATH/include/hiredis/hiredis.h
	  should exist).  Patch from Jinmei Tatuya (Infoblox).
	- Fix #3817: core dump happens in libunbound delete, when queued
	  servfail hits deleted message queue.
	- Create additional tls service interfaces by opening them on other
	  portnumbers and listing the portnumbers as additional-tls-port: nr.

13 March 2018: Wouter
	- Fix typo in documentation.
	- Fix #3736: Fix 0 TTL domains stuck on SERVFAIL unless manually
	  flushed with serve-expired on.

12 March 2018: Wouter
	- Added documentation for aggressive-nsec: yes.
	- tag 1.7.0rc3.  That became the 1.7.0 release on 15 Mar, trunk
	  now has 1.7.1 in development.
	- Fix #3727: Protocol name is TLS, options have been renamed but
	  documentation is not consistent.
	- Check IXFR start serial.

9 March 2018: Wouter
	- Fix #3598: Fix swig build issue on rhel6 based system.
	  configure --disable-swig-version-check stops the swig version check.

8 March 2018: Wouter
	- tag 1.7.0rc2.

7 March 2018: Wouter
	- Fixed contrib/fastrpz.patch, even though this already applied
	  cleanly for me, now also for others.
	- patch to log creates keytag queries, from A. Schulze.
	- patch suggested by Debian lintian: allow to -> allow one to, from 
	  A. Schulze.
	- Attempt to remove warning about trailing whitespace.

6 March 2018: Wouter
	- Reverted fix for #3512, this may not be the best way forward;
	  although it could be changed at a later time, to stay similar to
	  other implementations.
	- svn trunk contains 1.7.0, this is the number for the next release.
	- Fix for windows compile.
	- tag 1.7.0rc1.

5 March 2018: Wouter
	- Fix to check define of DSA for when openssl is without deprecated.
	- iana port update.
	- Fix #3582: Squelch address already in use log when reuseaddr option
	  causes same port to be used twice for tcp connections.

27 February 2018: Wouter
	- Fixup contrib/fastrpz.patch so that it applies.
	- Fix compile without threads, and remove unused variable.
	- Fix compile with staticexe and python module.
	- Fix nettle compile.

22 February 2018: Ralph
	- Save wildcard RRset from answer with original owner for use in
 	  aggressive NSEC.

21 February 2018: Wouter
	- Fix #3512: unbound incorrectly reports SERVFAIL for CAA query
	  when there is a CNAME loop.
	- Fix validation for CNAME loops.  When it detects a cname loop,
	  by finding the cname, cname in the existing list, it returns
	  the partial result with the validation result up to then.
	- more robust cachedump rrset routine.

19 February 2018: Wouter
	- Fix #3505: Documentation for default local zones references
	  wrong RFC.
	- Fix #3494: local-zone noview can be used to break out of the view
	  to the global local zone contents, for queries for that zone.
	- Fix for more maintainable code in localzone.

16 February 2018: Wouter
	- Fixes for clang static analyzer, the missing ; in
	  edns-subnet/addrtree.c after the assert made clang analyzer
	  produce a failure to analyze it.

13 February 2018: Ralph
	- Aggressive NSEC tests

13 February 2018: Wouter
	- tls-cert-bundle option in unbound.conf enables TLS authentication.
	- iana port update.

12 February 2018: Wouter
	- Unit test for auth zone https url download.

12 February 2018: Ralph
	- Added tests with wildcard expanded NSEC records (CVE-2017-15105 test)
	- Processed aggressive NSEC code review remarks Wouter

8 February 2018: Ralph
	- Aggressive use of NSEC implementation. Use cached NSEC records to
	  generate NXDOMAIN, NODATA and positive wildcard answers.

8 February 2018: Wouter
	- iana port update.
	- auth zone url config.

5 February 2018: Wouter
	- Fix #3451: dnstap not building when you have a separate build dir.
	  And removed protoc warning, set dnstap.proto syntax to proto2.
	- auth-zone provides a way to configure RFC7706 from unbound.conf,
	  eg. with auth-zone: name: "." for-downstream: no for-upstream: yes
	  fallback-enabled: yes and masters or a zonefile with data.

2 February 2018: Wouter
	- Fix unfreed locks in log and arc4random at exit of unbound.
	- unit test with valgrind
	- Fix lock race condition in dns cache dname synthesis.
	- lock subnet new item before insertion to please checklocks,
	  no modification of critical regions outside of lock region.

1 February 2018: Wouter
	- fix unaligned structure making a false positive in checklock
	  unitialised memory.

29 January 2018: Ralph
	- Use NSEC with longest ce to prove wildcard absence.
	- Only use *.ce to prove wildcard absence, no longer names.

25 January 2018: Wouter
	- ltrace.conf file for libunbound in contrib.

23 January 2018: Wouter
	- Fix that unbound-checkconf -f flag works with auto-trust-anchor-file
	  for startup scripts to get the full pathname(s) of anchor file(s).
	- Print fatal errors about remote control setup before log init,
	  so that it is printed to console.

22 January 2018: Wouter
	- Accept tls-upstream in unbound.conf, the ssl-upstream keyword is
	  also recognized and means the same.  Also for tls-port,
	  tls-service-key, tls-service-pem, stub-tls-upstream and
	  forward-tls-upstream.
	- Fix #3397: Fix that cachedb could return a partial CNAME chain.
	- Fix #3397: Fix that when the cache contains an unsigned DNAME in
	  the middle of a cname chain, a result without the DNAME could
	  be returned.

19 January 2018: Wouter
	- tag 1.6.8 for release with CVE fix.
	- trunk has 1.6.9 with fix and previous commits.
	- patch for CVE-2017-15105: vulnerability in the processing of
	  wildcard synthesized NSEC records.
	- iana port update.
	- make depend: code dependencies updated in Makefile.

4 January 2018: Ralph
	- Copy query and correctly set flags on REFUSED answers when cache
	  snooping is not allowed.

3 January 2018: Ralph
	- Fix queries being leaked above stub when refetching glue.

2 January 2017: Wouter
	- Fix that DS queries with referral replies are answered straight
	  away, without a repeat query picking the DS from cache.
	  The correct reply should have been an answer, the reply is fixed
	  by the scrubber to have the answer in the answer section.
	- Remove clang optimizer disable,
	  Fix that expiration date checks don't fail with clang -O2.

15 December 2017: Wouter
	- Fix timestamp failure because of clang optimizer failure, by
	  disabling -O2 when the compiler --version is clang.
	- iana port update.
	- Also disable -flto for clang, to make incep-expi signature check
	  work.

12 December 2017: Ralph
	- Fix qname-minimisation documentation (A QTYPE, not NS)

12 December 2017: Wouter
	- authzone work, transfer connect.

7 December 2017: Ralph
	- Check whether --with-libunbound-only is set when using --with-nettle
	  or --with-nss.

4 December 2017: Wouter 
	- Fix link failure on OmniOS.

1 December 2017: Wouter 
	- auth zone work.

30 November 2017: Wouter 
	- Fix #3299 - forward CNAME daisy chain is not working

14 November 2017: Wouter 
	- Fix #2882: Unbound behaviour changes (wrong) when domain-insecure is
	  set for stub zone.  It no longer searches for DNSSEC information.
	- auth xfer work on probe timer and lookup.

13 November 2017: Wouter 
	- Fix #2801: Install libunbound.pc.
	- Fix qname minimisation to send AAAA queries at zonecut like type A.
	- reverted AAAA change.

7 November 2017: Wouter 
	- Fix #2492: Documentation libunbound.

3 November 2017: Wouter 
	- Fix #2362: TLS1.3/openssl-1.1.1 not working.
	- Fix #2034 - Autoconf and -flto.
	- Fix #2141 - for libsodium detect lack of entropy in chroot, print
	  a message and exit.

2 November 2017: Wouter 
	- Fix #1913: ub_ctx_config is under circumstances thread-safe.
	- make ip-transparent option work on OpenBSD.

31 October 2017: Wouter 
	- Document that errno is left informative on libunbound config read
	  fail.
	- lexer output.
	- iana port update.

25 October 2017: Ralph
	- Fixed libunbound manual typo.
	- Fix #1949: [dnscrypt] make provider name mismatch more obvious.
	- Fix #2031: Double included headers

24 October 2017: Ralph
	- Update B root ipv4 address.

19 October 2017: Wouter 
	- authzone work, probe timer setup.

18 October 2017: Wouter 
	- lint for recent authzone commit.

17 October 2017: Wouter 
	- Fix #1749: With harden-referral-path: performance drops, due to
	  circular dependency in NS and DS lookups.
	- [dnscrypt] prevent dnscrypt-secret-key, dnscrypt-provider-cert
	  duplicates
	- [dnscrypt] introduce dnscrypt-provider-cert-rotated option,
	  from Manu Bretelle.
	This option allows handling multiple cert/key pairs while only
	distributing some of them.
	In order to reliably match a client magic with a given key without
	strong assumption as to how those were generated, we need both key and
	cert. Likewise, in order to know which ES version should be used.
	On the other hand, when rotating a cert, it can be desirable to only
	serve the new cert but still be able to handle clients that are still
	using the old certs's public key.
	The `dnscrypt-provider-cert-rotated` allow to instruct unbound to not
	publish the cert as part of the DNS's provider_name's TXT answer.
	- Better documentation for cache-max-negative-ttl.
	- Work on local root zone code.

10 October 2017: Wouter 
	- tag 1.6.7
	- trunk has version 1.6.8.

6 October 2017: Wouter 
	- Fix spelling in unbound-control man page.

5 October 2017: Wouter 
	- Fix trust-anchor-signaling works in libunbound.
	- Fix some more crpls in testdata for different signaling default.
	- tag 1.6.7rc1

5 October 2017: Ralph 
	- Set trust-anchor-signaling default to yes
	- Use RCODE from A query on DNS64 synthesized answer.

2 October 2017: Wouter
	- Fix param unused warning for windows exportsymbol compile.

25 September 2017: Ralph
	- Fix #1450: Generate again patch contrib/aaaa-filter-iterator.patch
	   (by Danilo G. Baio).

21 September 2017: Ralph
	- Log name of looping module

19 September 2017: Wouter
	- use a cachedb answer even if it's "expired" when serve-expired is yes
	  (patch from Jinmei Tatuya).
	- trigger refetching of the answer in that case (this will bypass
	  cachedb lookup)
	- allow storing a 0-TTL answer from cachedb in the in-memory message
	  cache when serve-expired is yes
	- Fix DNSCACHE_STORE_ZEROTTL to be bigger than 0xffff.

18 September 2017: Ralph
	- Fix #1400: allowing use of global cache on ECS-forwarding unless
	  always-forward.

18 September 2017: Wouter
	- tag 1.6.6 (is 1.6.6rc2)
	- Fix that looping modules always stop the query, and don't pass
	  control.
	- Fix #1435: Please allow UDP to be disabled separately upstream and
	  downstream.
	- Fix #1440: [dnscrypt] client nonce cache.

15 September 2017: Wouter
	- Fix unbound-host to report error for DNSSEC state of failed lookups.
	- Spelling fixes, from Josh Soref.

13 September 2017: Wouter
	- tag 1.6.6rc2, became 1.6.6 on 18 sep.  trunk 1.6.7 in development.

12 September 2017: Wouter
	- Add dns64 for client-subnet in unbound-checkconf.

4 September 2017: Ralph
	- Fix #1412: QNAME minimisation strict mode not honored
	- Fix #1434: Fix windows openssl 1.1.0 linking.

4 September 2017: Wouter
	- tag 1.6.6rc1
	- makedist fix for windows binaries, with openssl 1.1.0 windres fix,
	  and expat 2.2.4 install target fix.

1 September 2017: Wouter
	- Recommend 1472 buffer size in unbound.conf

31 August 2017: Wouter
	- Fix #1424: cachedb:testframe is not thread safe.
	- For #1417: escape ; in dnscrypt tests.
	- but reverted that, tests fails with that escape.
	- Fix #1417: [dnscrypt] shared secret cache counters, and works when
	  dnscrypt is not enabled.  And cache size configuration option.
	- make depend
	- Fix #1418: [ip ratelimit] initialize slabhash using
	  ip-ratelimit-slabs.

30 August 2017: Wouter
	- updated contrib/fastrpz.patch to apply with configparser changes.
	- Fix 1416: qname-minimisation breaks TLSA lookups with CNAMEs.

29 August 2017: Wouter
	- Fix #1414: fix segfault on parse failure and log_replies.
	- zero qinfo in handle_request, this zeroes local_alias and also the
	  qname member.
	- new keys and certs for dnscrypt tests.
	- fixup WKS test on buildhost without servicebyname.

28 August 2017: Wouter
	- Fix #1415: patch to free dnscrypt environment on reload.
	- iana portlist update
	- Fix #1415: [dnscrypt] shared secret cache, patch from
	  Manu Bretelle.
	- Small fixes for the shared secret cache patch.
	- Fix WKS records on kvm autobuild host, with default protobyname
	  entries for udp and tcp.

23 August 2017: Wouter
	- Fix #1407: Add ECS options check to unbound-checkconf.
	- make depend
	- Fix to reclaim tcp handler when it is closed due to dnscrypt buffer
	  allocation failure.

22 August 2017: Wouter
	- Fix install of trust anchor when two anchors are present, makes both
	  valid. Checks hash of DS but not signature of new key. This fixes
	  the root.key file if created when unbound is installed between
	  sep11 and oct11 2017.
	- tag 1.6.5 with pointrelease 1.6.5 (1.6.4 plus 5011 fix).
	- trunk version 1.6.6 in development.
	- Fix issue on macOX 10.10 where TCP fast open is detected but not
	  implemented causing TCP to fail. The fix allows fallback to regular
	  TCP in this case and is also more robust for cases where connectx()
	  fails for some reason.
	- Fix #1402: squelch invalid argument error for fd_set_block on windows.

10 August 2017: Wouter
	- Patch to show DNSCrypt status in help output, from Carsten
	  Strotmann.

8 August 2017: Wouter
	- Fix #1398: make cachedb secret configurable.
	- Remove spaces from Makefile.

7 August 2017: Wouter
	- Fix #1397: Recursive DS lookups for AS112 zones names should recurse.

3 August 2017: Ralph
	- Remove unused iter_env member (ip6arpa_dname)
	- Do not reset rrset.bogus stats when called using stats_noreset.
	- Added stats for queries that have been ratelimited by domain
	  recursion.
	- Do not add rrset_bogus and query ratelimiting stats per thread, these
	  module stats are global.

3 August 2017: Wouter
	- Fix #1394: mix of serve-expired and response-ip could cause a crash.

24 July 2017: Wouter
	- upgrade aclocal(pkg.m4 0.29.1), config.guess(2016-10-02),
	  config.sub(2016-09-05).
	- annotate case statement fallthrough for gcc 7.1.1.
	- flex output from flex 2.6.1.
	- snprintf of thread number does not warn about truncated string.
	- squelch TCP fast open error on FreeBSD when kernel has it disabled,
	  unless verbosity is high.
	- remove warning from windows compile.
	- Fix compile with libnettle
	- Fix DSA configure switch (--disable dsa) for libnettle and libnss.
	- Fix #1365: Add Ed25519 support using libnettle.
	- iana portlist update

17 July 2017: Wouter
	- Fix #1350: make cachedb backend configurable (from JINMEI Tatuya).
	- Fix #1349: allow suppression of pidfiles (from Daniel Kahn Gillmor).
	  With the -p option unbound does not create a pidfile.

11 July 2017: Wouter
	- Fix #1344: RFC6761-reserved domains: test. and invalid.
	- Redirect all localhost names to localhost address for RFC6761.

6 July 2017: Wouter
	- Fix tests to use .tdir (from Manu Bretelle) instead of .tpkg.
	- Fix svn hooks for tdir (selected if testcode/mini_tdir.sh exists)..

4 July 2017: Wouter
	- Fix 1332: Bump verbosity of failed chown'ing of the control socket.

3 July 2017: Wouter
	- Fix for unbound-checkconf, check ipsecmod-hook if ipsecmod is turned
	  on.
	- Fix #1331: libunbound segfault in threaded mode when context is
	  deleted.
	- Fix pythonmod link line option flag.
	- Fix openssl 1.1.0 load of ssl error strings from ssl init.

29 June 2017: Wouter
	- Fix python example0 return module wait instead of error for pass.
	- iana portlist update
	- enhancement for hardened-tls for DNS over TLS.  Removed duplicated
	  security settings.

27 June 2017: Wouter
	- Tag 1.6.4 is created with the 1.6.4rc2 contents.
	- Trunk contains 1.6.5, with changes from 26, 27 june.
	- Remove signed unsigned warning from authzone.
	- Fix that infra cache host hash does not change after reconfig.

26 June 2017: Wouter
	- (for 1.6.5)
	  Better fixup of dnscrypt_cert_chacha test for different escapes.
	- First fix for zero b64 and hex text zone format in sldns.
	- unbound-control dump_infra prints port number for address if not 53.

23 June 2017: Wouter
	- (for 1.6.5): fixup of dnscrypt_cert_chacha test (from Manu Bretelle).

22 June 2017: Wouter
	- Tag 1.6.4rc2

22 June 2017: Ralph
	- Added fastrpz patch to contrib

21 June 2017: Wouter
	- Fix #1316: heap read buffer overflow in parse_edns_options.

20 June 2017: Wouter
	- Fix warning in pythonmod under clang compiler.
	- Tag 1.6.4rc1
	- Fix lintian typo.

16 June 2017: Ralph
	- Fix #1277: disable domain ratelimit by setting value to 0.

16 June 2017: Wouter
	- Fix #1301: memory leak in respip and tests.
	- Free callback in edns-subnetmod on exit and restart.
	- Fix memory leak in sldns_buffer_new_frm_data.
	- Fix memory leak in dnscrypt config read.
	- Fix dnscrypt chacha cert support ifdefs.
	- Fix dnscrypt chacha cert unit test escapes in grep.
	- Remove asynclook tests that cause test and purifier problems.
	- Fix to unlock view in view test.

15 June 2017: Wouter
	- Fix stub zone queries leaking to the internet for
	  harden-referral-path ns checks.
	- Fix query for refetch_glue of stub leaking to internet.

13 June 2017: Wouter
	- Fix #1279: Memory leak on reload when python module is enabled.
	- Fix #1280: Unbound fails assert when response from authoritative
	  contains malformed qname.  When 0x20 caps-for-id is enabled, when
	  assertions are not enabled the malformed qname is handled correctly.
	- 1.6.3 tag created, with only #1280 fix, trunk is 1.6.4 development.
	- More fixes in depth for buffer checks in 0x20 qname checks.

12 June 2017: Wouter
	- Fix #1278: Incomplete wildcard proof.

8 June 2017: Ralph
	- Added domain name based ECS whitelist.

8 June 2017: Wouter
	- Detect chacha for dnscrypt at configure time.
	- dnscrypt unit tests with chacha.

7 June 2017: Wouter
	- Fix that unbound-control can set val_clean_additional and val_permissive_mode.
	- Add dnscrypt XChaCha20 tests.

6 June 2017: Wouter
	- Add an explicit type cast for TCP FASTOPEN fix.
	- renumbering B-Root's IPv6 address to 2001:500:200::b.
	- Fix #1275: cached data in cachedb is never used.
	- Fix #1276: [dnscrypt] add XChaCha20-Poly1305 cipher.

1 June 2017: Ralph
	- Fix #1274: automatically trim chroot path from dnscrypt key/cert paths
	  (from Manu Bretelle).

1 June 2017: Wouter
	- Fix fastopen EPIPE fallthrough to perform connect.

31 May 2017: Ralph
	- Also use global local-zones when there is a matching view that does
	  not have any local-zone specified.

31 May 2017: Wouter
	- Fix #1273: cachedb.c doesn't compile with -Wextra.
	- If MSG_FASTOPEN gives EPIPE fallthrough to try normal tcp write.

30 May 2017: Ralph
	- Fix #1269: inconsistent use of built-in local zones with views.
	- Add defaults for new local-zone trees added to views using
	  unbound-control.

30 May 2017: Wouter
	- Support for openssl EVP_DigestVerify.
	- Support for the ED25519 algorithm with openssl (from openssl 1.1.1).

29 May 2017: Wouter
	- Fix assertion for low buffer size and big edns payload when worker
	  overrides udpsize.

26 May 2017: Ralph
	- Added redirect-bogus.patch to contrib directory.

26 May 2017: Wouter
	- Fix #1270: unitauth.c doesn't compile with higher warning level
	  and optimization
	- exec_prefix is by default equal to prefix.
	- printout localzone for duplicate local-zone warnings.

24 May 2017: Wouter
	- authzone cname chain, no rrset duplicates, wildcard doesn't change
	  rrsets added for cname chain.

23 May 2017: Wouter
	- first services/authzone check in, it compiles and reads and writes
	  zonefiles.
	- iana portlist update

22 May 2017: Wouter
	- Fix #1268: SIGSEGV after log_reopen.

18 May 2017: Wouter
	- Fix #1265 to use /bin/kill.
	- Fix #1267: Libunbound validator/val_secalgo.c uses obsolete APIs,
	  and compatibility with BoringSSL.

17 May 2017: Wouter
	- Fix #1265: contrib/unbound.service contains hardcoded path.

17 May 2017: George
	- Use qstate's region for IPSECKEY rrset (ipsecmod).

16 May 2017: George
	- Implemented opportunistic IPsec support module (ipsecmod).
	- Some whitespace fixup.

16 May 2017: Wouter
	- updated dependencies in the makefile.
	- document trust-anchor-signaling in example config file.
	- updated configure, dependencies and flex output.
	- better module memory lookup, fix of unbound-control shm names for
	  module memory printout of statistics.
	- Fix type AVC sldns rrdef.

12 May 2017: Wouter
	- Adjust servfail by iterator to not store in cache when serve-expired
	  is enabled, to avoid overwriting useful information there.
	- Fix queries for nameservers under a stub leaking to the internet.

9 May 2017: Ralph
	- Add 'c' to getopt() in testbound.
	- iana portlist update

8 May 2017: Wouter
	- Fix tcp-mss failure printout text.
	- Set SO_REUSEADDR on outgoing tcp connections to fix the bind before
	  connect limited tcp connections.  With the option tcp connections
	  can share the same source port (for different destinations).

2 May 2017: Ralph
	- Added mesh_add_sub to add detached mesh entries.
	- Use mesh_add_sub for key tag signaling query.

2 May 2017: Wouter
	- Added test for leak of stub information.
	- Fix sldns wire2str printout of RR type CAA tags.
	- Fix sldns int16_data parse.
	- Fix sldns parse and printout of TSIG RRs.
	- sldns SMIMEA and AVC definitions, same as getdns definitions.

1 May 2017: Wouter
	- Fix #1259: "--disable-ecdsa" argument overwritten 
	  by "#ifdef SHA256_DIGEST_LENGTH@daemon/remote.c".
	- iana portlist update
	- Fix #1258: Windows 10 X64 unbound 1.6.2 service will not start.
	  and fix that 64bit getting installed in C:\Program Files (x86).

26 April 2017: Ralph
	- Implemented trust anchor signaling using key tag query.

26 April 2017: Wouter
	- Based on #1257: check parse limit before t increment in sldns RR
	  string parse routine.

24 April 2017: Wouter
	- unbound-checkconf -o allows query of dnstap config variables.
	  Also unbound-control get_option.  Also for dnscrypt.
	- trunk contains 1.6.3 version number (changes from 1.6.2 back from
	  when the 1.6.2rc1 tag has been created).

21 April 2017: Ralph
	- Fix #1254: clarify ratelimit-{for,below}-domain (from Manu Bretelle).
	- iana portlist update
	
18 April 2017: Ralph
	- Fix #1252: more indentation inconsistencies.
	- Fix #1253: unused variable in edns-subnet/addrtree.c:getbit().

13 April 2017: Ralph
	- Added ECS unit test (from Manu Bretelle).
	- ECS documentation fix (from Manu Bretelle).

13 April 2017: Wouter
	- Fix #1250: inconsistent indentation in services/listen_dnsport.c.
	- tag for 1.6.2rc1
	- (for 1.6.3:) unbound.h exports the shm stats structures.  They use
	  type long long and no ifdefs, and ub_ before the typenames.

12 April 2017: Wouter
	- subnet mem value is available in shm, also when not enabled,
	  to make the struct easier to memmap by other applications,
	  independent of the configuration of unbound.

12 April 2017: Ralph
	- Fix #1247: unbound does not shorten source prefix length when
	  forwarding ECS.
	- Properly check for allocation failure in local_data_find_tag_datas.
	- Fix #1249: unbound doesn't return FORMERR to bogus ECS.
	- Set SHM ECS memory usage to 0 when module not loaded.

11 April 2017: Ralph
	- Display ECS module memory usage.

10 April 2017: Wouter
	- harden-algo-downgrade: no also makes unbound more lenient about
	  digest algorithms in DS records.

10 April 2017: Ralph
	- Remove ECS option after REFUSED answer.
	- Fix small memory leak in edns_opt_copy_alloc.
	- Respip dereference after NULL check.
	- Zero initialize addrtree allocation.
	- Use correct identifier for SHM destroy.

7 April 2017: George
	- Fix pythonmod for cb changes.
	- Some whitespace fixup.

7 April 2017: Ralph
	- Unlock view in respip unit test

6 April 2017: Ralph
	- Generalise inplace callback (de)registration
	- (de)register inplace callbacks for module id
	- No unbound-control set_option for ECS options
	- Deprecated client-subnet-opcode config option
	- Introduced client-subnet-always-forward config option
	- Changed max-client-subnet-ipv6 default to 56 (as in RFC)
	- Removed extern ECS config options
	- module_restart_next now calls clear on all following modules
	- Also create ECS module qstate on module_event_pass event
	- remove malloc from inplace_cb_register

6 April 2017: Wouter
	- Small fixup for documentation.
	- iana portlist update
	- Fix respip for braces when locks arent used.
	- Fix pythonmod for cb changes.

4 April 2017: Wouter
	- Fix #1244: document that use of chroot requires trust anchor file to
	  be under chroot.
	- iana portlist update

3 April 2017: Ralph
	- Do not add current time twice to TTL before ECS cache store.
	- Do not touch rrset cache after ECS cache message generation.
	- Use LDNS_EDNS_CLIENT_SUBNET as default ECS opcode.

3 April 2017: Wouter
	- Fix #1217: Add metrics to unbound-control interface showing
	  crypted, cert request, plaintext and malformed queries (from
	  Manu Bretelle).
	- iana portlist update

27 March 2017: Wouter
	- Remove (now unused) event2 include from dnscrypt code.

24 March 2017: George
	- Fix to prevent non-referal query from being cached as referal when the
	  no_cache_store flag was set.

23 March 2017: Wouter
	- Fix #1239: configure fails to find python distutils if python
	  prints warning.

22 March 2017: Wouter
	- Fix #1238: segmentation fault when adding through the remote
	  interface a per-view local zone to a view with no previous
	  (configured) local zones.
	- Fix #1229: Systemd service sandboxing, options in wrong sections.

21 March 2017: Ralph
	- Merge EDNS Client subnet implementation from feature branch into main
	  branch, using new EDNS processing framework. 

21 March 2017: Wouter
	- Fix doxygen for dnscrypt files.

20 March 2017: Wouter
	- #1217. DNSCrypt support, with --enable-dnscrypt, libsodium and then
	  enabled in the config file from Manu Bretelle.
	- make depend, autoconf, remove warnings about statement before var.
	- lru_demote and lruhash_insert_or_retrieve functions for getdns.
	- fixup for lruhash (whitespace and header file comment).
	- dnscrypt tests.

17 March 2017: Wouter
	- Patch for view functionality for local-data-ptr from Björn Ketelaars.
	- Fix #1237 - Wrong resolving in chain, for norec queries that get
	  SERVFAIL returned.

16 March 2017: Wouter
	- Fix that SHM is not inited if not enabled.
	- Add trustanchor.unbound CH TXT that gets a response with a number
	  of TXT RRs with a string like "example.com. 2345 1234" with
	  the trust anchors and their keytags.
	- Fix that looped DNAMEs do not cause unbound to spend effort.
	- trustanchor tags are sorted.  reusable routine to fetch taglist.

13 March 2017: Wouter
	- testbound understands Deckard MATCH rcode question answer commands.
	- Fix #1235: Fix too long DNAME expansion produces SERVFAIL instead
	  of YXDOMAIN + query loop, reported by Petr Spacek.

10 March 2017: Wouter
	- Fix #1234: shortening DNAME loop produces duplicate DNAME records
	  in ANSWER section.

9 March 2017: Wouter
	- --disable-sha1 disables SHA1 support in RRSIG, so from DNSKEY and
	  DS records.  NSEC3 is not disabled.
	- fake-sha1 test option; print warning if used.  To make unit tests.
	- unbound-control list local zone and data commands listed in the
	  help output.

8 March 2017: Wouter
	- make depend for build dependencies.
	- swig version 2.0.1 required.
	- fix enum conversion warnings

7 March 2017: Wouter
	- Fix #1230: swig version 2.0.0 is required for pythonmod, with
	  1.3.40 it crashes when running repeatly unbound-control reload.
	- Response actions based on IP address from Jinmei Tatuya (Infoblox).

6 March 2017: Wouter
	- Fix #1229: Systemd service sandboxing in contrib/unbound.service.
	- iana portlist update

28 February 2017: Ralph
	- Fix testpkts.c, check if DO bit is set, not only if there is an OPT
	  record.

28 February 2017: Wouter
	- For #1227: if we have sha256, set the cipher list to have no
	  known vulns.

27 February 2017: Wouter
	- Fix #1227: Fix that Unbound control allows weak ciphersuits.
	- Fix #1226: provide official 32bit binary for windows.

24 February 2017: Wouter
	- include sys/time.h for new shm code on NetBSD.

23 February 2017: Wouter
	- Fix doc/CNAME-basedRedirectionDesignNotes.pdf zone static to
	  redirect.
	- Patch from Luiz Fernando Softov for Stats Shared Memory.
	- unbound-control stats_shm command prints stats using shared memory,
	  which uses less cpu.
	- make depend, autoconf, doxygen and lint fixed up.

22 February 2017: Wouter
	- Fix #1224: Fix that defaults should not fall back to "Program Files
	  (x86) if Unbound is 64bit by default on windows.

21 February 2017: Wouter
	- iana portlist update

16 February 2017: Wouter
	- sldns updated for vfixed and buffer resize indication from getdns.

15 February 2017: Wouter
	- sldns has ED25519 and ED448 algorithm number and name for display.

14 February 2017: Wouter
	- tag 1.6.1rc3. -- which became 1.6.1 on 21feb, trunk has 1.6.2

13 February 2017: Wouter
	- Fix autoconf of systemd check for lack of pkg-config.

10 February 2017: Wouter
	- Fix pythonmod for typedef changes.
	- Fix dnstap for warning of set but not used.
	- tag 1.6.1rc2.

9 February 2017: Wouter
	- tag 1.6.1rc1.

8 February 2017: Wouter
	- Fix for type name change and fix warning on windows compile.

7 February 2017: Wouter
	- Include root trust anchor id 20326 in unbound-anchor.

6 February 2017: Wouter
	- Fix compile on solaris of the fix to use $host detect.

4 February 2017: Wouter
	- fix root_anchor test for updated icannbundle.pem lower certificates.

26 January 2017: Wouter
	- Fix 1211: Fix can't enable interface-automatic if no IPv6 with
	  more helpful error message.

20 January 2017: Wouter
	- Increase MAX_MODULE to 16.

19 January 2017: Wouter
	- Fix to Rename ub_callback_t to ub_callback_type, because POSIX
	  reserves _t typedefs.
	- Fix to rename internally used types from _t to _type, because _t
	  type names are reserved by POSIX.
	- iana portlist update

12 January 2017: Wouter
	- Fix to also block meta types 128 through to 248 with formerr. 
	- Fix #1206: Some view-related commands are missing from 'unbound-control -h'

9 January 2017: Wouter
	- Fix #1202: Fix code comment that packed_rrset_data is not always
	  'packed'.

6 January 2017: Wouter
	- Fix #1201: Fix missing unlock in answer_from_cache error condition.

5 January 2017: Wouter
	- Fix to return formerr for queries for meta-types, to avoid
	  packet amplification if this meta-type is sent on to upstream.
	- Fix #1184: Log DNS replies. This includes the same logging
	  information that DNS queries and response code and response size,
	  patch from Larissa Feng.
	- Fix #1187: Source IP rate limiting, patch from Larissa Feng.

3 January 2017: Wouter
	- configure --enable-systemd and lets unbound use systemd sockets if
	  you enable use-systemd: yes in unbound.conf.
	  Also there are contrib/unbound.socket and contrib/unbound.service:
	  systemd files for unbound, install them in /usr/lib/systemd/system.
	  Contributed by Sami Kerola and Pavel Odintsov.
	- Fix reload chdir failure when also chrooted to that directory.

2 January 2017: Wouter
	- Fix #1194: Cross build fails when $host isn't `uname` for getentropy.

23 December 2016: Ralph
	- Fix #1190: Do not echo back EDNS options in local-zone error response.
	- iana portlist update

21 December 2016: Ralph
	- Fix #1188: Unresolved symbol 'fake_dsa' in libunbound.so when built
	  with Nettle

19 December 2016: Ralph
	- Fix #1191: remove comment about view deletion.

15 December 2016: Wouter
	- iana portlist update
	- 64bit is default for windows builds.
	- Fix inet_ntop and inet_pton warnings in windows compile.

14 December 2016: Wouter
	- Fix #1178: attempt to fix setup error at end, pop result values
	  at end of install.

13 December 2016: Wouter
	- Fix #1182: Fix Resource leak (socket), at startup.
	- Fix unbound-control and ipv6 only.

9 December 2016: Wouter
	- Fix #1176: stack size too small for Alpine Linux.

8 December 2016: Wouter
	- Fix downcast warnings from visual studio in sldns code.
	- tag 1.6.0rc1 which became 1.6.0 on 15 dec, and trunk is 1.6.1.

7 December 2016: Ralph
	- Add DSA support for OpenSSL 1.1.0
	- Fix remote control without cert for LibreSSL

6 December 2016: George
	- Added generic EDNS code for registering known EDNS option codes,
	  bypassing the cache response stage and uniquifying mesh states. Four EDNS
	  option lists were added to module_qstate (module_qstate.edns_opts_*) to
	  store EDNS options from/to front/back side.
	- Added two flags to module_qstate (no_cache_lookup, no_cache_store) that
	  control the modules' cache interactions.
	- Added code for registering inplace callback functions. The registered
	  functions can be called just before replying with local data or Chaos,
	  replying from cache, replying with SERVFAIL, replying with a resolved
	  query, sending a query to a nameserver. The functions can inspect the
	  available data and maybe change response/query related data (i.e. append
	  EDNS options).
	- Updated Python module for the above.
	- Updated Python documentation.

5 December 2016: Ralph
	- Fix #1173: differ local-zone type deny from unset
	  tag_actions element.

5 December 2016: Wouter
	- Fix #1170: document that 'inform' local-zone uses local-data.

1 December 2016: Ralph
	- hyphen as minus fix, by Andreas Schulze

30 November 2016: Ralph
	- Added local-zones and local-data bulk addition and removal
	  functionality in unbound-control (local_zones, local_zones_remove,
	  local_datas and local_datas_remove).
	- iana portlist update

29 November 2016: Wouter
	- version 1.6.0 is in the development branch.
	- braces in view.c around lock statements.

28 November 2016: Wouter
	- new install-sh.

25 November 2016: Wouter
	- Fix that with openssl 1.1 control-use-cert: no uses less cpu, by
	  using no encryption over the unix socket.

22 Novenber 2016: Ralph
	- Make access-control-tag-data RDATA absolute. This makes the RDATA
	  origin consistent between local-data and access-control-tag-data.
	- Fix NSEC ENT wildcard check. Matching wildcard does not have to be a
	  subdomain of the NSEC owner.
	- QNAME minimisation uses QTYPE=A, therefore always check cache for
	  this type in harden-below-nxdomain functionality.
	- Added unit test for QNAME minimisation + harden below nxdomain
	  synergy.

22 November 2016: Wouter
	- iana portlist update.
	- Fix unit tests for DS hash processing for fake-dsa test option.
	- patch from Dag-Erling Smorgrav that removes code that relies
	  on sbrk().

21 November 2016: Wouter
	- Fix #1158: reference RFC 8020 "NXDOMAIN: There Really Is Nothing
	  Underneath" for the harden-below-nxdomain option.

10 November 2016: Ralph
	- Fix #1155: test status code of unbound-control in 04-checkconf,
	  not the status code from the tee command.

4 November 2016: Ralph
	- Added stub-ssl-upstream and forward-ssl-upstream options.

4 November 2016: Wouter
	- configure detects ssl security level API function in the autoconf
	  manner.  Every function on its own, so that other libraries (eg.
	  LibreSSL) can develop their API without hindrance.
	- Fix #1154: segfault when reading config with duplicate zones.
	- Note that for harden-below-nxdomain the nxdomain must be secure,
	  this means nsec3 with optout is insufficient.

3 November 2016: Ralph
	- Set OpenSSL security level to 0 when using aNULL ciphers.

3 November 2016: Wouter
	- .gitattributes line for githubs code language display.
	- log-identity: config option to set sys log identity, patch from
	  "Robin H. Johnson" <robbat2@gentoo.org>

2 November 2016: Wouter
	- iana portlist update.

31 October 2016: Wouter
	- Fix failure to build on arm64 with no sbrk.
	- iana portlist update.

28 October 2016: Wouter
	- Patch for server.num.zero_ttl stats for count of expired replies,
	  from Pavel Odintsov.

26 October 2016: Wouter
	- Fix unit tests for openssl 1.1, with no DSA, by faking DSA, enabled
	  with the undocumented switch 'fake-dsa'.  It logs a warning.

25 October 2016: Wouter
	- Fix #1134: unbound-control set_option -- val-override-date: -1 works
	  immediately to ignore datetime, or back to 0 to enable it again.
	  The -- is to ignore the '-1' as an option flag.

24 October 2016: Wouter
	- serve-expired config option: serve expired responses with TTL 0.
	- g.root-servers.net has AAAA address.

21 October 2016: Wouter
	- Ported tests for local_cname unit test to testbound framework.

20 October 2016: Wouter
	- suppress compile warning in lex files.
	- init lzt variable, for older gcc compiler warnings.
	- fix --enable-dsa to work, instead of copying ecdsa enable.
	- Fix DNSSEC validation of query type ANY with DNAME answers.
	- Fixup query_info local_alias init.

19 October 2016: Wouter
	- Fix #1130: whitespace in example.conf.in more consistent.

18 October 2016: Wouter
	- Patch that resolves CNAMEs entered in local-data conf statements that
	  point to data on the internet, from Jinmei Tatuya (Infoblox).
	- Removed patch comments from acllist.c and msgencode.c
	- Added documentation doc/CNAME-basedRedirectionDesignNotes.pdf,
	  from Jinmei Tatuya (Infoblox).
	- Fix #1125: unbound could reuse an answer packet incorrectly for
	  clients with different EDNS parameters, from Jinmei Tatuya.
	- Fix #1118: libunbound.pc sets strange Libs, Libs.private values.
	- Added Requires line to libunbound.pc
	- Please doxygen by modifying mesh.h

17 October 2016: Wouter
	- Re-fix #839 from view commit overwrite.
	- Fixup const void cast warning.

12 October 2016: Ralph
	- Free view config elements.

11 October 2016: Ralph
	- Added qname-minimisation-strict config option.
	- iana portlist update.
	- fix memoryleak logfile when in debug mode.

5 October 2016: Ralph
	- Added views functionality.
	- Fix #1117: spelling errors, from Robert Edmonds.

30 September 2016: Wouter
	- Fix Nits for 1.5.10 reported by Dag-Erling Smorgrav.

29 September 2016: Wouter
	- Fix #838: 1.5.10 cannot be built on Solaris, undefined PATH_MAX.
	- Fix #839: Memory grows unexpectedly with large RPZ files.
	- Fix #840: infinite loop in unbound_munin_ plugin on unowned lockfile.
	- Fix #841: big local-zone's make it consume large amounts of memory.

27 September 2016: Wouter
	- tag for 1.5.10 release
	- trunk contains 1.5.11 in development.
	- Fix dnstap relaying "random" messages instead of resolver/forwarder
	  responses, from Nikolay Edigaryev.
	- Fix #836: unbound could echo back EDNS options in an error response.

20 September 2016: Wouter
	- iana portlist update.
	- Fix #835: fix --disable-dsa with nettle verify.
	- tag for 1.5.10rc1 release.

15 September 2016: Wouter
	- Fix 883: error for duplicate local zone entry.
	- Test for openssl init_crypto and init_ssl functions.

15 September 2016: Ralph
	- fix potential memory leak in daemon/remote.c and nullpointer
	  dereference in validator/autotrust.
	- iana portlist update.

13 September 2016: Wouter
	- Silenced flex-generated sign-unsigned warning print with gcc
	  diagnostic pragma.
	- Fix for new splint on FreeBSD.  Fix cast for sockaddr_un.sun_len.

9 September 2016: Wouter
	- Fix #831: workaround for spurious fread_chk warning against petal.c

5 September 2016: Ralph
	- Take configured minimum TTL into consideration when reducing TTL
	  to original TTL from RRSIG.

5 September 2016: Wouter
	- Fix #829: doc of sldns_wire2str_rdata_buf() return value has an
	  off-by-one typo, from Jinmei Tatuya (Infoblox).
	- Fix incomplete prototypes reported by Dag-Erling Smørgrav.
	- Fix #828: missing type in access-control-tag-action redirect results
	  in NXDOMAIN.

2 September 2016: Wouter
	- Fix compile with openssl 1.1.0 with api=1.1.0.

1 September 2016: Wouter
	- RFC 7958 is now out, updated docs for unbound-anchor.
	- Fix for compile without warnings with openssl 1.1.0.
	- Fix #826: Fix refuse_non_local could result in a broken response.
	- iana portlist update.

29 August 2016: Wouter
	- Fix #777: OpenSSL 1.1.0 compatibility, patch from Sebastian A.
	  Siewior.
	- Add default root hints for IPv6 E.ROOT-SERVERS.NET, 2001:500:a8::e.

25 August 2016: Ralph
	- Clarify local-zone-override entry in unbound.conf.5 
	
25 August 2016: Wouter
	- 64bit build option for makedist windows compile, -w64.

24 August 2016: Ralph
	- Fix #820: set sldns_str2wire_rr_buf() dual meaning len parameter
	  in each iteration in find_tag_datas().
	- unbound.conf.5 entries for define-tag, access-control-tag,
	  access-control-tag-action, access-control-tag-data, local-zone-tag,
	  and local-zone-override.
	  
23 August 2016: Wouter
	- Fix #804: unbound stops responding after outage.  Fixes queries
	  that attempt to wait for an empty list of subqueries.
	- Fix #804: lower num_target_queries for iterator also for failed
	  lookups.

8 August 2016: Wouter
	- Note that OPENPGPKEY type is RFC 7929.

4 August 2016: Wouter
	- Fix #807: workaround for possible some "unused" function parameters
	  in test code, from Jinmei Tatuya.

3 August 2016: Wouter
	- use sendmsg instead of sendto for TFO.

28 July 2016: Wouter
	- Fix #806: wrong comment removed.

26 July 2016: Wouter
	- nicer ratelimit-below-domain explanation.

22 July 2016: Wouter
	- Fix #801: missing error condition handling in
	  daemon_create_workers().
	- Fix #802: workaround for function parameters that are "unused"
	  without log_assert.
	- Fix #803: confusing (and incorrect) code comment in daemon_cleanup().

20 July 2016: Wouter
	- Fix typo in unbound.conf.

18 July 2016: Wouter
	- Fix #798: Client-side TCP fast open fails (Linux).

14 July 2016: Wouter
	- TCP Fast open patch from Sara Dickinson.
	- Fixed unbound.doxygen for 1.8.11.

7 July 2016: Wouter
	- access-control-tag-data implemented. verbose(4) prints tag debug.

5 July 2016: Wouter
	- Fix dynamic link of anchor-update.exe on windows.
	- Fix detect of mingw for MXE package build.
	- Fixes for 64bit windows compile.
	- Fix #788 for nettle 3.0: Failed to build with Nettle >= 3.0 and
	  --with-libunbound-only --with-nettle.

4 July 2016: Wouter
	- For #787: prefer-ip6 option for unbound.conf prefers to send
	  upstream queries to ipv6 servers.
	- Fix #787: outgoing-interface netblock/64 ipv6 option to use linux
	  freebind to use 64bits of entropy for every query with random local
	  part.

30 June 2016: Wouter
	- Document always_transparent, always_refuse, always_nxdomain types.

29 June 2016: Wouter
	- Fix static compile on windows missing gdi32.

28 June 2016: Wouter
	- Create a pkg-config file for libunbound in contrib.

27 June 2016: Wouter
	- Fix #784: Build configure assumess that having getpwnam means there
	  is endpwent function available.
	- Updated repository with newer flex and bison output.

24 June 2016: Ralph
	- Possibility to specify local-zone type for an acl/tag pair
	- Possibility to specify (override) local-zone type for a source address
	  block
16 June 2016: Ralph
	- Decrease dp attempts at each QNAME minimisation iteration

16 June 2016: Wouter
	- Fix tcp timeouts in tv.usec.

15 June 2016: Wouter
	- TCP_TIMEOUT is specified in milliseconds.
	- If more than half of tcp connections are in use, a shorter timeout
	  is used (200 msec, vs 2 minutes) to pressure tcp for new connects.

14 June 2016: Ralph
	- QNAME minimisation unit test for dropped QTYPE=A queries.

14 June 2016: Wouter
	- Fix 775: unbound-host and unbound-anchor crash on windows, ignore
	  null delete for wsaevent.
	- Fix spelling in freebind option man page text.
	- Fix windows link of ssl with crypt32.
	- Fix 779: Union casting is non-portable.
	- Fix 780: MAP_ANON not defined in HP-UX 11.31.
	- Fix 781: prealloc() is an HP-UX system library call.

13 June 2016: Ralph
	- Use QTYPE=A for QNAME minimisation.
	- Keep track of number of time-outs when performing QNAME minimisation.
	  Stop minimising when number of time-outs for a QNAME/QTYPE pair is
	  more than three.

13 June 2016: Wouter
	- Fix #778: unbound 1.5.9: -h segfault (null deref).
	- Fix directory: fix for unbound-checkconf, it restores cwd.

10 June 2016: Wouter
	- And delete service.conf.shipped on uninstall.
	- In unbound.conf directory: dir immediately changes to that directory,
	  so that include: file below that is relative to that directory.
	  With chroot, make the directory an absolute path inside chroot.
	- keep debug symbols in windows build.
	- do not delete service.conf on windows uninstall.
	- document directory immediate fix and allow EXECUTABLE syntax in it
	  on windows.

9 June 2016: Wouter
	- Trunk is called 1.5.10 (with previous fixes already in there to 2
	  june).
	- Revert fix for NetworkService account on windows due to breakage
	  it causes.
	- Fix that windows install will not overwrite existing service.conf
	  file (and ignore gui config choices if it exists).

7 June 2016: Ralph
	- Lookup localzones by taglist from acl.
	- Possibility to lookup local_zone, regardless the taglist.
	- Added local_zone/taglist/acl unit test.

7 June 2016: Wouter
	- Fix #773: Non-standard Python location build failure with pyunbound.
	- Improve threadsafety for openssl 0.9.8 ecdsa dnssec signatures.

6 June 2016: Wouter
	- Better help text from -h (from Ray Griffith).
	- access-control-tag config directive.
	- local-zone-override config directive.
	- access-control-tag-action and access-control-tag-data config
	  directives.
	- free acl-tags, acltag-action and acltag-data config lists during
	  initialisation to free up memory for more entries.

3 June 2016: Wouter
	- Fix to not ignore return value of chown() in daemon startup.

2 June 2016: Wouter
	- Fix libubound for edns optlist feature.
	- Fix distinction between free and CRYPTO_free in dsa and ecdsa alloc.
	- Fix #752: retry resource temporarily unavailable on control pipe.
	- un-document localzone tags.
	- tag for release 1.5.9rc1.
	  And this also became release 1.5.9.
	- Fix (for 1.5.10): Fix unbound-anchor.exe file location defaults to
	  Program Files with (x86) appended.
	- re-documented localzone tags in example.conf.

31 May 2016: Wouter
	- Fix windows service to be created run with limited rights, as a
	  network service account, from Mario Turschmann.
	- compat strsep implementation.
	- generic edns option parse and store code.
	- and also generic edns options for upstream messages (and replies).
	  after parse use edns_opt_find(edns.opt_list, LDNS_EDNS_NSID),
	  to insert use edns_opt_append(edns, region, code, len, bindata) on
	  the opt_list passed to send_query, or in edns_opt_inplace_reply.

30 May 2016: Wouter
	- Fix time in case answer comes from cache in ub_resolve_event().
	- Attempted fix for #765: _unboundmodule missing for python3.

27 May 2016: Wouter
	- Fix #770: Small subgroup attack on DH used in unix pipe on localhost
	  if unbound control uses a unix local named pipe.
	- Document write permission to directory of trust anchor needed.
	- Fix #768:  Unbound Service Sometimes Can Not Shutdown
	  Completely, WER Report Shown Up.  Close handle before closing WSA.

26 May 2016: Wouter
	- Updated patch from Charles Walker.

24 May 2016: Wouter
	- disable-dnssec-lame-check config option from Charles Walker.
	- remove memory leak from lame-check patch.
	- iana portlist update.

23 May 2016: Wouter
	- Fix #767:  Reference to an expired Internet-Draft in
	  harden-below-nxdomain documentation.

20 May 2016: Ralph
	- No QNAME minimisation fall-back for NXDOMAIN answers from DNSSEC 
	  signed zones.
	- iana portlist update.

19 May 2016: Wouter
	- Fix #766: dns64 should synthesize results on timeout/errors.

18 May 2016: Wouter
	- Fix #761: DNSSEC LAME false positive resolving nic.club.

17 May 2016: Wouter
	- trunk updated with output of flex 2.6.0.

6 May 2016: Wouter
	- Fix memory leak in out-of-memory conditions of local zone add.

29 April 2016: Wouter
	- Fix sldns with static checking fixes copied from getdns.

28 April 2016: Wouter
	- Fix #759: 0x20 capsforid no longer checks type PTR, for
	  compatibility with cisco dns guard.  This lowers false positives.

18 April 2016: Wouter
	- Fix some malformed responses to edns queries get fallback to nonedns.

15 April 2016: Wouter
	- cachedb module event handling design.

14 April 2016: Wouter
	- cachedb module framework (empty).
	- iana portlist update.

12 April 2016: Wouter
	- Fix #753: document dump_requestlist is for first thread.

24 March 2016: Wouter
	- Document permit-small-holddown for 5011 debug.
	- Fix #749: unbound-checkconf gets SIGSEGV when use against a
	  malformatted conf file.

23 March 2016: Wouter
	- OpenSSL 1.1.0 portability, --disable-dsa configure option.

21 March 2016: Wouter
	- Fix compile of getentropy_linux for SLES11 servicepack 4.
	- Fix dnstap-log-resolver-response-messages, from Nikolay Edigaryev.
	- Fix test for openssl to use HMAC_Update for 1.1.0.
	- acx_nlnetlabs.m4 to v33, with HMAC_Update.
	- acx_nlnetlabs.m4 to v34, with -ldl -pthread test for libcrypto.
	- ERR_remove_state deprecated since openssl 1.0.0.
	- OPENSSL_config is deprecated, removing.

18 March 2016: Ralph
	- Validate QNAME minimised NXDOMAIN responses.
	- If QNAME minimisation is enabled, do cache lookup for QTYPE NS in
	  harden-below-nxdomain.

17 March 2016: Ralph
	- Limit number of QNAME minimisation iterations.

17 March 2016: Wouter
	- Fix #746: Fix unbound sets CD bit on all forwards.
	  If no trust anchors, it'll not set CD bit when forwarding to another
	  server.  If a trust anchor, no CD bit on the first attempt to a
	  forwarder, but CD bit thereafter on repeated attempts to get DNSSEC.
	- iana portlist update.

16 March 2016: Wouter
	- Fix ip-transparent for ipv6 on FreeBSD, thanks to Nick Hibma.
	- Fix ip-transparent for tcp on freebsd.

15 March 2016: Wouter
	- ip_freebind: yesno option in unbound.conf sets IP_FREEBIND for
	  binding to an IP address while the interface or address is down.

14 March 2016: Wouter
	- Fix warnings in ifdef corner case, older or unknown libevent.
	- Fix compile for ub_event code with older libev.

11 March 2016: Wouter
	- Remove warning about unused parameter in event_pluggable.c.
	- Fix libev usage of dispatch return value.
	- No side effects in tolower() call, in case it is a macro.
	- For test put free in pluggable api in parenthesis.

10 March 2016: Wouter
	- Fixup backend2str for libev.

09 March 2016: Willem
	- User defined pluggable event API for libunbound
	- Fixup of compile fix for pluggable event API from P.Y. Adi
	  Prasaja.

09 March 2016: Wouter
	- Updated configure and ltmain.sh.
	- Updated L root IPv6 address.

07 March 2016: Wouter
	- Fix #747: assert in outnet_serviced_query_stop.
	- iana ports fetched via https.
	- iana portlist update.

03 March 2016: Wouter
	- configure tests for the weak attribute support by the compiler.

02 March 2016: Wouter
	- 1.5.8 release tag
	- trunk contains 1.5.9 in development.
	- iana portlist update.
	- Fix #745: unbound.py - idn2dname throws UnicodeError when idnname
	  contains trailing dot.

24 February 2016: Wouter
	- Fix OpenBSD asynclook lock free that gets used later (fix test code).
	- Fix that NSEC3 negative cache is used when there is no salt.

23 February 2016: Wouter
	- ub_ctx_set_stub() function for libunbound to config stub zones.
	- sorted ubsyms.def file with exported libunbound functions.

19 February 2016: Wouter
	- Print understandable debug log when unusable DS record is seen.
	- load gost algorithm if digest is seen before key algorithm.
	- iana portlist update.

17 February 2016: Wouter
	- Fix that "make install" fails due to "text file busy" error.

16 February 2016: Wouter
	- Set IPPROTO_IP6 for ipv6 sockets otherwise invalid argument error.

15 February 2016: Wouter
	- ip-transparent option for FreeBSD with IP_BINDANY socket option.
	- wait for sendto to drain socket buffers when they are full.

9 February 2016: Wouter
	- Test for type OPENPGPKEY.
	- insecure-lan-zones: yesno config option, patch from Dag-Erling
	  Smørgrav.

8 February 2016: Wouter
	- Fix patch typo in prevuous commit for 734 from Adi Prasaja.
	- RR Type CSYNC support RFC 7477, in debug printout and config input.
	- RR Type OPENPGPKEY support (draft-ietf-dane-openpgpkey-07).

29 January 2016: Wouter
	- Neater cmdline_verbose increment patch from Edgar Pettijohn.

27 January 2016: Wouter
	- Made netbsd sendmsg test nonfatal, in case of false positives.
	- Fix #741: log message for dnstap socket connection is more clear.

26 January 2016: Wouter
	- Fix #734: chown the pidfile if it resides inside the chroot.
	- Use arc4random instead of random in tests (because it is
	  available, possibly as compat, anyway).
	- Fix cmsg alignment for argument to sendmsg on NetBSD.
	- Fix that unbound complains about unimplemented IP_PKTINFO for
	  sendmsg on NetBSD (for interface-automatic).

25 January 2016: Wouter
	- Fix #738: Swig should not be invoked with CPPFLAGS.

19 January 2016: Wouter
	- Squelch 'cannot assign requested address' log messages unless
	  verbosity is high, it was spammed after network down.

14 January 2016: Wouter
	- Fix to simplify empty string checking from Michael McConville.
	- iana portlist update.

12 January 2016: Wouter
	- Fix #734: Do not log an error when the PID file cannot be chown'ed.
	  Patch from Simon Deziel.

11 January 2016: Wouter
	- Fix test if -pthreads unused to use better grep for portability.

06 January 2016: Wouter
	- Fix mingw crosscompile for recent mingw.
	- Update aclocal, autoconf output with new versions (1.15, 2.4.6).

05 January 2016: Wouter
	- #731: tcp-mss, outgoing-tcp-mss options for unbound.conf, patch
	  from Daisuke Higashi.
	- Support RFC7686: handle ".onion" Special-Use Domain. It is blocked
	  by default, and can be unblocked with "nodefault" localzone config.

04 January 2016: Wouter
	- Define DEFAULT_SOURCE together with BSD_SOURCE when that is defined,
	  for Linux glibc 2.20.
	- Fixup contrib/aaaa-filter-iterator.patch for moved contents in the
	  source code, so it applies cleanly again.  Removed unused variable
	  warnings.

15 December 2015: Ralph
	- Fix #729: omit use of escape sequences in echo since they are not 
	  portable (unbound-control-setup).

11 December 2015: Wouter
	- remove NULL-checks before free, patch from Michael McConville.
	- updated ax_pthread.m4 to version 21 with clang support, this
	  removes a warning from compilation.
	- OSX portability, detect if sbrk is deprecated.
	- OSX clang, stop -pthread unused during link stage warnings.
	- OSX clang new flto check.

10 December 2015: Wouter
	- 1.5.7 release
	- trunk has 1.5.8 in development.

8 December 2015: Wouter
	- Fixup 724 for unbound-control.

7 December 2015: Ralph
	- Do not minimise forwarded requests.

4 December 2015: Wouter
	- Removed unneeded whitespace from example.conf.

3 December 2015: Ralph
	- (after rc1 tag)
	- Committed fix to qname minimisation and unit test case for it.
	
3 December 2015: Wouter
	- iana portlist update.
	- 1.5.7rc1 prerelease tag.

2 December 2015: Wouter
	- Fixup 724: Fix PCA prompt for unbound-service-install.exe.
	  re-enable stdout printout.
	- For 724: Add Changelog to windows binary dist.

1 December 2015: Ralph
	- Qname minimisation review fixes

1 December 2015: Wouter
	- Fixup 724 fix for fname_after_chroot() calls.
	- Remove stdout printout for unbound-service-install.exe
	- .gitignore for git users.

30 November 2015: Ralph
	- Implemented qname minimisation

30 November 2015: Wouter
	- Fix for #724: conf syntax to read files from run dir (on Windows).

25 November 2015: Wouter
	- Fix for #720, fix unbound-control-setup windows batch file.

24 November 2015: Wouter
	- Fix #720: add windows scripts to zip bundle.
	- iana portlist update.

20 November 2015: Wouter
	- Added assert on rrset cache correctness.
	- Fix that malformed EDNS query gets a response without malformed EDNS.

18 November 2015: Wouter
	- newer acx_nlnetlabs.m4.
	- spelling fixes from Igor Sobrado Delgado.

17 November 2015: Wouter
	- Fix #594. libunbound: optionally use libnettle for crypto.
	  Contributed by Luca Bruno.  Added --with-nettle for use with
	  --with-libunbound-only.
	- refactor nsec3 hash implementation to be more library-portable.
	- iana portlist update.
	- Fixup DER encoded DSA signatures for libnettle.

16 November 2015: Wouter
	- Fix for lenient accept of reverse order DNAME and CNAME.

6 November 2015: Wouter
	- Change example.conf: ftp.internic.net to https://www.internic.net

5 November 2015: Wouter
	- ACX_SSL_CHECKS no longer adds -ldl needlessly.

3 November 2015: Wouter
	- Fix #718: Fix unbound-control-setup with support for env
	  without HEREDOC bash support.

29 October 2015: Wouter
	- patch from Doug Hogan for SSL_OP_NO_SSLvx options.
	- Fix #716: nodata proof with empty non-terminals and wildcards.

28 October 2015: Wouter
	- Fix checklock testcode for linux threads on exit.

27 October 2015: Wouter
	- isblank() compat implementation.
	- detect libexpat without xml_StopParser function.
	- portability fixes.
	- portability, replace snprintf if return value broken.

23 October 2015: Wouter
	- Fix #714: Document config to block private-address for IPv4
	  mapped IPv6 addresses.

22 October 2015: Wouter
	- Fix #712: unbound-anchor appears to not fsync root.key.

20 October 2015: Wouter
	- 1.5.6 release.
	- trunk tracks development of 1.5.7.

15 October 2015: Wouter
	- Fix segfault in the dns64 module in the formaterror error path.
	- Fix sldns_wire2str_rdata_scan for malformed RRs.
	- tag for 1.5.6rc1 release.

14 October 2015: Wouter
	- ANY responses include DNAME records if present, as per Evan Hunt's
	  remark in dnsop.
	- Fix manpage to suggest using SIGTERM to terminate the server.

9 October 2015: Wouter
	- Default for ssl-port is port 853, the temporary port assignment
	  for secure domain name system traffic.
	  If you used to rely on the older default of port 443, you have
	  to put a clause in unbound.conf for that.  The new value is likely
	  going to be the standardised port number for this traffic.
	- iana portlist update.

6 October 2015: Wouter
	- 1.5.5 release.
	- trunk tracks the development of 1.5.6.

28 September 2015: Wouter
	- MAX_TARGET_COUNT increased to 64, to fix up sporadic resolution
	  failures.
	- tag for 1.5.5rc1 release.
	- makedist.sh: pgp sig echo commands.

25 September 2015: Wouter
	- Fix unbound-control flush that does not succeed in removing data.

22 September 2015: Wouter
	- Fix config globbed include chroot treatment, this fixes reload of
	  globs (patch from Dag-Erling Smørgrav).
	- iana portlist update.
	- Fix #702: New IPs for for h.root-servers.net.
	- Remove confusion comment from canonical_compare() function.
	- Fix #705: ub_ctx_set_fwd() return value mishandled on windows.
	- testbound selftest also works in non-debug mode.
	- Fix minor error in unbound.conf.5.in
	- Fix unbound.conf(5) access-control description for precedence
	  and default.

31 August 2015: Wouter
	- changed windows setup compression to be more transparent.

28 August 2015: Wouter
	- Fix #697: Get PY_MAJOR_VERSION failure at configure for python
	  2.4 to 2.6.
	- Feature #699: --enable-pie option to that builds PIE binary.
	- Feature #700: --enable-relro-now option that enables full read-only
	  relocation.

24 August 2015: Wouter
	- Fix deadlock for local data add and zone add when unbound-control
	  list_local_data printout is interrupted.
	- iana portlist update.
	- Change default of harden-algo-downgrade to off.  This is lenient
	  for algorithm rollover.

13 August 2015: Wouter
	- 5011 implementation does not insist on all algorithms, when
	  harden-algo-downgrade is turned off.
	- Reap the child process that libunbound spawns.

11 August 2015: Wouter
	- Fix #694: configure script does not detect LibreSSL 2.2.2

4 August 2015: Wouter
	- Document that local-zone nodefault matches exactly and transparent
	  can be used to release a subzone.

3 August 2015: Wouter
	- Document in the manual more text about configuring locally served
	  zones.
	- Fix 5011 anchor update timer after reload.
	- Fix mktime in unbound-anchor not using UTC.

30 July 2015: Wouter
	- please afl-gcc (llvm) for uninitialised variable warning.
	- Added permit-small-holddown config to debug fast 5011 rollover.

24 July 2015: Wouter
	- Fix #690: Reload fails when so-reuseport is yes after changing
	  num-threads.
	- iana portlist update.

21 July 2015: Wouter
	- Fix configure to detect SSL_CTX_set_ecdh_auto.
	- iana portlist update.

20 July 2015: Wouter
	- Enable ECDHE for servers.  Where available, use
	  SSL_CTX_set_ecdh_auto() for TLS-wrapped server configurations to
	  enable ECDHE.  Otherwise, manually offer curve p256.
	  Client connections should automatically use ECDHE when available.
	  (thanks Daniel Kahn Gillmor)

18 July 2015: Willem
	- Allow certificate chain files to allow for intermediate certificates.
	  (thanks Daniel Kahn Gillmor)

13 July 2015: Wouter
	- makedist produces sha1 and sha256 files for created binaries too.

9 July 2015: Wouter
	- 1.5.4 release tag
	- trunk has 1.5.5 in development.
	- Fix #681: Setting forwarders with unbound-control forward
	  implicitly turns on forward-first.

29 June 2015: Wouter
	- iana portlist update.
	- Fix alloc with log for allocation size checks.

26 June 2015: Wouter
	- Fix #677 Fix DNAME responses from cache that failed internal chain
	  test.
	- iana portlist update.

22 June 2015: Wouter
	- Fix #677 Fix CNAME corresponding to a DNAME was checked incorrectly
	  and was therefore always synthesized (thanks to Valentin Dietrich).

4 June 2015: Wouter
	- RFC 7553 RR type URI support, is now enabled by default.

2 June 2015: Wouter
	- Fix #674: Do not free pointers given by getenv.

29 May 2015: Wouter
	- Fix that unparseable error responses are ratelimited.
	- SOA negative TTL is capped at minimumttl in its rdata section.
	- cache-max-negative-ttl config option, default 3600.

26 May 2015: Wouter
	- Document that ratelimit works with unbound-control set_option.

21 May 2015: Wouter
	- iana portlist update.
	- documentation proposes ratelimit of 1000 (closer to what upstream
	  servers expect from us).

20 May 2015: Wouter
	- DLV is going to be decommissioned.  Advice to stop using it, and
	  put text in the example configuration and man page to that effect.

10 May 2015: Wouter
	- Change syntax of particular validator error to be easier for
	  machine parse, swap rrset and ip adres info so it looks like:
	  validation failure <www.example.nl. TXT IN>: signature crypto
	  failed from 2001:DB8:7:bba4::53 for <*.example.nl. NSEC IN>

1 May 2015: Wouter
	- caps-whitelist in unbound.conf allows whitelist of loadbalancers
	  that cannot work with caps-for-id or its fallback.

30 April 2015: Wouter
	- Unit test for type ANY synthesis.

22 April 2015: Wouter
	- Removed contrib/unbound_unixsock.diff, because it has been
	  integrated, use control-interface: /path in unbound.conf.
	- iana portlist update.

17 April 2015: Wouter
	- Synthesize ANY responses from cache.  Does not search exhaustively,
	  but MX,A,AAAA,SOA,NS also CNAME.
	- Fix leaked dns64prefix configuration string.

16 April 2015: Wouter
	- Add local-zone type inform_deny, that logs query and drops answer.
	- Ratelimit does not apply to prefetched queries, and ratelimit-factor
	  is default 10.  Repeated normal queries get resolved and with
	  prefetch stay in the cache.
	- Fix bug#664: libunbound python3 related fixes (from Tomas Hozza)
	  Use print_function also for Python2.
	  libunbound examples: produce sorted output.
	  libunbound-Python: libldns is not used anymore.
	  Fix issue with Python 3 mapping of FILE* using file_py3.i from ldns.

10 April 2015: Wouter
	- unbound-control ratelimit_list lists high rate domains.
	- ratelimit feature, ratelimit: 100, or some sensible qps, can be
	  used to turn it on.  It ratelimits recursion effort per zone.
	  For particular names you can configure exceptions in unbound.conf.
	- Fix that get_option for cache-sizes does not print double newline.
	- Fix#663: ssl handshake fails when using unix socket because dh size
	  is too small.

8 April 2015: Wouter
	- Fix crash in dnstap: Do not try to log TCP responses after timeout.

7 April 2015: Wouter
	- Libunbound skips dos-line-endings from etc/hosts.
	- Unbound exits with a fatal error when the auto-trust-anchor-file
	  fails to be writable.  This is seconds after startup.  You can
	  load a readonly auto-trust-anchor-file with trust-anchor-file.
	  The file has to be writable to notice the trust anchor change,
	  without it, a trust anchor change will be unnoticed and the system
	  will then become inoperable.
	- unbound-control list_insecure command shows the negative trust
	  anchors currently configured, patch from Jelte Jansen.

2 April 2015: Wouter
	- Fix #660: Fix interface-automatic broken in the presence of
	  asymmetric routing.

26 March 2015: Wouter
	- remote.c probedelay line is easier to read.
	- rename ldns subdirectory to sldns to avoid name collision.

25 March 2015: Wouter
	- Fix #657:  libunbound(3) recommends deprecated
	  CRYPTO_set_id_callback.
	- If unknown trust anchor algorithm, and libressl is used, error
	  message encourages upgrade of the libressl package.

23 March 2015: Wouter
	- Fix segfault on user not found at startup (from Maciej Soltysiak).

20 March 2015: Wouter
	- Fixed to add integer overflow checks on allocation (defense in depth).

19 March 2015: Wouter
	- Add ip-transparent config option for bind to non-local addresses.

17 March 2015: Wouter
	- Use reallocarray for integer overflow protection, patch submitted
	  by Loganaden Velvindron.

16 March 2015: Wouter
	- Fixup compile on cygwin, more portable openssl thread id.

12 March 2015: Wouter
	- Updated default keylength in unbound-control-setup to 3k.

10 March 2015: Wouter
	- Fix lintian warning in unbound-checkconf man page (from Andreas
	  Schulze).
	- print svnroot when building windows dist.
	- iana portlist update.
	- Fix warning on sign compare in getentropy_linux.

9 March 2015: Wouter
	- Fix #644: harden-algo-downgrade option, if turned off, fixes the
	  reported excessive validation failure when multiple algorithms
	  are present.  It allows the weakest algorithm to validate the zone.
	- iana portlist update.

5 March 2015: Wouter
	- contrib/unbound_smf22.tar.gz: Solaris SMF installation/removal
	  scripts.  Contributed by Yuri Voinov.
	- Document that incoming-num-tcp increase is good for large servers.
	- stats reports tcp usage, of incoming-num-tcp buffers.

4 March 2015: Wouter
	- Patch from Brad Smith that syncs compat/getentropy_linux with
	  OpenBSD's version (2015-03-04).
	- 0x20 fallback improved: servfail responses do not count as missing
	  comparisons (except if all responses are errors),
	  inability to find nameservers does not fail equality comparisons,
	  many nameservers does not try to compare more than max-sent-count,
	  parse failures start 0x20 fallback procedure.
	- store caps_response with best response in case downgrade response
	  happens to be the last one.
	- Document windows 8 tests.

3 March 2015: Wouter
	- tag 1.5.3rc1
	[ This became 1.5.3 on 10 March, trunk is 1.5.4 in development ]

2 March 2015: Wouter
	- iana portlist update.

20 February 2015: Wouter
	- Use the getrandom syscall introduced in Linux 3.17 (from Heiner
	  Kallweit).
	- Fix #645 Portability to Solaris 10, use AF_LOCAL.
	- Fix #646 Portability to Solaris, -lrt for getentropy_solaris.
	- Fix #647 crash in 1.5.2 because pwd.db no longer accessible after
	  reload.

19 February 2015: Wouter
	- 1.5.2 release tag.
	- svn trunk contains 1.5.3 under development.

13 February 2015: Wouter
	- Fix #643: doc/example.conf.in: unnecessary whitespace.

12 February 2015: Wouter
	- tag 1.5.2rc1

11 February 2015: Wouter
	- iana portlist update.

10 February 2015: Wouter
	- Fix scrubber with harden-glue turned off to reject NS (and other
	  not-address) records.

9 February 2015: Wouter
	- Fix validation failure in case upstream forwarder (ISC BIND) does
	  not have the same trust anchors and decides to insert unsigned NS
	  record in authority section.

2 February 2015: Wouter
	- infra-cache-min-rtt patch from Florian Riehm, for expected long
	  uplink roundtrip times.

30 January 2015: Wouter
	- Fix 0x20 capsforid fallback to omit gratuitous NS and additional
	  section changes.
	- Portability fix for Solaris ('sun' is not usable for a variable).

29 January 2015: Wouter
	- Fix pyunbound byte string representation for python3.

26 January 2015: Wouter
	- Fix unintended use of gcc extension for incomplete enum types,
	  compile with pedantic c99 compliance (from Daniel Dickman).

23 January 2015: Wouter
	- windows port fixes, no AF_LOCAL, no chown, no chmod(grp).

16 January 2015: Wouter
	- unit test for local unix connection.  Documentation and log_addr
	  does not inspect port for AF_LOCAL.
	- unbound-checkconf -f prints chroot with pidfile path.

13 January 2015: Wouter
	- iana portlist update.

12 January 2015: Wouter
	- Cast sun_len sizeof to socklen_t.
	- Fix pyunbound ord call, portable for python 2 and 3.

7 January 2015: Wouter
	- Fix warnings in pythonmod changes.

6 January 2015: Wouter
	- iana portlist update.
	- patch for remote control over local sockets, from Dag-Erling
	  Smorgrav, Ilya Bakulin.  Use control-interface: /path/sock and
	  control-use-cert: no.
	- Fixup that patch and uid lookup (only for daemon).
	- coded the default of control-use-cert, to yes.

5 January 2015: Wouter
	- getauxval test for ppc64 linux compatibility.
	- make strip works for unbound-host and unbound-anchor.
	- patch from Stephane Lapie that adds to the python API, that
	  exposes struct delegpt, and adds the find_delegation function.
	- print query name when max target count is exceeded.
	- patch from Stuart Henderson that fixes DESTDIR in
	  unbound-control-setup for installs where config is not in
	  the prefix location.
	- Fix #634: fix fail to start on Linux LTS 3.14.X, ignores missing
	  IP_MTU_DISCOVER OMIT option (fix from Remi Gacogne).
	- Updated contrib warmup.cmd/sh to support two modes - load
	  from pre-defined list of domains or (with filename as argument)
	  load from user-specified list of domains, and updated contrib
	  unbound_cache.sh/cmd to support loading/save/reload cache to/from
	  default path or (with secondary argument) arbitrary path/filename,
	  from Yuri Voinov.
	- Patch from Philip Paeps to contrib/unbound_munin_ that uses
	  type ABSOLUTE.  Allows munin.conf: [idleserver.example.net]
	  unbound_munin_hits.graph_period minute

9 December 2014: Wouter
	- svn trunk has 1.5.2 in development.
	- config.guess and config.sub update from libtoolize.
	- local-zone: example.com inform makes unbound log a message with
	  client IP for queries in that zone.  Eg. for finding infected hosts.

8 December 2014: Wouter
	- Fix CVE-2014-8602: denial of service by making resolver chase
	  endless series of delegations.

1 December 2014: Wouter
	- Fix bug#632: unbound fails to build on AArch64, protects
	  getentropy compat code from calling sysctl if it is has been removed.

29 November 2014: Wouter
	- Add include to getentropy_linux.c, hopefully fixing debian build.

28 November 2014: Wouter
	- Fix makefile for build from noexec source tree.

26 November 2014: Wouter
	- Fix libunbound undefined symbol errors for main.
	  Referencing main does not seem to be possible for libunbound.

24 November 2014: Wouter
	- Fix log at high verbosity and memory allocation failure.
	- iana portlist update.

21 November 2014: Wouter
	- Fix crash on multiple thread random usage on systems without
	  arc4random.

20 November 2014: Wouter
	- fix compat/getentropy_win.c check if CryptGenRandom works and no
	  immediate exit on windows.

19 November 2014: Wouter
	- Fix cdflag dns64 processing.

18 November 2014: Wouter
	- Fix that CD flag disables DNS64 processing, returning the DNSSEC
	  signed AAAA denial.
	- iana portlist update.

17 November 2014: Wouter
	- Fix #627: SSL_CTX_load_verify_locations return code not properly
	  checked.

14 November 2014: Wouter
	- parser with bison 2.7

13 November 2014: Wouter
	- Patch from Stephane Lapie for ASAHI Net that implements aaaa-filter,
	added to contrib/aaaa-filter-iterator.patch.

12 November 2014: Wouter
	- trunk has 1.5.1 in development.
	- Patch from Robert Edmonds to build pyunbound python module
	  differently.  No versioninfo, with -shared and without $(LIBS).
	- Patch from Robert Edmonds fixes hyphens in unbound-anchor man page.
	- Removed 'increased limit open files' log message that is written
	  to console.  It is only written on verbosity 4 and higher.
	  This keeps system bootup console cleaner.
	- Patch from James Raftery, always print stats for rcodes 0..5.

11 November 2014: Wouter
	- iana portlist update.
	- Fix bug where forward or stub addresses with same address but
	  different port number were not tried.
	- version number in svn trunk is 1.5.0
	- tag 1.5.0rc1
	- review fix from Ralph.

7 November 2014: Wouter
	- dnstap fixes by Robert Edmonds:
		dnstap/dnstap.m4: cosmetic fixes
		dnstap/: Remove compiled protoc-c output files
		dnstap/dnstap.m4: Error out if required libraries are not found
		dnstap: Fix ProtobufCBufferSimple usage that is incorrect as of
			protobuf-c 1.0.0
		dnstap/: Adapt to API changes in latest libfstrm (>= 0.2.0)

4 November 2014: Wouter
	- Add ub_ctx_add_ta_autr function to add a RFC5011 automatically
	  tracked trust anchor to libunbound.
	- Redefine internal minievent symbols to unique symbols that helps
	  linking on platforms where the linker leaks names across modules.

27 October 2014: Wouter
	- Disabled use of SSLv3 in remote-control and ssl-upstream.
	- iana portlist update.

16 October 2014: Wouter
	- Documented dns64 configuration in unbound.conf man page.

13 October 2014: Wouter
	- Fix #617: in ldns in unbound, lowercase WKS services.
	- Fix ctype invocation casts.

10 October 2014: Wouter
	- Fix unbound-checkconf check for module config with dns64 module.
	- Fix unbound capsforid fallback, it ignores TTLs in comparison.

6 October 2014: Wouter
	- Fix #614: man page variable substitution bug.
6 October 2014: Willem
	- Whitespaces after $ORIGIN are not part of the origin dname (ldns).
	- $TTL's value starts at position 5 (ldns).

1 October 2014: Wouter
	- fix #613: Allow tab ws in var length last rdfs (in ldns str2wire).

29 September 2014: Wouter
	- Fix #612: create service with service.conf in present directory and
	  auto load it.
	- Fix for mingw compile openssl ranlib.

25 September 2014: Wouter
	- updated configure and aclocal with newer autoconf 1.13.

22 September 2014: Wouter
	- Fix swig and python examples for Python 3.x.
	- Fix for mingw compile with openssl-1.0.1i.

19 September 2014: Wouter
	- improve python configuration detection to build on Fedora 22.

18 September 2014: Wouter
	- patches to also build with Python 3.x (from Pavel Simerda).

16 September 2014: Wouter
	- Fix tcp timer waiting list removal code.
	- iana portlist update.
	- Updated the TCP_BACLOG from 5 to 256, so that the tcp accept queue
	  is longer and more tcp connections can be handled.

15 September 2014: Wouter
	- Fix unit test for CDS typecode.

5 September 2014: Wouter
	- type CDS and CDNSKEY types in sldns.

25 August 2014: Wouter
	- Fixup checklock code for log lock and its mutual initialization
	  dependency.
	- iana portlist update.
	- Removed necessity for pkg-config from the dnstap.m4, new are
	  the --with-libfstrm and --with-protobuf-c configure options.

19 August 2014: Wouter
	- Update unbound manpage with more explanation (from Florian Obser).

18 August 2014: Wouter
	- Fix #603: unbound-checkconf -o <option> should skip verification
	  checks.
	- iana portlist update.
	- Fixup doc/unbound.doxygen to remove obsolete 1.8.7 settings.

5 August 2014: Wouter
	- dnstap support, with a patch from Farsight Security, written by
	  Robert Edmonds. The --enable-dnstap needs libfstrm and protobuf-c.
	  It is BSD licensed (see dnstap/dnstap.c).
	  Building with --enable-dnstap needs pkg-config with this patch.
	- Noted dnstap in doc/README and doc/CREDITS.
	- Changes to the dnstap patch.
	  - lint fixes.
	  - dnstap/dnstap_config.h should not have been added to the repo,
	    because is it generated.

1 August 2014: Wouter
	- Patch add msg, rrset, infra and key cache sizes to stats command
	  from Maciej Soltysiak.
	- iana portlist update.

31 July 2014: Wouter
	- DNS64 from Viagenie (BSD Licensed), written by Simon Perrault.
	  Initial commit of the patch from the FreeBSD base (with its fixes).
	  This adds a module (for module-config in unbound.conf) dns64 that
	  performs DNS64 processing, see README.DNS64.
	- Changes from DNS64:
	  strcpy changed to memmove.
	  arraybound check fixed from prefix_net/8/4 to prefix_net/8+4.
	  allocation of result consistently in the correct region.
	  time_t is now used for ttl in unbound (since the patch's version).
	- testdata/dns64_lookup.rpl for unit test for dns64 functionality.

29 July 2014: Wouter
	- Patch from Dag-Erling Smorgrav that implements feature, unbound -dd
	  does not fork in the background and also logs to stderr.

21 July 2014: Wouter
	- Fix endian.h include for OpenBSD.

16 July 2014: Wouter
	- And Fix#596: Bail out of unbound-control dump_infra when ssl
	  write fails.

15 July 2014: Wouter
	- Fix #596: Bail out of unbound-control list_local_zones when ssl
	  write fails.
	- iana portlist update.

13 July 2014: Wouter
	- Configure tests if main can be linked to from getentropy compat.

12 July 2014: Wouter
	- Fix getentropy compat code, function refs were not portable.
	- Fix to check openssl version number only for OpenSSL.
	- LibreSSL provides compat items, check for that in configure.
	- Fix bug in fix for log locks that caused deadlock in signal handler.
	- update compat/getentropy and arc4random to the most recent ones from OpenBSD.

11 July 2014: Matthijs
	- fake-rfc2553 patch (thanks Benjamin Baier).

11 July 2014: Wouter
	- arc4random in compat/ and getentropy, explicit_bzero, chacha for
	  dependencies, from OpenBSD.  arc4_lock and sha512 in compat.
	  This makes arc4random available on all platforms, except when
	  compiled with LIBNSS (it uses libNSS crypto random).
	- fix strptime implicit declaration error on OpenBSD.
	- arc4random, getentropy and explicit_bzero compat for Windows.

4 July 2014: Wouter
	- Fix #593: segfault or crash upon rotating logfile.

3 July 2014: Wouter
	- DLV tests added.
	- signit tool fixup for compile with libldns library.
	- iana portlist updated.

27 June 2014: Wouter
	- so-reuseport is available on BSDs(such as FreeBSD 10) and OS/X.

26 June 2014: Wouter
	- unbound-control status reports if so-reuseport was successful.
	- iana portlist updated.

24 June 2014: Wouter
	- Fix caps-for-id fallback, and added fallback attempt when servers
	  drop 0x20 perturbed queries.
	- Fixup testsetup for VM tests (run testcode/run_vm.sh).

17 June 2014: Wouter
	- iana portlist updated.

3 June 2014: Wouter
	- Add AAAA for B root server to default root hints.

2 June 2014: Wouter
	- Remove unused define from iterator.h

30 May 2014: Wouter
	- Fixup sldns_enum_edns_option typedef definition.

28 May 2014: Wouter
	- Code cleanup patch from Dag-Erling Smorgrav, with compiler issue
	  fixes from FreeBSD's copy of Unbound, he notes:
	  Generate unbound-control-setup.sh at build time so it respects
	  prefix and sysconfdir from the configure script.  Also fix the
	  umask to match the comment, and the comment to match the umask.
	  Add const and static where needed.  Use unions instead of
	  playing pointer poker.  Move declarations that are needed in
	  multiple source files into a shared header.  Move sldns_bgetc()
	  from parse.c to buffer.c where it belongs.  Introduce a new
	  header file, worker.h, which declares the callbacks that
	  all workers must define.  Remove those declarations from
	  libworker.h.	Include the correct headers in the correct places.
	  Fix a few dummy callbacks that don't match their prototype.
	  Fix some casts.  Hide the sbrk madness behind #ifdef HAVE_SBRK.
	  Remove a useless printf which breaks reproducible builds.
	  Get rid of CONFIGURE_{TARGET,DATE,BUILD_WITH} now that they're
	  no longer used.  Add unbound-control-setup.sh to the list of
	  generated files.  The prototype for libworker_event_done_cb()
	  needs to be moved from libunbound/libworker.h to
	  libunbound/worker.h.
	- Fixup out-of-directory compile with unbound-control-setup.sh.in.
	- make depend.

23 May 2014: Wouter
	- unbound-host -D enabled dnssec and reads root trust anchor from
	  the default root key file that was compiled in.

20 May 2014: Wouter
	- Feature, unblock-lan-zones: yesno that you can use to make unbound
	  perform 10.0.0.0/8 and other reverse lookups normally, for use if
	  unbound is running service for localhost on localhost.

16 May 2014: Wouter
	- Updated create_unbound_ad_servers and unbound_cache scripts from
	  Yuri Voinov in the source/contrib directory. Added
	  warmup.cmd (and .sh): warm up the DNS cache with your MRU domains.

9 May 2014: Wouter
	- Implement draft-ietf-dnsop-rfc6598-rfc6303-01.
	- iana portlist updated.

8 May 2014: Wouter
	- Contrib windows scripts from Yuri Voinov added to src/contrib:
	  create_unbound_ad_servers.cmd: enters anti-ad server lists.
	  unbound_cache.cmd: saves and loads the cache.
	- Added unbound-control-setup.cmd from Yuri Voinov to the windows
	  unbound distribution set.  It requires openssl installed in %PATH%.

6 May 2014: Wouter
	- Change MAX_SENT_COUNT from 16 to 32 to resolve some cases easier.

5 May 2014: Wouter
	- More #567: remove : from output of stub and forward lists, this is
	  easier to parse.

29 April 2014: Wouter
	- iana portlist updated.
	- Add unbound-control flush_negative that flushed nxdomains, nodata,
	  and errors from the cache.  For dnssec-trigger and NetworkManager,
	  fixes cases where network changes have localdata that was already
	  negatively cached from the previous network.

23 April 2014: Wouter
	- Patch from Jeremie Courreges-Anglas to use arc4random_uniform
	  if available on the OS, it gets entropy from the OS.

15 April 2014: Wouter
	- Fix compile with libevent2 on FreeBSD.

11 April 2014: Wouter
	- Fix #502: explain that do-ip6 disable does not stop AAAA lookups,
	  but it stops the use of the ipv6 transport layer for DNS traffic.
	- iana portlist updated.

10 April 2014: Wouter
	- iana portlist updated.
	- Patch from Hannes Frederic Sowa for Linux 3.15 fragmentation
	  option for DNS fragmentation defense.
	- Document that dump_requestlist only prints queries from thread 0.
	- unbound-control stats prints num.query.tcpout with number of TCP
	  outgoing queries made in the previous statistics interval.
	- Fix #567: unbound lists if forward zone is secure or insecure with
	  +i annotation in output of list_forwards, also for list_stubs
	  (for NetworkManager integration.)
	- Fix #554: use unsigned long to print 64bit statistics counters on
	  64bit systems.
	- Fix #558: failed prefetch lookup does not remove cached response
	  but delays next prefetch (in lieu of caching a SERVFAIL).
	- Fix #545: improved logging, the ip address of the error is printed
	  on the same log-line as the error.

8 April 2014: Wouter
	- Fix #574: make test fails on Ubuntu 14.04.  Disabled remote-control
	  in testbound scripts.
	- iana portlist updated.

7 April 2014: Wouter
	- C.ROOT-SERVERS.NET has an IPv6 address, and we updated the root
	  hints (patch from Anand Buddhdev).
	- Fix #572: Fix unit test failure for systems with different
	  /etc/services.

28 March 2014: Wouter
	- Fix #569: do_tcp is do-tcp in unbound.conf man page.

25 March 2014: Wouter
	- Patch from Stuart Henderson to build unbound-host man from .1.in.

24 March 2014: Wouter
	- Fix print filename of encompassing config file on read failure.

12 March 2014: Wouter
	- tag 1.4.22
	- trunk has 1.4.23 in development.

10 March 2014: Wouter
	- Fix bug#561: contrib/cacti plugin did not report SERVFAIL rcodes
	  because of spelling.  Patch from Chris Coates.

27 February 2014: Wouter
	- tag 1.4.22rc1

21 February 2014: Wouter
	- iana portlist updated.

20 February 2014: Matthijs
	- Be lenient when a NSEC NameError response with RCODE=NXDOMAIN is
	  received. This is okay according 4035, but not after revising
	  existence in 4592.  NSEC empty non-terminals exist and thus the
	  RCODE should have been NOERROR. If this occurs, and the RRsets
	  are secure, we set the RCODE to NOERROR and the security status
	  of the response is also considered secure.

14 February 2014: Wouter
	- Works on Minix (3.2.1).

11 February 2014: Wouter
	- Fix parse of #553(NSD) string in sldns, quotes without spaces.

7 February 2014: Wouter
	- iana portlist updated.
	- add body to ifstatement if locks disabled.
	- add TXT string"string" test case to unit test.
	- Fix #551: License change "Regents" to "Copyright holder", matching
	  the BSD license on opensource.org.

6 February 2014: Wouter
	- sldns has type HIP.
	- code documentation on the module interface.

5 February 2014: Wouter
	- Fix sldns parse tests on osx.

3 February 2014: Wouter
	- Detect libevent2 install automatically by configure.
	- Fixup link with lib/event2 subdir.
	- Fix parse in sldns of quoted parenthesized text strings.

31 January 2014: Wouter
	- unit test for ldns wire to str and back with zones, root, nlnetlabs
	  and types.sidnlabs.
	- Fix for hex to string in unknown, atma and nsap.
	- fixup nss compile (no ldns in it).
	- fixup warning in unitldns
	- fixup WKS and rdata type service to print unsigned because strings
	  are not portable; they cannot be read (for sure) on other computers.
	- fixup type EUI48 and EUI64, type APL and type IPSECKEY in string
	  parse sldns.

30 January 2014: Wouter
	- delay-close does not act if there are udp-wait queries, so that
	  it does not make a socketdrain DoS easier.

28 January 2014: Wouter
	- iana portlist updated.
	- iana portlist test updated so it does not touch the source
	  if there are no changes.
	- delay-close: msec option that delays closing ports for which
	  the UDP reply has timed out.  Keeps the port open, only accepts
	  the correct reply.  This correct reply is not used, but the port
	  is open so that no port-denied ICMPs are generated.

27 January 2014: Wouter
	- reuseport is attempted, then fallback to without on failure.

24 January 2014: Wouter
	- Change unbound-event.h to use void* buffer, length idiom.
	- iana portlist updated.
	- unbound-event.h is installed if you configure --enable-event-api.
	- speed up unbound (reports say it could be up to 10%), by reducing
	  lock contention on localzones.lock.  It is changed to an rwlock.
	- so-reuseport: yesno option to distribute queries evenly over
	  threads on Linux (Thanks Robert Edmonds).
	- made lint clean.

21 January 2014: Wouter
	- Fix #547: no trustanchor written if filesystem full, fclose checked.

17 January 2014: Wouter
	- Fix isprint() portability in sldns, uses unsigned int.
	- iana portlist updated.

16 January 2014: Wouter
	- fix #544: Fixed +i causes segfault when running with module conf
	  "iterator".
	- Windows port, adjust %lld to %I64d, and warning in win_event.c.

14 January 2014: Wouter
	- iana portlist updated.

5 Dec 2013: Wouter
	- Fix bug in cachedump that uses sldns.
	- update pythonmod for ldns_ to sldns_ name change.

3 Dec 2013: Wouter
	- Fix sldns to use sldns_ prefix for all ldns_ variables.
	- Fix windows compile to compile with sldns.

30 Nov 2013: Wouter
	- Fix sldns to make globals use sldns_ prefix.  This fixes
	  linking with libldns that uses global variables ldns_ .

13 Nov 2013: Wouter
	- Fix bug#537: compile python plugin without ldns library.

12 Nov 2013: Wouter
	- Fix bug#536: acl_deny_non_local and refuse_non_local added.

5 Nov 2013: Wouter
	- Patch from Neel Goyal to fix async id assignment if callback
	  is called by libunbound in the mesh attach.
	- Accept ip-address: as an alternative for interface: for
	  consistency with nsd.conf syntax.

4 Nov 2013: Wouter
	- Patch from Neel Goyal to fix callback in libunbound.

3 Nov 2013: Wouter
	- if configured --with-libunbound-only fix make install.

31 Oct 2013: Wouter
	- Fix #531: Set SO_REUSEADDR so that the wildcard interface and a 
	  more specific interface port 53 can be used at the same time, and
	  one of the daemons is unbound.
	- iana portlist update.
	- separate ldns into core ldns inside ldns/ subdirectory.  No more
	  --with-ldns is needed and unbound does not rely on libldns.
	- portability fixes for new USE_SLDNS ldns subdir codebase.

22 Oct 2013: Wouter
	- Patch from Neel Goyal: Add an API call to set an event base on an
	  existing ub_ctx.  This basically just destroys the current worker and
	  sets the event base to the current.  And fix a deadlock in
	  ub_resolve_event – the cfglock is held when libworker_create is
	  called.  This ends up trying to acquire the lock again in
	  context_obtain_alloc in the call chain.
	- Fix #528: if very high logging (4 or more) segfault on allow_snoop.

26 Sep 2013: Wouter
	- unbound-event.h is installed if configured --with-libevent.  It
	  contains low-level library calls, that use libevent's event_base
	  and an ldns_buffer for the wire return packet to perform async
	  resolution in the client's eventloop.

19 Sep 2013: Wouter
	- 1.4.21 tag created.
	- trunk has 1.4.22 number inside it.
	- iana portlist updated.
	- acx_nlnetlabs.m4 to 26; improve FLTO help text.

16 Sep 2013: Wouter
	- Fix#524: max-udp-size not effective to non-EDNS0 queries, from
	  Daisuke HIGASHI.

10 Sep 2013: Wouter
	- MIN_TTL and MAX_TTL also in time_t.
	- tag 1.4.21rc1 made again.

26 Aug 2013: Wouter
	- More fixes for bug#519: for the threaded case test if the bg
	  thread has been killed, on ub_ctx_delete, to avoid hangs.

22 Aug 2013: Wouter
	- more fixes that I overlooked.
	- review fixes from Willem.

21 Aug 2013: Wouter
	- Fix#520: Errors found by static analysis from Tomas Hozza(redhat).

20 Aug 2013: Wouter
	- Fix for 2038, with time_t instead of uint32_t.

19 Aug 2013: Wouter
	- Fix#519 ub_ctx_delete may hang in some scenarios (libunbound).

14 Aug 2013: Wouter
	- Fix uninit variable in fix#516.

8 Aug 2013: Wouter
	- Fix#516 dnssec lameness detection for answers that are improper.

30 Jun 2013: Wouter
	- tag 1.4.21rc1

29 Jun 2013: Wouter
	- Fix#512 memleak in testcode for testbound (if it fails).
	- Fix#512 NSS returned arrays out of setup function to be statics.

26 Jun 2013: Wouter
	- max include of 100.000 files (depth and globbed at one time).
	  This is to preserve system memory in bug cases, or endless cases.
	- iana portlist updated.

19 Jun 2013: Wouter
	- streamtcp man page, contributed by Tomas Hozza.
	- iana portlist updated.
	- libunbound documentation on how to avoid openssl race conditions.

25 Jun 2013: Wouter
	- Squelch sendto-permission denied errors when the network is
	  not connected, to avoid spamming syslog.
	- configure --disable-flto option (from Robert Edmonds).

18 Jun 2013: Wouter
	- Fix for const string literals in C++ for libunbound, from Karel
	  Slany.
	- iana portlist updated.

17 Jun 2013: Wouter
	- Fixup manpage syntax.

14 Jun 2013: Wouter
	- get_option and set_option support for log-time-ascii, python-script
	  val-sig-skew-min and val-sig-skew-max.  log-time-ascii takes effect
	  immediately.  The others are mostly useful for libunbound users.

13 Jun 2013: Wouter
	- get_option, set_option, unbound-checkconf -o and libunbound
	  getoption and setoption support cache-min-ttl and cache-max-ttl.

10 Jun 2013: Wouter
	- Fix#501: forward-first does not recurse, when forward name is ".".
	- iana portlist update.
	- Max include depth is unlimited.

27 May 2013: Wouter
	- Update acx_pthreads.m4 to ax_pthreads.4 (2013-03-29), and apply
	  patch to it to not fail when -Werror is also specified, from the
	  autoconf-archives.
	- iana portlist update.

21 May 2013: Wouter
	- Explain bogus and secure flags in libunbound more.

16 May 2013: Wouter
	- Fix#499 use-after-free in out-of-memory handling code (thanks Jake
	  Montgomery).
	- Fix#500 use on non-initialised values on socket bind failures.

15 May 2013: Wouter
	- Fix round-robin doesn't work with some Windows clients (from Ilya
	  Bakulin).

3 May 2013: Wouter
	- update acx_nlnetlabs.m4 to v23, sleep w32 fix.

26 April 2013: Wouter
	- add unbound-control insecure_add and insecure_remove for the
	  administration of negative trust anchors.

25 April 2013: Wouter
	- Implement max-udp-size config option, default 4096 (thanks
	  Daisuke Higashi).
	- Robust checks on dname validity from rdata for dname compare.
	- updated iana portlist.

19 April 2013: Wouter
	- Fixup snprintf return value usage, fixed libunbound_get_option.

18 April 2013: Wouter
	- fix bug #491: pick program name (0th argument) as syslog identity.
	- own implementation of compat/snprintf.c.

15 April 2013: Wouter
	- Fix so that for a configuration line of include: "*.conf" it is not
	  an error if there are no files matching the glob pattern.
	- unbound-anchor review: BIO_write can return 0 successfully if it
	  has successfully appended a zero length string.

11 April 2013: Wouter
	- Fix queries leaking up for stubs and forwards, if the configured
	  nameservers all fail to answer.

10 April 2013: Wouter
	- code improve for minimal responses, small speed increase.

9 April 2013: Wouter
	- updated iana portlist.
	- Fix crash in previous private address fixup of 22 March.

28 March 2013: Wouter
	- Make reverse zones easier by documenting the nodefault statements
	  commented-out in the example config file.

26 March 2013: Wouter
	- more fixes to lookup3.c endianness detection.

25 March 2013: Wouter
	- #492: Fix endianness detection, revert to older lookup3.c detection
	  and put new detect lines after previous tests, to avoid regressions
	  but allow new detections to succeed.
	  And add detection for machine/endian.h to it.

22 March 2013: Wouter
	- Fix resolve of names that use a mix of public and private addresses.
	- iana portlist update.
	- Fix makedist for new svn for -d option.
	- unbound.h header file has UNBOUND_VERSION_MAJOR define.
	- Fix windows RSRC version for long version numbers.

21 March 2013: Wouter
	- release 1.4.20
	- trunk has 1.4.21
	- committed libunbound version 4:1:2 for binary API updated in 1.4.20
	- install copy of unbound-control.8 man page for unbound-control-setup

14 March 2013: Wouter
	- iana portlist update.
	- tag 1.4.20rc1

12 March 2013: Wouter
	- Fixup makedist.sh for windows compile.

11 March 2013: Wouter
	- iana portlist update.
	- testcode/ldns-testpkts.c check for makedist is informational.

15 February 2013: Wouter
	- fix defines in lookup3 for bigendian bsd alpha

11 February 2013: Wouter
	- Fixup openssl_thread init code to only run if compiled with SSL.

7 February 2013: Wouter
	- detect endianness in lookup3 on BSD.
	- add libunbound.ttl at end of result structure, version bump for
	  libunbound and binary backwards compatible, but 1.4.19 is not
	  forward compatible with 1.4.20.
	- update iana port list.

30 January 2013: Wouter
	- includes and have_ssl fixes for nss.

29 January 2013: Wouter
	- printout name of zone with duplicate fwd and hint errors.

28 January 2013: Wouter
	- updated fwd_zero for newer nc. Updated common.sh for newer netstat.

17 January 2013: Wouter
	- unbound-anchors checks the emailAddress of the signer of the
	  root.xml file, default is dnssec@iana.org.  It also checks that
	  the signer has the correct key usage for a digital signature.
	- update iana port list.

3 January 2013: Wouter
	- Test that unbound-control checks client credentials.
	- Test that unbound can handle a CNAME at an intermediate node in
	  the chain of trust (where it seeks a DS record).
	- Check the commonName of the signer of the root.xml file in
	  unbound-anchor, default is dnssec@iana.org.

2 January 2013: Wouter
	- Fix openssl lock free on exit (reported by Robert Fleischman).
	- iana portlist updated.
	- Tested that unbound implements the RFC5155 Technical Errata id 3441.
	  Unbound already implements insecure classification of an empty
	  nonterminal in NSEC3 optout zone.

20 December 2012: Wouter
	- Fix unbound-anchor xml parse of entity declarations for safety.

19 December 2012: Wouter
	- iana portlist updated.

18 December 2012: Wouter
	- iana portlist updated.

14 December 2012: Wouter
	- Change of D.ROOT-SERVERS.NET A address in default root hints.

12 December 2012: Wouter
	- 1.4.19 release.
	- trunk has 1.4.20 under development.

5 December 2012: Wouter
	- note support for AAAA RR type RFC.

4 December 2012: Wouter
	- 1.4.19rc1 tag.

30 November 2012: Wouter
	- bug 481: fix python example0.
	- iana portlist updated.

27 November 2012: Wouter
	- iana portlist updated.

9 November 2012: Wouter
	- Fix unbound-control forward disables configured stubs below it.

7 November 2012: Wouter
	- Fixup ldns-testpkts, identical to ldns/examples.
	- iana portlist updated.

30 October 2012: Wouter
	- Fix bug #477: unbound-anchor segfaults if EDNS is blocked.

29 October 2012: Matthijs
	- Fix validation for responses with both CNAME and wildcard
	  expanded CNAME records in answer section.

8 October 2012: Wouter
	- update ldns-testpkts.c to ldns 1.6.14 version.
	- fix build of pythonmod in objdir, for unbound.py.
	- make clean and makerealclean remove generated python and docs.

5 October 2012: Wouter
	- fix build of pythonmod in objdir (thanks Jakob Schlyter).

3 October 2012: Wouter
	- fix text in unbound-anchor man page.

1 October 2012: Wouter
	- ignore trusted-keys globs that have no files (from Paul Wouters).

27 September 2012: Wouter
	- include: directive in config file accepts wildcards.  Patch from
	  Paul Wouters.  Suggested use: include: "/etc/unbound.d/conf.d/*"
	- unbound-control -q option is quiet, patch from Mariano Absatz.
	- iana portlist updated.
	- updated contrib/unbound.spec, patch from Valentin Bud.

21 September 2012: Wouter
	- chdir to / after chroot call (suggested by Camiel Dobbelaar).

17 September 2012: Wouter
	- patch_rsamd5_enable.diff: this patch enables RSAMD5 validation
	  otherwise it is treated as insecure.  The RSAMD5 algorithm is
	  deprecated (RFC6725).  The MD5 hash is considered weak for some
	  purposes, if you want to sign your zone, then RSASHA256 is an
	  uncontested hash.

30 August 2012: Wouter
	- RFC6725 deprecates RSAMD5: this DNSKEY algorithm is disabled.
	- iana portlist updated.

29 August 2012: Wouter
	- Nicer comments outgoing-port-avoid, thanks Stu (bug #465).

22 August 2012: Wouter
	- Fallback to 1472 and 1232, one fragment size without headers.

21 August 2012: Wouter
	- Fix timeouts so that when a server has been offline for a while
	  and is probed to see it works, it becomes fully available for
	  server selection again.

17 August 2012: Wouter
	- Add documentation to libunbound for default nonuse of resolv.conf.

2 August 2012: Wouter
	- trunk has 1.4.19 under development (fixes from 1 aug and 31 july
	are for 1.4.19).
	- iana portlist updated.

1 August 2012: Wouter
	- Fix openssl race condition, initializes openssl locks, reported
	  by Einar Lonn and Patrik Wallstrom.

31 July 2012: Wouter
	- Improved forward-first and stub-first documentation.
	- Fix that enables modules to register twice for the same
	  serviced_query, without race conditions or administration issues.
	  This should not happen with the current codebase, but it is robust.
	- Fix forward-first option where it sets the RD flag wrongly.
	- added manpage links for libunbound calls (Thanks Paul Wouters).

30 July 2012: Wouter
	- tag 1.4.18rc2 (became 1.4.18 release at 2 august 2012).

27 July 2012: Wouter
	- unbound-host works with libNSS
	- fix bogus nodata cname chain not reported as bogus by validator,
	  (Thanks Peter van Dijk).

26 July 2012: Wouter
	- iana portlist updated.
	- tag 1.4.18rc1.

25 July 2012: Wouter
	- review fix for libnss, check hash prefix allocation size.

23 July 2012: Wouter
	- fix missing break for GOST DS hash function.
	- implemented forward_first for the root.

20 July 2012: Wouter
	- Fix bug#452 and another assertion failure in mesh.c, makes
	  assertions in mesh.c resist duplicates.  Fixes DS NS search to
	  not generate duplicate sub queries.

19 July 2012: Willem
	- Fix bug#454: Remove ACX_CHECK_COMPILER_FLAG from configure.ac,
	  if CFLAGS is specified at configure time then '-g -O2' is not
	  appended to CFLAGS, so that the user can override them.

18 July 2012: Willem
	- Fix libunbound report of errors when in background mode.

11 July 2012: Willem
	- updated iana ports list.

9 July 2012: Willem
	- Add flush_bogus option for unbound-control

6 July 2012: Wouter
	- Fix validation of qtype DS queries that result in no data for
	  non-optout NSEC3 zones.

4 July 2012: Wouter
	- compile libunbound with libnss on Suse, passes regression tests.

3 July 2012: Wouter
	- FIPS_mode openssl does not use arc4random but RAND_pseudo_bytes.

2 July 2012: Wouter
	- updated iana ports list.

29 June 2012: Wouter
	- patch for unbound_munin_ script to handle arbitrary thread count by
	  Sven Ulland.

28 June 2012: Wouter
	- detect if openssl has FIPS_mode.
	- code review: return value of cache_store can be ignored for better
	  performance in out of memory conditions.
	- fix edns-buffer-size and msg-buffer-size manpage documentation.
	- updated iana ports list.

25 June 2012: Wouter
	- disable RSAMD5 if in FIPS mode (for openssl and for libnss).

22 June 2012: Wouter
	- implement DS records, NSEC3 and ECDSA for compile with libnss.

21 June 2012: Wouter
	- fix error handling of alloc failure during rrsig verification.
	- nss check for verification failure.
	- nss crypto works for RSA and DSA.

20 June 2012: Wouter
	- work on --with-nss build option (for now, --with-libunbound-only).

19 June 2012: Wouter
	- --with-libunbound-only build option, only builds the library and
	  not the daemon and other tools.

18 June 2012: Wouter
	- code review.

15 June 2012: Wouter
	- implement log-time-ascii on windows.
	- The key-cache bad key ttl is now 60 seconds.
	- updated iana ports list.
	- code review.

11 June 2012: Wouter
	- bug #452: fix crash on assert in mesh_state_attachment.

30 May 2012: Wouter
	- silence warning from swig-generated code (md set but not used in
	  swig initmodule, due to ifdefs in swig-generated code).

27 May 2012: Wouter
	- Fix debian-bugs-658021: Please enable hardened build flags.

25 May 2012: Wouter
	- updated iana ports list.

24 May 2012: Wouter
	- tag for 1.4.17 release.
	- trunk is 1.4.18 in development.

18 May 2012: Wouter
	- Review comments, removed duplicate memset to zero in delegpt.

16 May 2012: Wouter
	- Updated doc/FEATURES with RFCs that are implemented but not listed.
	- Protect if statements in val_anchor for compile without locks.
	- tag for 1.4.17rc1.

15 May 2012: Wouter
	- fix configure ECDSA support in ldns detection for windows compile.
	- fix possible uninitialised variable in windows pipe implementation.

9 May 2012: Wouter
	- Fix alignment problem in util/random on sparc64/freebsd.

8 May 2012: Wouter
	- Fix for accept spinning reported by OpenBSD.
	- iana portlist updated.

2 May 2012: Wouter
	- Fix validation of nodata for DS query in NSEC zones, reported by
	  Ondrej Mikle.

13 April 2012: Wouter
	- ECDSA support (RFC 6605) by default. Use --disable-ecdsa for older
	  openssl.

10 April 2012: Wouter
	- Applied patch from Daisuke HIGASHI for rrset-roundrobin and
	  minimal-responses features.
	- iana portlist updated.

5 April 2012: Wouter
	- fix bug #443: --with-chroot-dir not honoured by configure.
	- fix bug #444: setusercontext was called too late (thanks Bjorn
	  Ketelaars).

27 March 2012: Wouter
	- fix bug #442: Fix that Makefile depends on pythonmod headers
	  even using --without-pythonmodule.

22 March 2012: Wouter
	- contrib/validation-reporter follows rotated log file (patch from
	  Augie Schwer).

21 March 2012: Wouter
	- new approach to NS fetches for DS lookup that works with
	  cornercases, and is more robust and considers forwarders.

19 March 2012: Wouter
	- iana portlist updated.
	- fix to locate nameservers for DS lookup with NS fetches.

16 March 2012: Wouter
	- Patch for access to full DNS packet data in unbound python module
	  from Ondrej Mikle.

9 March 2012: Wouter
	- Applied line-buffer patch from Augie Schwer to validation.reporter.sh.

2 March 2012: Wouter
	- flush_infra cleans timeouted servers from the cache too.
	- removed warning from --enable-ecdsa.

1 March 2012: Wouter
	- forward-first option.  Tries without forward if a query fails.
	  Also stub-first option that is similar.

28 February 2012: Wouter
	- Fix from code review, if EINPROGRESS not defined chain if statement
	  differently.

27 February 2012: Wouter
	- Fix bug#434: on windows check registry for config file location
	  for unbound-control.exe, and unbound-checkconf.exe.

23 February 2012: Wouter
	- Fix to squelch 'network unreachable' errors from tcp connect in
	  logs, high verbosity will show them.

16 February 2012: Wouter
	- iter_hints is now thread-owned in module env, and thus threadsafe.
	- Fix prefetch and sticky NS, now the prefetch works.  It picks
	  nameservers that 'would be valid in the future', and if this makes
	  the NS timeout, it updates that NS by asking delegation from the
	  parent again.  If child NS has longer TTL, that TTL does not get
	  refreshed from the lookup to the child nameserver.

15 February 2012: Wouter
	- Fix forward-zone memory, uses malloc and frees original root dp.
	- iter hints (stubs) uses malloc inside for more dynamicity.
	- unbound-control forward_add, forward_remove, stub_add, stub_remove
	  can modify stubs and forwards for running unbound (on mobile computer)
	  they can also add and remove domain-insecure for the zone.

14 February 2012: Wouter
	- Fix sticky NS (ghost domain problem) if prefetch is yes.
	- iter forwards uses malloc inside for more dynamicity.

13 February 2012: Wouter
	- RT#2955. Fix for cygwin compilation. 
	- iana portlist updated.

10 February 2012: Wouter
	- Slightly smaller critical region in one case in infra cache.
	- Fix timeouts to keep track of query type, A, AAAA and other, if
	  another has caused timeout blacklist, different type can still probe.
	- unit test fix for nomem_cnametopos.rpl race condition.

9 February 2012: Wouter
	- Fix AHX_BROKEN_MEMCMP for autoheader mess up of #undef in config.h.

8 February 2012: Wouter
	- implement draft-ietf-dnsext-ecdsa-04; which is in IETF LC; This
	  implementation is experimental at this time and not recommended
	  for use on the public internet (the protocol numbers have not
	  been assigned).  Needs recent ldns with --enable-ecdsa.
	- fix memory leak in errorcase for DSA signatures.
	- iana portlist updated.
	- workaround for openssl 0.9.8 ecdsa sha2 and evp problem.

3 February 2012: Wouter
	- fix for windows, rename() is not posix compliant on windows.

2 February 2012: Wouter
	- 1.4.16 release tag.
	- svn trunk is 1.4.17 in development.
	- iana portlist updated.

1 February 2012: Wouter
	- Fix validation failures (like: validation failure xx: no NSEC3
	  closest encloser from yy for DS zz. while building chain of trust,
	  because of a bug in the TTL-fix in 1.4.15, it picked the wrong rdata
	  for an NSEC3.  Now it does not change rdata, and fixes TTL.

30 January 2012: Wouter
	- Fix version-number in libtool to be version-info so it produces
	  libunbound.so.2 like it should.

26 January 2012: Wouter
	- Tag 1.4.15 (same as 1.4.15rc1), for 1.4.15 release.
	- trunk 1.4.16; includes changes memset testcode, #424 openindiana,
	  and keyfile write fixup.
	- applied patch to support outgoing-interface with ub_ctx_set_option.

23 January 2012: Wouter
	- Fix memset in test code.

20 January 2012: Wouter
	- Fix bug #424: compile on OpenIndiana OS with gcc 4.6.2.

19 January 2012: Wouter
	- Fix to write key files completely to a temporary file, and if that
	  succeeds, replace the real key file.  So failures leave a useful file.

18 January 2012: Wouter
	- tag 1.4.15rc1 created
	- updated libunbound/ubsyms.def and remade tag 1.4.15rc1.

17 January 2012: Wouter
	- Fix bug where canonical_compare of RRSIG did not downcase the
	  signer-name.  This is mostly harmless because RRSIGs do not have
	  to be sorted in canonical order, usually.

12 January 2012: Wouter
	- bug#428: add ub_version() call to libunbound.  API version increase,
	  with (binary) backwards compatibility for the previous version.

10 January 2012: Wouter
	- Fix bug #425: unbound reports wrong TTL in reply, it reports a TTL
	  that would be permissible by the RFCs but it is not the TTL in the
	  cache.
	- iana portlist updated.
	- uninitialised variable in reprobe for rtt blocked domains fixed.
	- lintfix and new flex output.

2 January 2012: Wouter
	- Fix to randomize hash function, based on 28c3 congress, reported
	  by Peter van Dijk.

24 December 2011: Wouter
	- Fix for memory leak (about 20 bytes when a tcp or udp send operation
	  towards authority servers failed, takes about 50.000 such failures to
	  leak one Mb, such failures are also usually logged), reported by
	  Robert Fleischmann.
	- iana portlist updated.

19 December 2011: Wouter
	- Fix for VU#209659 CVE-2011-4528: Unbound denial of service
	  vulnerabilities from nonstandard redirection and denial of existence
	  http://www.unbound.net/downloads/CVE-2011-4528.txt
	- robust checks for next-closer NSEC3s.
	- tag 1.4.14 created.
	- trunk has 1.4.15 in development.

15 December 2011: Wouter
	- remove uninit warning from cachedump code.
	- Fix parse error on negative SOA RRSIGs if badly ordered in the packet.

13 December 2011: Wouter
	- iana portlist updated.
	- svn tag 1.4.14rc1
	- fix infra cache comparison.
	- Fix to constrain signer_name to be a parent of the lookupname.

5 December 2011: Wouter
	- Fix getaddrinfowithincludes on windows with fedora16 mingw32-gcc.
	- Fix warnings with gcc 4.6 in compat/inet_ntop.c.
	- Fix warning unused in compat/strptime.c.
	- Fix malloc detection and double definition.

2 December 2011: Wouter
	- configure generated with autoconf 2.68.

30 November 2011: Wouter
	- Fix for tcp-upstream and ssl-upstream for if a laptop sleeps, causes
	  SERVFAILs.  Also fixed for UDP (but less likely).

28 November 2011: Wouter
	- Fix quartile time estimate, it was too low, (thanks Jan Komissar).
	- iana ports updated.

11 November 2011: Wouter
	- Makefile compat with SunOS make, BSD make and GNU make.
	- iana ports updated.

10 November 2011: Wouter
	- Makefile changed for BSD make compatibility.

9 November 2011: Wouter
	- added unit test for SSL service and SSL-upstream.

8 November 2011: Wouter
	- can configure ssl service to one port number, and not on others.
	- fixup windows compile with ssl support.
	- Fix double free in unbound-host, reported by Steve Grubb.
	- iana portlist updated.

1 November 2011: Wouter
	- dns over ssl support as a client, ssl-upstream yes turns it on.
	  It performs an SSL transaction for every DNS query (250 msec).
	- documentation for new options: ssl-upstream, ssl-service-key and
	  ssl-service.pem.
	- iana portlist updated.
	- fix -flto detection on Lion for llvm-gcc.

31 October 2011: Wouter
	- dns over ssl support, ssl-service-pem and ssl-service-key files
	  can be given and then TCP queries are serviced wrapped in SSL.

27 October 2011: Wouter
	- lame-ttl and lame-size options no longer exist, it is integrated
	  with the host info.  They are ignored (with verbose warning) if
	  encountered to keep the config file backwards compatible.
	- fix iana-update for changing gzip compression of results.
	- fix export-all-symbols on OSX.

26 October 2011: Wouter
	- iana portlist updated.
	- Infra cache stores information about ping and lameness per IP, zone.
	  This fixes bug #416.
	- fix iana_update target for gzipped file on iana site.

24 October 2011: Wouter
	- Fix resolve of partners.extranet.microsoft.com with a fix for the
	  server selection for choosing out of a (particular) list of bad
	  choices. (bug#415)
	- Fix make_new_space function so that the incoming query is not
	  overwritten if a jostled out query causes a waiting query to be
	  resumed that then fails and sends an error message.  (Thanks to
	  Matthew Lee).

21 October 2011: Wouter
	- fix --enable-allsymbols, fptr wlist is disabled on windows with this 
	  option enabled because of memory layout exe vs dll.

19 October 2011: Wouter
	- fix unbound-anchor for broken strptime on OSX lion, detected
	  in configure.
	- Detect if GOST really works, openssl1.0 on OSX fails.
	- Implement ipv6%interface notation for scope_id usage.

17 October 2011: Wouter
	- better documentation for inform_super (Thanks Yang Zhe).

14 October 2011: Wouter
	- Fix for out-of-memory condition in libunbound (thanks
	  Robert Fleischman).

13 October 2011: Wouter
	- Fix --enable-allsymbols, it depended on link specifics of the
	  target platform, or fptr_wlist assertion failures could occur.

12 October 2011: Wouter
	- updated contrib/unbound_munin_ to family=auto so that it works with
	  munin-node-configure automatically (if installed as
	  /usr/local/share/munin/plugins/unbound_munin_ ).

27 September 2011: Wouter
	- unbound.exe -w windows option for start and stop service.

23 September 2011: Wouter
	- TCP-upstream calculates tcp-ping so server selection works if there
	  are alternatives.

20 September 2011: Wouter
	- Fix classification of NS set in answer section, where there is a
	  parent-child server, and the answer has the AA flag for dir.slb.com.
	  Thanks to Amanda Constant from Secure64.

16 September 2011: Wouter
	- fix bug #408: accept patch from Steve Snyder that comments out
	  unused functions in lookup3.c.
	- iana portlist updated.
	- fix EDNS1480 change memleak and TCP fallback.
	- fix various compiler warnings (reported by Paul Wouters).
	- max sent count.  EDNS1480 only for rtt < 5000.  No promiscuous
	  fetch if sentcount > 3, stop query if sentcount > 16.  Count is
	  reset when referral or CNAME happens.  This makes unbound better
	  at managing large NS sets, they are explored when there is continued
	  interest (in the form of queries).

15 September 2011: Wouter
	- release 1.4.13.
	- trunk contains 1.4.14 in development.
	- Unbound probes at EDNS1480 if there an EDNS0 timeout.

12 September 2011: Wouter
	- Reverted dns EDNS backoff fix, it did not help and needs
	  fragmentation fixes instead.
	- tag 1.4.13rc2

7 September 2011: Wouter
	- Fix operation in ipv6 only (do-ip4: no) mode.

6 September 2011: Wouter
	- fedora specfile updated.

5 September 2011: Wouter
	- tag 1.4.13rc1

2 September 2011: Wouter
	- iana portlist updated.

26 August 2011: Wouter
	- Fix num-threads 0 does not segfault, reported by Simon Deziel.
	- Fix validation failures due to EDNS backoff retries, the retry
	  for fetch of data has want_dnssec because the iter_indicate_dnssec
	  function returns true when validation failure retry happens, and
	  then the serviced query code does not fallback to noEDNS, even if
	  the cache says it has this.  This helps for DLV deployment when
	  the DNSSEC status is not known for sure before the lookup concludes.

24 August 2011: Wouter
	- Applied patch from Karel Slany that fixes a memory leak in the
	  unbound python module, in string conversions.

22 August 2011: Wouter
	- Fix validation of qtype ANY responses with CNAMEs (thanks Cathy
	  Zhang and Luo Ce).  Unbound responds with the RR types that are
	  available at the name for qtype ANY and validates those RR types.
	  It does not test for completeness (i.e. with NSEC or NSEC3 query),
	  and it does not follow the CNAME or DNAME to another name (with
	  even more data for the already large response).
	- Fix that internally, CNAMEs with NXDOMAIN have that as rcode.
	- Documented the options that work with control set_option command.
	- tcp-upstream yes/no option (works with set_option) for tunnels.

18 August 2011: Wouter
	- fix autoconf call in makedist crosscompile to RC or snapshot.

17 August 2011: Wouter
	- Fix validation of . DS query.
	- new xml format at IANA, new awk for iana_update.
	- iana portlist updated.

10 August 2011: Wouter
	- Fix python site-packages path to /usr/lib64.
	- updated patch from Tom.
	- fix memory and fd leak after out-of-memory condition.

9 August 2011: Wouter
	- patch from Tom Hendrikx fixes load of python modules.

8 August 2011: Wouter
	- make clean had ldns-src reference, removed.

1 August 2011: Wouter
	- Fix autoconf 2.68 warnings

14 July 2011: Wouter
	- Unbound implements RFC6303 (since version 1.4.7).
	- tag 1.4.12rc1 is released as 1.4.12 (without the other fixes in the
	  meantime, those are for 1.4.13).
	- iana portlist updated.

13 July 2011: Wouter
	- Quick fix for contrib/unbound.spec example, no ldns-builtin any more.

11 July 2011: Wouter
	- Fix wildcard expansion no-data reply under an optout NSEC3 zone is
	  validated as insecure, reported by Jia Li (lijia@cnnic.cn).

4 July 2011: Wouter
	- 1.4.12rc1 tag created.

1 July 2011: Wouter
	- version number in example config file.
	- fix that --enable-static-exe does not complain about it unknown.

30 June 2011: Wouter
	- tag relase 1.4.11, trunk is 1.4.12 development.
	- iana portlist updated.
	- fix bug#395: id bits of other query may leak out under conditions
	- fix replyaddr count wrong after jostled queries, which leads to
	  eventual starvation where the daemon has no replyaddrs left to use.
	- fix comment about rndc port, that referred to the old port number.
	- fix that the listening socket is not closed when too many remote
	  control connections are made at the same time.
	- removed ldns-src tarball inside the unbound tarball.

23 June 2011: Wouter
	- Changed -flto check to support clang compiler.
	- tag 1.4.11rc3 created.

17 June 2011: Wouter
	- tag 1.4.11rc1 created.
	- remove warning about signed/unsigned from flex (other flex version).
	- updated aclocal.m4 and libtool to match.
	- tag 1.4.11rc2 created.

16 June 2011: Wouter
	- log-queries: yesno option, default is no, prints querylog.
	- version is 1.4.11.

14 June 2011: Wouter
	- Use -flto compiler flag for link time optimization, if supported.
	- iana portlist updated.

12 June 2011: Wouter
	- IPv6 service address for d.root-servers.net (2001:500:2D::D).

10 June 2011: Wouter
	- unbound-control has version number in the header,
	  UBCT[version]_space_ is the header sent by the client now.
	- Unbound control port number is registered with IANA:
	  ub-dns-control  8953/tcp    unbound dns nameserver control
	  This is the new default for the control-port config setting.
	- statistics-interval prints the number of jostled queries to log.

30 May 2011: Wouter
	- Fix Makefile for U in environment, since wrong U is more common than
	  deansification necessity.
	- iana portlist updated.
	- updated ldns tarball to 1.6.10rc2 snapshot of today.

25 May 2011: Wouter
	- Fix assertion failure when unbound generates an empty error reply
	  in response to a query, CVE-2011-1922 VU#531342.
	- This fix is in tag 1.4.10.
	- defense in depth against the above bug, an error is printed to log
	  instead of an assertion failure.

10 May 2011: Wouter
	- bug#386: --enable-allsymbols option links all binaries to libunbound
	  and reduces install size significantly.
	- feature, ignore-cd-flag: yesno to provide dnssec to legacy servers.
	- iana portlist updated.
	- Fix TTL of SOA so negative TTL is separately cached from normal TTL.

14 April 2011: Wouter
	- configure created with newer autoconf 2.66.

12 April 2011: Wouter
	- bug#378: Fix that configure checks for ldns_get_random presence.

8 April 2011: Wouter
	- iana portlist updated.
	- queries with CD flag set cause DNSSEC validation, but the answer is
	  not withheld if it is bogus.  Thus, unbound will retry if it is bad
	  and curb the TTL if it is bad, thus protecting the cache for use by
	  downstream validators.
	- val-override-date: -1 ignores dates entirely, for NTP usage.

29 March 2011: Wouter
	- harden-below-nxdomain: changed so that it activates when the
	  cached nxdomain is dnssec secure.  This avoids backwards
	  incompatibility because those old servers do not have dnssec.

24 March 2011: Wouter
	- iana portlist updated.
	- release 1.4.9.
	- trunk is 1.5.0

17 March 2011: Wouter
	- bug#370: new unbound.spec for CentOS 5.x from Harold Jones.
	  Applied but did not do the --disable-gost.

10 March 2011: Wouter
	- tag 1.4.9 release candidate 1 created.

3 March 2011: Wouter
	- updated ldns to today.

1 March 2011: Wouter
	- Fix no ADflag for NXDOMAIN in NSEC3 optout. And wildcard in optout.
	- give config parse error for multiple names on a stub or forward zone.
	- updated ldns tarball to 1.6.9(todays snapshot).

24 February 2011: Wouter
	- bug #361: Fix, time.elapsed variable not reset with stats_noreset.

23 February 2011: Wouter
	- iana portlist updated.
	- common.sh to version 3.

18 February 2011: Wouter
	- common.sh in testdata updated to version 2.

15 February 2011: Wouter
	- Added explicit note on unbound-anchor usage:
	  Please note usage of unbound-anchor root anchor is at your own risk
	  and under the terms of our LICENSE (see that file in the source).

11 February 2011: Wouter
	- iana portlist updated.
	- tpkg updated with common.sh for common functionality.

7 February 2011: Wouter
	- Added regression test for addition of a .net DS to the root, and
	  cache effects with different TTL for glue and DNSKEY.
	- iana portlist updated.

28 January 2011: Wouter
	- Fix remove private address does not throw away entire response.

24 January 2011: Wouter
	- release 1.4.8

19 January 2011: Wouter
	- fix bug#349: no -L/usr for ldns.

18 January 2011: Wouter
	- ldns 1.6.8 tarball included.
	- release 1.4.8rc1.

17 January 2011: Wouter
	- add get and set option for harden-below-nxdomain feature.
	- iana portlist updated.

14 January 2011: Wouter
	- Fix so a changed NS RRset does not get moved name stuck on old
	  server, for type NS the TTL is not increased.

13 January 2011: Wouter
	- Fix prefetch so it does not get stuck on old server for moved names.

12 January 2011: Wouter
	- iana portlist updated.

11 January 2011: Wouter
	- Fix insecure CNAME sequence marked as secure, reported by Bert
	  Hubert.

10 January 2011: Wouter
	- faster lruhash get_mem routine.

4 January 2011: Wouter
	- bug#346: remove ITAR scripts from contrib, the service is discontinued, use the root.
	- iana portlist updated.

23 December 2010: Wouter
	- Fix in infra cache that could cause rto larger than TOP_TIMEOUT kept.

21 December 2010: Wouter
	- algorithm compromise protection using the algorithms signalled in
	  the DS record.  Also, trust anchors, DLV, and RFC5011 receive this,
	  and thus, if you have multiple algorithms in your trust-anchor-file
	  then it will now behave different than before.  Also, 5011 rollover
	  for algorithms needs to be double-signature until the old algorithm
	  is revoked.
	  It is not an option, because I see no use to turn the security off.
	- iana portlist updated.

17 December 2010: Wouter
	- squelch 'tcp connect: bla' in logfile, (set verbosity 2 to see them).
	- fix validation in this case: CNAME to nodata for co-hosted opt-in
	  NSEC3 insecure delegation, was bogus, fixed to be insecure.

16 December 2010: Wouter
	- Fix our 'BDS' license (typo reported by Xavier Belanger).

10 December 2010: Wouter
	- iana portlist updated.
	- review changes for unbound-anchor.

2 December 2010: Wouter
	- feature typetransparent localzone, does not block other RR types.

1 December 2010: Wouter
	- Fix bug#338: print address when socket creation fails.

30 November 2010: Wouter
	- Fix storage of EDNS failures in the infra cache.
	- iana portlist updated.

18 November 2010: Wouter
	- harden-below-nxdomain option, default off (because very old
	  software may be incompatible).  We could enable it by default in
	  the future.

17 November 2010: Wouter
	- implement draft-vixie-dnsext-resimprove-00, we stop on NXDOMAIN.
	- make test output nicer.

15 November 2010: Wouter
	- silence 'tcp connect: broken pipe' and 'net down' at low verbosity.
	- iana portlist updated.
	- so-sndbuf option for very busy servers, a bit like so-rcvbuf.

9 November 2010: Wouter
	- unbound-anchor compiles with openssl 0.9.7.

8 November 2010: Wouter
	- release tag 1.4.7.
	- trunk is version 1.4.8.
	- Be lenient and accept imgw.pl malformed packet (like BIND).

5 November 2010: Wouter
	- do not synthesize a CNAME message from cache for qtype DS.

4 November 2010: Wouter
	- Use central entropy to seed threads.

3 November 2010: Wouter
	- Change the rtt used to probe EDNS-timeout hosts to 1000 msec.

2 November 2010: Wouter
	- tag 1.4.7rc1.
	- code review.

1 November 2010: Wouter
	- GOST code enabled by default (RFC 5933).

27 October 2010: Wouter
	- Fix uninit value in dump_infra print.
	- Fix validation failure for parent and child on same server with an
	  insecure childzone and a CNAME from parent to child.
	- Configure detects libev-4.00.

26 October 2010: Wouter
	- dump_infra and flush_infra commands for unbound-control.
	- no timeout backoff if meanwhile a query succeeded.
	- Change of timeout code.  No more lost and backoff in blockage.
	  At 12sec timeout (and at least 2x lost before) one probe per IP
	  is allowed only.  At 120sec, the IP is blocked.  After 15min, a
	  120sec entry has a single retry packet.

25 October 2010: Wouter
	- Configure errors if ldns is not found.

22 October 2010: Wouter
	- Windows 7 fix for the installer.

21 October 2010: Wouter
	- Fix bug where fallback_tcp causes wrong roundtrip and edns
	  observation to be noted in cache.  Fix bug where EDNSprobe halted
	  exponential backoff if EDNS status unknown.
	- new unresponsive host method, exponentially increasing block backoff.
	- iana portlist updated.

20 October 2010: Wouter
	- interface automatic works for some people with ip6 disabled.
	  Therefore the error check is removed, so they can use the option.

19 October 2010: Wouter
	- Fix for request list growth, if a server has long timeout but the
	  lost counter is low, then its effective rtt is the one without
	  exponential backoff applied.  Because the backoff is not working.
	  The lost counter can then increase and the server is blacklisted,
	  or the lost counter does not increase and the server is working
	  for some queries.

18 October 2010: Wouter
	- iana portlist updated.

13 October 2010: Wouter
	- Fix TCP so it uses a random outgoing-interface.
	- unbound-anchor handles ADDPEND keystate.

11 October 2010: Wouter
	- Fix bug when DLV below a trust-anchor that uses NSEC3 optout where
	  the zone has a secure delegation hosted on the same server did not
	  verify as secure (it was insecure by mistake).
	- iana portlist updated.
	- ldns tarball updated (for reading cachedumps with bad RR data).

1 October 2010: Wouter
	- test for unbound-anchor. fix for reading certs.
	- Fix alloc_reg_release for longer uptime in out of memory conditions.

28 September 2010: Wouter
	- unbound-anchor working, it creates or updates a root.key file.
	  Use it before you start the validator (e.g. at system boot time).

27 September 2010: Wouter
	- iana portlist updated.

24 September 2010: Wouter
	- bug#329: in example.conf show correct ipv4 link-local 169.254/16.

23 September 2010: Wouter
	- unbound-anchor app, unbound requires libexpat (xml parser library).

22 September 2010: Wouter
	- compliance with draft-ietf-dnsop-default-local-zones-14, removed
	  reverse ipv6 orchid prefix from builtin list.
	- iana portlist updated.

17 September 2010: Wouter
	- DLV has downgrade protection again, because the RFC says so.
	- iana portlist updated.

16 September 2010: Wouter
	- Algorithm rollover operational reality intrudes, for trust-anchor,
	  5011-store, and DLV-anchor if one key matches it's good enough.
	- iana portlist updated.
	- Fix reported validation error in out of memory condition.

15 September 2010: Wouter
	- Abide RFC5155 section 9.2: no AD flag for replies with NSEC3 optout.

14 September 2010: Wouter
	- increased mesh-max-activation from 1000 to 3000 for crazy domains
	  like _tcp.slb.com with 262 servers.
	- iana portlist updated.

13 September 2010: Wouter
	- bug#327: Fix for cannot access stub zones until the root is primed.

9 September 2010: Wouter
	- unresponsive servers are not completely blacklisted (because of
	  firewalls), but also not probed all the time (because of the request
	  list size it generates).  The probe rate is 1%.
	- iana portlist updated.

20 August 2010: Wouter
	- openbsd-lint fixes: acl_list_get_mem used if debug-alloc enabled.
	  iterator get_mem includes priv_get_mem.  delegpt nodup removed.
	  listen_pushback, query_info_allocqname, write_socket, send_packet,
	  comm_point_set_cb_arg and listen_resume removed.

19 August 2010: Wouter
	- Fix bug#321: resolution of rs.ripe.net artifacts with 0x20.
	  Delegpt structures checked for duplicates always.
	  No more nameserver lookups generated when depth is full anyway.
	- example.conf notes how to do DNSSEC validation and track the root.
	- iana portlist updated.

18 August 2010: Wouter
	- Fix bug#322: configure does not respect CFLAGS on Solaris.
	  Pass CFLAGS="-xO4 -xtarget=generic" on the configure command line
	  if use sun-cc, but some systems need different flags.

16 August 2010: Wouter
	- Fix acx_nlnetlabs.m4 configure output for autoconf-2.66 AS_TR_CPP
	  changes, uses m4_bpatsubst now.
	- make test (or make check) should be more portable and run the unit 
	  test and testbound scripts. (make longtest has special requirements).

13 August 2010: Wouter
	- More pleasant remote control command parsing.
	- documentation added for return values reported by doxygen 1.7.1.
	- iana portlist updated.

9 August 2010: Wouter
	- Fix name of rrset printed that failed validation.

5 August 2010: Wouter
	- Return NXDOMAIN after chain of CNAMEs ends at name-not-found.

4 August 2010: Wouter
	- Fix validation in case a trust anchor enters into a zone with
	  unsupported algorithms.

3 August 2010: Wouter
	- updated ldns tarball with bugfixes.
	- release tag 1.4.6.
	- trunk becomes 1.4.7 develop.
	- iana portlist updated.

22 July 2010: Wouter
	- more error details on failed remote control connection.

15 July 2010: Wouter
	- rlimit adjustments for select and ulimit can happen at the same time.

14 July 2010: Wouter
	- Donation text added to README.
	- Fix integer underflow in prefetch ttl creation from cache.  This
	  fixes a potential negative prefetch ttl.

12 July 2010: Wouter
	- Changed the defaults for num-queries-per-thread/outgoing-range.
	  For builtin-select: 512/960, for libevent 1024/4096 and for
	  windows 24/48 (because of win api).  This makes the ratio this way
	  to improve resilience under heavy load.  For high performance, use
	  libevent and possibly higher numbers.

10 July 2010: Wouter
	- GOST enabled if SSL is recent and ldns has GOST enabled too.
	- ldns tarball updated.

9 July 2010: Wouter
	- iana portlist updated.
	- Fix validation of qtype DNSKEY when a key-cache entry exists but
	  no rr-cache entry is used (it expired or prefetch), it then goes
	  back up to the DS or trust-anchor to validate the DNSKEY.

7 July 2010: Wouter
	- Neat function prototypes, unshadowed local declarations.

6 July 2010: Wouter
	- failure to chown the pidfile is not fatal any more.
	- testbound uses UTC timezone.
	- ldns tarball updated (ports and works on Minix 3.1.7).  On Minix, add
	  /usr/gnu/bin to PATH, use ./configure AR=/usr/gnu/bin/gar and gmake.

5 July 2010: Wouter
	- log if a server is skipped because it is on the donotquery list,
	  at verbosity 4, to enable diagnosis why no queries to 127.0.0.1.
	- added feature to print configure date, target and options with -h.
	- added feature to print event backend system details with -h.
	- wdiff is not actually required by make test, updated requirements.

1 July 2010: Wouter
	- Fix RFC4035 compliance with 2.2 statement that the DNSKEY at apex
	  must be signed with all algorithms from the DS rrset at the parent.
	  This is now checked and becomes bogus if not.

28 June 2010: Wouter
	- Fix jostle list bug found by Vince (luoce@cnnic), it caused the qps
	  in overload situations to be about 5 qps for the class of shortly
	  serviced queries.
	  The capacity of the resolver is then about (numqueriesperthread / 2)
	  / (average time for such long queries) qps for long queries.
	  And about (numqueriesperthread / 2)/(jostletimeout in whole seconds)
	  qps for short queries, per thread.
	- Fix the max number of reply-address count to be applied for duplicate
	  queries, and not for new query list entries.  This raises the memory
	  usage to a max of (16+1)*numqueriesperthread reply addresses.

25 June 2010: Wouter
	- Fix handling of corner case reply from lame server, follows rfc2308.
	  It could lead to a nodata reply getting into the cache if the search
	  for a non-lame server turned up other misconfigured servers.
	- unbound.h has extern "C" statement for easier include in c++.

23 June 2010: Wouter
	- iana portlist updated.
	- makedist upgraded cross compile openssl option, like this: 
	  ./makedist.sh -s -wssl openssl-1.0.0a.tar.gz -w --enable-gost

22 June 2010: Wouter
	- Unbound reports libev or libevent correctly in logs in verbose mode.
	- Fix to unload gost dynamic library module for leak testing.

18 June 2010: Wouter
	- iana portlist updated.

17 June 2010: Wouter
	- Add AAAA to root hints for I.ROOT-SERVERS.NET.

16 June 2010: Wouter
	- Fix assertion failure reported by Kai Storbeck from XS4ALL, the
	  assertion was wrong.
	- updated ldns tarball.

15 June 2010: Wouter
	- tag 1.4.5 created.
	- trunk contains 1.4.6 in development.
	- Fix TCPreply on systems with no writev, if just 1 byte could be sent.
	- Fix to use one pointer less for iterator query state store_parent_NS.
	- makedist crosscompile to windows uses builtin ldns not host ldns.
	- Max referral count from 30 to 130, because 128 one character domains
	  is valid DNS.
	- added documentation for the histogram printout to syslog.

11 June 2010: Wouter
	- When retry to parent the retrycount is not wiped, so failed 
	  nameservers are not tried again.
	- iana portlist updated.

10 June 2010: Wouter
	- Fix bug where a long loop could be entered, now cycle detection
	  has a loop-counter and maximum search amount.

4 June 2010: Wouter
	- iana portlist updated.
	- 1.4.5rc1 tag created.

3 June 2010: Wouter
	- ldns tarball updated, 1.6.5.
	- review comments, split dependency cycle tracking for parentside
	  last resort lookups for A and AAAA so there are more lookup options.

2 June 2010: Wouter
	- Fix compile warning if compiled without threads.
	- updated ldns-tarball with current ldns svn (pre 1.6.5).
	- GOST disabled-by-default, the algorithm number is allocated but the
	  RFC is still has to pass AUTH48 at the IETF.

1 June 2010: Wouter
	- Ignore Z flag in incoming messages too.
	- Fix storage of negative parent glue if that last resort fails.
	- libtoolize 2.2.6b, autoconf 2.65 applied to configure.
	- new splint flags for newer splint install.

31 May 2010: Wouter
	- Fix AD flag handling, it could in some cases mistakenly copy the AD 
	  flag from upstream servers.
	- alloc_special_obtain out of memory is not a fatal error any more,
	  enabling unbound to continue longer in out of memory conditions.
	- parentside names are dispreferred but not said to be dnssec-lame.
	- parentside check for cached newname glue.
	- fix parentside and querytargets modulestate, for dump_requestlist.
	- unbound-control-setup makes keys -rw-r--- so not all users permitted.
	- fix parentside from cache to be marked dispreferred for bad names.

28 May 2010: Wouter
	- iana portlist updated.
	- parent-child disagreement approach altered.  Older fixes are
	  removed in place of a more exhaustive search for misconfigured data
	  available via the parent of a delegation.
	  This is designed to be throttled by cache entries, with TTL from the
	  parent if possible.  Additionally the loop-counter is used.
	  It also tests for NS RRset differences between parent and child.
	  The fetch of misconfigured data should be more reliable and thorough.
	  It should work reliably even with no or only partial data in cache.
	  Data received from the child (as always) is deemed more
	  authoritative than information received from the delegation parent.
	  The search for misconfigured data is not performed normally.

26 May 2010: Wouter
	- Contribution from Migiel de Vos (Surfnet): nagios patch for
	  unbound-host, in contrib/ (in the source tarball).  Makes
	  unbound-host suitable for monitoring dnssec(-chain) status.

21 May 2010: Wouter
	- EDNS timeout code will not fire if EDNS status already known.
	- EDNS failure not stored if EDNS status known to work.

19 May 2010: Wouter
	- Fix resolution for domains like safesvc.com.cn.  If the iterator
	  can not recurse further and it finds the delegation in a state
	  where it would otherwise have rejected it outhand if so received
	  from a cache lookup, then it can try to ask higherup (with loop
	  protection).
	- Fix comments in iter_utils:dp_is_useless.

18 May 2010: Wouter
	- Fix various compiler warnings from the clang llvm compiler.
	- iana portlist updated.

6 May 2010: Wouter
	- Fix bug#308: spelling error in variable name in parser and lexer.

4 May 2010: Wouter
	- Fix dnssec-missing detection that was turned off by server selection.
	- Conforms to draft-ietf-dnsop-default-local-zones-13.  Added default
	  reverse lookup blocks for IPv4 test nets 100.51.198.in-addr.arpa,
	  113.0.203.in-addr.arpa and Orchid prefix 0.1.1.0.0.2.ip6.arpa.

29 April 2010: Wouter
	- Fix for dnssec lameness detection to use the key cache.
	- infra cache entries that are expired are wiped clean.  Previously
	  it was possible to not expire host data (if accessed often).

28 April 2010: Wouter
	- ldns tarball updated and GOST support is detected and then enabled. 
	- iana portlist updated.
	- Fix detection of gost support in ldns (reported by Chris Smith).

27 April 2010: Wouter
	- unbound-control get_option domain-insecure shows config file items.
	- fix retry sequence if prime hints are recursion-lame.
	- autotrust anchor file can be initialized with a ZSK key as well.
	- harden-referral-path does not result in failures due to max-depth.
	  You can increase the max-depth by adding numbers (' 0') after the
	  target-fetch-policy, this increases the depth to which is checked.

26 April 2010: Wouter
	- Compile fix using Sun Studio 12 compiler on Solaris 5.9, use
	  CPPFLAGS during configure process.
	- if libev is installed on the base system (not libevent), detect
	  it from the event.h header file and link with -lev.
	- configlexer.lex gets config.h, and configyyrename.h added by make,
	  no more double include.
	- More strict scrubber (Thanks to George Barwood for the idea):
	  NS set must be pertinent to the query (qname subdomain nsname).
	- Fix bug#307: In 0x20 backoff fix fallback so the number of 
	  outstanding queries does not become -1 and block the request.
	  Fixed handling of recursion-lame in combination with 0x20 fallback.
	  Fix so RRsets are compared canonicalized and sorted if the immediate
	  comparison fails, this makes it work around round-robin sites.

23 April 2010: Wouter
	- Squelch log message: sendto failed permission denied for
	  255.255.255.255, it is visible in VERB_DETAIL (verbosity 2).
	- Fix to fetch data as last resort more tenaciously.  When cycle
	  targets cause the server selection to believe there are more options
	  when they really are not there, the server selection is reinitiated.
	- Fix fetch from blacklisted dnssec lame servers as last resort.  The
	  server's IP address is then given in validator errors as well.
	- Fix local-zone type redirect that did not use the query name for
	  the answer rrset.

22 April 2010: Wouter
	- tag 1.4.4.
	- trunk contains 1.4.5 in development.
	- Fix validation failure for qtype ANY caused by a RRSIG parse failure.
	  The validator error message was 'no signatures from ...'.

16 April 2010: Wouter
	- more portability defines for CMSG_SPACE, CMSG_ALIGN, CMSG_LEN.
	- tag 1.4.4rc1.

15 April 2010: Wouter
	- ECC-GOST algorithm number 12 that is assigned by IANA.  New test
	  example key and signatures for GOST.  GOST requires openssl-1.0.0.
	  GOST is still disabled by default.

9 April 2010: Wouter
	- Fix bug#305: pkt_dname_tolower could read beyond end of buffer or
	  get into an endless loop, if 0x20 was enabled, and buffers are small
	  or particular broken packets are received.
	- Fix chain of trust with CNAME at an intermediate step, for the DS
	  processing proof.

8 April 2010: Wouter
	- Fix validation of queries with wildcard names (*.example).

6 April 2010: Wouter
	- Fix EDNS probe for .de DNSSEC testbed failure, where the infra
	  cache timeout coincided with a server update, the current EDNS 
	  backoff is less sensitive, and does not cache the backoff unless 
	  the backoff actually works and the domain is not expecting DNSSEC.
	- GOST support with correct algorithm numbers.

1 April 2010: Wouter
	- iana portlist updated.

24 March 2010: Wouter
	- unbound control flushed items are not counted when flushed again.

23 March 2010: Wouter
	- iana portlist updated.

22 March 2010: Wouter
	- unbound-host disables use-syslog from config file so that the
	  config file for the main server can be used more easily.
	- fix bug#301: unbound-checkconf could not parse interface
	  '0.0.0.0@5353', even though unbound itself worked fine.

19 March 2010: Wouter
	- fix fwd_ancil test to pass if the socket options are not supported.

18 March 2010: Wouter
	- Fixed random numbers for port, interface and server selection.
	  Removed very small bias.
	- Refer to the listing in unbound-control man page in the extended
	  statistics entry in the unbound.conf man page.

16 March 2010: Wouter
	- Fix interface-automatic for OpenBSD: msg.controllen was too small,
	  also assertions on ancillary data buffer.
	- check for IP_SENDSRCADDR for interface-automatic or IP_PKTINFO.
	- for NSEC3 check if signatures are cached.

15 March 2010: Wouter
	- unit test for util/regional.c.

12 March 2010: Wouter
	- Reordered configure checks so fork and -lnsl -lsocket checks are
	  earlier, and thus later checks benefit from and do not hinder them.
	- iana portlist updated.
	- ldns tarball updated.
	- Fix python use when multithreaded.
	- Fix solaris python compile.
	- Include less in config.h and include per code file for ldns, ssl.

11 March 2010: Wouter
	- another memory allocation option: --enable-alloc-nonregional.
	  exposes the regional allocations to other memory purifiers.
	- fix for memory alignment in struct sock_list allocation.
	- Fix for MacPorts ldns without ssl default, unbound checks if ldns
	  has dnssec functionality and uses the builtin if not.
	- Fix daemonize on Solaris 10, it did not detach from terminal.
	- tag 1.4.3 created.
	- trunk is 1.4.4 in development.
	- spelling fix in validation error involving cnames.

10 March 2010: Wouter
	- --enable-alloc-lite works with test set.
	- portability in the testset: printf format conversions, prototypes.

9 March 2010: Wouter
	- tag 1.4.2 created.
	- trunk is 1.4.3 in development.
	- --enable-alloc-lite debug option.

8 March 2010: Wouter
	- iana portlist updated.

4 March 2010: Wouter
	- Fix crash in control channel code.

3 March 2010: Wouter
	- better casts in pipe code, brackets placed wrongly.
	- iana portlist updated.

1 March 2010: Wouter
	- make install depends on make all.
	- Fix 5011 auto-trust-anchor-file initial read to skip RRSIGs.
	- --enable-checking: enables assertions but does not look nonproduction.
	- nicer VERB_DETAIL (verbosity 2, unbound-host -d) output, with
	  nxdomain and nodata distinguished.
	- ldns tarball updated.
	- --disable-rpath fixed for libtool not found errors.
	- new fedora specfile from Fedora13 in contrib from Paul Wouters.

26 February 2010: Wouter
	- Fixup prototype for lexer cleanup in daemon code.
	- unbound-control list_stubs, list_forwards, list_local_zones and
	  list_local_data.

24 February 2010: Wouter
	- Fix scrubber bug that potentially let NS records through.  Reported
	  by Amanda Constant.
	- Also delete potential poison references from additional.
	- Fix: no classification of a forwarder as lame, throw away instead.

23 February 2010: Wouter
	- libunbound ub_ctx_get_option() added.
	- unbound-control set_option and get_option commands.
	- iana portlist updated.

18 February 2010: Wouter
	- A little more strict DS scrubbing.
	- No more blacklisting of unresponsive servers, a 2 minute timeout
	  is backed off to.
	- RD flag not enabled for dnssec-blacklisted tries, unless necessary.
	- pickup ldns compile fix, libdl for libcrypto.
	- log 'tcp connect: connection timed out' only in high verbosity.
	- unbound-control log_reopen command.
	- moved get_option code from unbound-checkconf to util/config_file.c

17 February 2010: Wouter
	- Disregard DNSKEY from authority section for chain of trust.
	  DS records that are irrelevant to a referral scrubbed.  Anti-poison.
	- iana portlist updated.

16 February 2010: Wouter
	- Check for 'no space left on device' (or other errors) when 
	  writing updated autotrust anchors and print errno to log.

15 February 2010: Wouter
	- Fixed the requery protection, the TTL was 0, it is now 900 seconds,
	  hardcoded.  We made the choice to send out more conservatively,
	  protecting against an aggregate effect more than protecting a
	  single user (from their own folly, perhaps in case of misconfig).

12 February 2010: Wouter
	- Re-query pattern changed on validation failure.  To protect troubled
	  authority servers, unbound caches a failure for the DNSKEY or DS
	  records for the entire zone, and only retries that 900 seconds later.
	  This implies that only a handful of packets are sent extra to the
	  authority if the zone fails.

11 February 2010: Wouter
	- ldns tarball update for long label length syntax error fix.
	- iana portlist updated.

9 February 2010: Wouter
	- Fixup in compat snprintf routine, %f 1.02 and %g support.
	- include math.h for testbound test compile portability.

2 February 2010: Wouter
	- Updated url of IANA itar, interim trust anchor repository, in script.

1 February 2010: Wouter
	- iana portlist updated.
	- configure test for memcmp portability.

27 January 2010: Wouter
	- removed warning on format string in validator error log statement.
	- iana portlist updated.

22 January 2010: Wouter
	- libtool finish the install of unbound python dynamic library.

21 January 2010: Wouter
	- acx_nlnetlabs.m4 synchronised with nsd's version.

20 January 2010: Wouter
	- Fixup lookup trouble for parent-child domains on the first query.

14 January 2010: Wouter
	- Fixup ldns detection to also check for header files.

13 January 2010: Wouter
	- prefetch-key option that performs DNSKEY queries earlier in the
	  validation process, and that could halve the latency on DNSSEC
	  queries.  It takes some extra processing (CPU, a cache is needed).

12 January 2010: Wouter
	- Fix unbound-checkconf for auto-trust-anchor-file present checks.

8 January 2010: Wouter
	- Fix for parent-child disagreement code which could have trouble
	  when (a) ipv6 was disabled and (b) the TTL for parent and child
	  were different.  There were two bugs, the parent-side information
	  is fixed to no longer block lookup of child side information and
	  the iterator is fixed to no longer attempt to get ipv6 when it is
	  not enabled and then give up in failure.
	- test and fixes to make prefetch actually store the answer in the
	  cache.  Considers some rrsets 'already expired' but does not allow
	  overwriting of rrsets considered more secure.

7 January 2010: Wouter
	- Fixup python documentation (thanks Leo Vandewoestijne).
	- Work on cache prefetch feature.
	- Stats for prefetch, in log print stats, unbound-control stats
	  and in unbound_munin plugin.

6 January 2010: Wouter
	- iana portlist updated.
	- bug#291: DNS wireformat max is 255. dname_valid allowed 256 length.
	- verbose output includes parent-side-address notion for lameness.
	- documented val-log-level: 2 setting in example.conf and man page.
	- change unbound-control-setup from 1024(sha1) to 1536(sha256).

1 January 2010: Wouter
	- iana portlist updated.

22 December 2009: Wouter
	- configure with newer libtool 2.2.6b.

17 December 2009: Wouter
	- review comments.
	- tag 1.4.1.
	- trunk to version 1.4.2.
	
15 December 2009: Wouter
	- Answer to qclass=ANY queries, with class IN contents.
	  Test that validation also works.
	- updated ldns snapshot tarball with latest fixes (parsing records).

11 December 2009: Wouter
	- on IPv4 UDP turn off DF flag.

10 December 2009: Wouter
	- requirements.txt updated with design choice explanations.
	- Reading fixes: fix to set unlame when child confirms parent glue,
	  and fix to avoid duplicate addresses in delegation point.
	- verify_rrsig routine checks expiration last.

9 December 2009: Wouter
	- Fix Bug#287(reopened): update of ldns tarball with fix for parse
	  errors generated for domain names like '.example.com'.
	- Fix SOA excluded from negative DS responses.  Reported by Hauke
	  Lampe.  The negative cache did not include proper SOA records for
	  negative qtype DS responses which makes BIND barf on it, such
	  responses are now only used internally.
	- Fix negative cache lookup of closestencloser check of DS type bit.

8 December 2009: Wouter
	- Fix for lookup of parent-child disagreement domains, where the
	  parent-side glue works but it does not provide proper NS, A or AAAA
	  for itself, fixing domains such as motorcaravanners.eu.
	- Feature: you can specify a port number in the interface: line, so
	  you can bind the same interface multiple times at different ports.

7 December 2009: Wouter
	- Bug#287: Fix segfault when unbound-control remove nonexistent local
	  data.  Added check to tests.

1 December 2009: Wouter
	- Fix crash with module-config "iterator".
	- Added unit test that has "iterator" module-config.

30 November 2009: Wouter
	- bug#284: fix parse of # without end-of-line at end-of-file.

26 November 2009: Wouter
	- updated ldns with release candidate for version 1.6.3.
	- tag for 1.4.0 release.
	- 1.4.1 version in trunk.
	- Fixup major libtool version to 2 because of why_bogus change.
	  It was 1:5:0 but should have been 2:0:0.

23 November 2009: Wouter
	- Patch from David Hubbard for libunbound manual page.
	- Fixup endless spinning in unbound-control stats reported by
	  Attila Nagy.  Probably caused by clock reversal.

20 November 2009: Wouter
	- contrib/split-itar.sh contributed by Tom Hendrikx.

19 November 2009: Wouter
	- better argument help for unbound-control.
	- iana portlist updated.

17 November 2009: Wouter
	- noted multiple entries for multiple domain names in example.conf.
	- iana portlist updated.

16 November 2009: Wouter
	- Fixed signer detection of CNAME responses without signatures.
	- Fix#282 libunbound memleak on error condition by Eric Sesterhenn.
	- Tests for CNAMEs to deeper trust anchors, secure and bogus.
	- svn tag 1.4.0rc1 made.

13 November 2009: Wouter
	- Fixed validation failure for CNAME to optout NSEC3 nodata answer.
	- unbound-host does not fail on type ANY.
	- Fixed wireparse failure to put RRSIGs together with data in some
	  long ANY mix cases, which fixes validation failures.

12 November 2009: Wouter
	- iana portlist updated.
	- fix manpage errors reported by debian lintian.
	- review comments.
	- fixup very long vallog2 level error strings.
	
11 November 2009: Wouter
	- ldns tarball updated (to 1.6.2).
	- review comments.

10 November 2009: Wouter
	- Thanks to Surfnet found bug in new dnssec-retry code that failed
	  to combine well when combined with DLV and a particular failure. 
	- Fixed unbound-control -h output about argument optionality.
	- review comments.

5 November 2009: Wouter
	- lint fixes and portability tests.
	- better error text for multiple domain keys in one autotrust file.

2 November 2009: Wouter
	- Fix bug where autotrust does not work when started with a DS.
	- Updated GOST unit tests for unofficial algorithm number 249
	  and DNSKEY-format changes in draft version -01.

29 October 2009: Wouter
	- iana portlist updated.
	- edns-buffer-size option, default 4096.
	- fixed do-udp: no.

28 October 2009: Wouter
	- removed abort on prealloc failure, error still printed but softfail.
	- iana portlist updated.
	- RFC 5702: RSASHA256 and RSASHA512 support enabled by default.
	- ldns tarball updated (which also enables rsasha256 support).

27 October 2009: Wouter
	- iana portlist updated.

8 October 2009: Wouter
	- please doxygen
	- add val-log-level print to corner case (nameserver.epost.bg).
	- more detail to errors from insecure delegation checks.
	- Fix double time subtraction in negative cache reported by 
	  Amanda Constant and Hugh Mahon.
	- Made new validator error string available from libunbound for
	  applications.  It is in result->why_bogus, a zero-terminated string.
	  unbound-host prints it by default if a result is bogus.
	  Also the errinf is public in module_qstate (for other modules).

7 October 2009: Wouter
	- retry for validation failure in DS and prime results. Less mem use.
	  unit test.  Provisioning in other tests for requeries.
	- retry for validation failure in DNSKEY in middle of chain of trust.
	  unit test.
	- retry for empty non terminals in chain of trust and unit test.
	- Fixed security bug where the signatures for NSEC3 records were not
	  checked when checking for absence of DS records.  This could have
	  enabled the substitution of an insecure delegation.
	- moved version number to 1.4.0 because of 1.3.4 release with only
	  the NSEC3 patch from the entry above.
	- val-log-level: 2 shows extended error information for validation
	  failures, but still one (longish) line per failure.  For example:
	  validation failure <example.com. DNSKEY IN>: signature expired from
	  192.0.2.4 for trust anchor example.com. while building chain of trust
	  validation failure <www.example.com. A IN>: no signatures from
	  192.0.2.6 for key example.com. while building chain of trust

6 October 2009: Wouter
	- Test set updated to provide additional ns lookup result.
	  The retry would attempt to fetch the data from other nameservers
	  for bogus data, and this needed to be provisioned in the tests.

5 October 2009: Wouter
	- first validation failure retry code.  Retries for data failures.
	  And unit test.

2 October 2009: Wouter
	- improve 5011 modularization.
	- fix unbound-host so -d can be given before -C.
	- iana portlist updated.

28 September 2009: Wouter
	- autotrust-anchor-file can read multiline input and $ORIGIN.
	- prevent integer overflow in holddown calculation. review fixes.
	- fixed race condition in trust point revocation. review fix.
	- review fixes to comments, removed unused code.

25 September 2009: Wouter
	- so-rcvbuf: 4m option added.  Set this on large busy servers to not
	  drop the occasional packet in spikes due to full socket buffers.
	  netstat -su keeps a counter of UDP dropped due to full buffers.
	- review of validator/autotrust.c, small fixes and comments.

23 September 2009: Wouter
	- 5011 query failed counts verification failures, not lookup failures.
	- 5011 probe failure handling fixup.
	- test unbound reading of original autotrust data.
	  The metadata per-key, such as key state (PENDING, MISSING, VALID) is
	  picked up, otherwise performs initial probe like usual.

22 September 2009: Wouter
	- autotrust test with algorithm rollover, new ordering of checks
	  assists in orderly rollover.
	- autotrust test with algorithm rollover to unknown algorithm.
	  checks if new keys are supported before adding them.
	- autotrust test with trust point revocation, becomes unsigned.
	- fix DNSSEC-missing-signature detection for minimal responses
	  for qtype DNSKEY (assumes DNSKEY occurs at zone apex).

18 September 2009: Wouter
	- autotrust tests, fix trustpoint timer deletion code.
	  fix count of valid anchors during missing remove.
	- autotrust: pick up REVOKE even if not signed with known other keys.

17 September 2009: Wouter
	- fix compile of unbound-host when --enable-alloc-checks.
	- Fix lookup problem reported by Koh-ichi Ito and Jaap Akkerhuis.
	- Manual page fixes reported by Tony Finch.

16 September 2009: Wouter
	- Fix memory leak reported by Tao Ma.
	- Fix memstats test tool for log-time-ascii log format.

15 September 2009: Wouter
	- iana portlist updated.

10 September 2009: Wouter
	- increased MAXSYSLOGLEN so .bg key can be printed in debug output.
	- use linebuffering for log-file: output, this can be significantly
	  faster than the previous fflush method and enable some class of
	  resolvers to use high verbosity (for short periods).
	  Not on windows, because line buffering does not work there.

9 September 2009: Wouter
	- Fix bug where DNSSEC-bogus messages were marked with too high TTL.
	  The RRsets would still expire at the normal time, but this would
	  keep messages bogus in the cache for too long.
	- regression test for that bug.
	- documented that load_cache is meant for debugging.

8 September 2009: Wouter
	- fixup printing errors when load_cache, they were printed to the
	  SSL connection which broke, now to the log.
	- new ldns - with fixed parse of large SOA values.

7 September 2009: Wouter
	- autotrust testbound scenarios.
	- autotrust fix that failure count is written to file.
	- autotrust fix that keys may become valid after add holddown time
	  alone, before the probe returns.

4 September 2009: Wouter
	- Changes to make unbound work with libevent-2.0.3 alpha. (in
	  configure detection due to new ssl dependency in libevent)
	- do not call sphinx for documentation when python is disabled.
	- remove EV_PERSIST from libevent timeout code to make the code
	  compatible with the libevent-2.0.  Works with older libevent too.
	- fix memory leak in python code.

3 September 2009: Wouter
	- Got a patch from Luca Bruno for libunbound support on windows to
	  pick up the system resolvconf nameservers and hosts there.
	- included ldns updated (enum warning fixed).
	- makefile fix for parallel makes.
	- Patch from Zdenek Vasicek and Attila Nagy for using the source IP
	  from python scripts.  See pythonmod/examples/resip.py.
	- doxygen comment fixes.

2 September 2009: Wouter
	- TRAFFIC keyword for testbound. Simplifies test generation.
	  ${range lower val upper} to check probe timeout values.
	- test with 5011-prepublish rollover and revocation.
	- fix revocation of RR for autotrust, stray exclamation mark.

1 September 2009: Wouter
	- testbound variable arithmetic.
	- autotrust probe time is randomised.
	- autotrust: the probe is active and does not fetch from cache.

31 August 2009: Wouter
	- testbound variable processing.

28 August 2009: Wouter
	- fixup unbound-control lookup to print forward and stub servers.

27 August 2009: Wouter
	- autotrust: mesh answer callback is empty.

26 August 2009: Wouter
	- autotrust probing.
	- iana portlist updated.

25 August 2009: Wouter
	- fixup memleak in trust anchor unsupported algorithm check.
	- iana portlist updated.
	- autotrust options: add-holddown, del-holddown, keep-missing.
	- autotrust store revoked status of trust points.
	- ctime_r compat definition.
	- detect yylex_destroy() in configure.
	- detect SSL_get_compression_methods declaration in configure.
	- fixup DS lookup at anchor point with unsigned parent.
	- fixup DLV lookup for DS queries to unsigned domains.

24 August 2009: Wouter
	- cleaner memory allocation on exit. autotrust test routines.
	- free all memory on program exit, fix for ssl and flex.

21 August 2009: Wouter
	- autotrust: debug routines. Read,write and conversions work.

20 August 2009: Wouter
	- autotrust: save and read trustpoint variables.

19 August 2009: Wouter
	- autotrust: state table updates.
	- iana portlist updated.

17 August 2009: Wouter
	- autotrust: process events.

17 August 2009: Wouter
	- Fix so that servers are only blacklisted if they fail to reply 
	  to 16 queries in a row and the timeout gets above 2 minutes.
	- autotrust work, split up DS verification of DNSKEYs.

14 August 2009: Wouter
	- unbound-control lookup prints out infra cache information, like RTT.
	- Fix bug in DLV lookup reported by Amanda from Secure64.
	  It could sometimes wrongly classify a domain as unsigned, which
	  does not give the AD bit on replies.

13 August 2009: Wouter
	- autotrust read anchor files. locked trust anchors.

12 August 2009: Wouter
	- autotrust import work.

11 August 2009: Wouter
	- Check for openssl compatible with gost if enabled.
	- updated unit test for GOST=211 code.
	  Nicer naming of test files.
	- iana portlist updated.

7 August 2009: Wouter
	- call OPENSSL_config() in unbound and unit test so that the
	  operator can use openssl.cnf for configuration options.
	- removed small memory leak from config file reader.

6 August 2009: Wouter
	- configure --enable-gost for GOST support, experimental
	  implementation of draft-dolmatov-dnsext-dnssec-gost-01.
	- iana portlist updated.
	- ldns tarball updated (with GOST support).

5 August 2009: Wouter
	- trunk moved to 1.3.4.

4 August 2009: Wouter
	- Added test that the examples from draft rsasha256-14 verify.
	- iana portlist updated.
	- tagged 1.3.3

3 August 2009: Wouter
	- nicer warning when algorithm not supported, tells you to upgrade.
	- iana portlist updated.

27 July 2009: Wouter
	- Updated unbound-cacti contribution from Dmitriy Demidov, with
	  the queue statistics displayed in its own graph.
	- iana portlist updated.

22 July 2009: Wouter
	- Fix bug found by Michael Tokarev where unbound would try to
	  prime the root servers even though forwarders are configured for
	  the root.
	- tagged 1.3.3rc1

21 July 2009: Wouter
	- Fix server selection, so that it waits for open target queries when
	  faced with lameness.

20 July 2009: Wouter
	- Ignore transient sendto errors, no route to host, and host, net down.
	- contrib/update-anchor.sh has -r option for root-hints.
	- feature val-log-level: 1 prints validation failures so you can
	  keep track of them during dnssec deployment.

16 July 2009: Wouter
	- fix replacement malloc code.  Used in crosscompile.
	- makedist -w creates crosscompiled setup.exe on fedora11.

15 July 2009: Wouter
	- dependencies for compat items, for crosscompile.
	- mingw32 crosscompile changes, dependencies and zipfile creation.
	  and with System.dll from the windows NSIS you can make setup.exe.
	- package libgcc_s_sjlj exception handler for NSISdl.dll.

14 July 2009: Wouter
	- updated ldns tarball for solaris x64 compile assistance.
	- no need to define RAND_MAX from config.h.
	- iana portlist updated.
	- configure changes and ldns update for mingw32 crosscompile.

13 July 2009: Wouter
	- Fix for crash at start on windows.
	- tag for release 1.3.2.
	- trunk has version 1.3.3.
	- Fix for ID bits on windows to use all 16. RAND_MAX was not
	  defined like you'd expect on mingw. Reported by Mees de Roo.

9 July 2009: Wouter
	- tag for release 1.3.1.
	- trunk has version 1.3.2.

7 July 2009: Wouter
	- iana portlist updated.

6 July 2009: Wouter
	- prettier error handling in SSL setup.
	- makedist.sh uname fix (same as ldns).
	- updated fedora spec file.

3 July 2009: Wouter
	- fixup linking when ldnsdir is "".

30 June 2009: Wouter
	- more lenient truncation checks.

29 June 2009: Wouter
	- ldns trunk r2959 imported as tarball, because of solaris cc compile
	  support for c99.  r2960 for better configure.
	- better wrongly_truncated check.
	- On Linux, fragment IPv6 datagrams to the IPv6 minimum MTU, to
	  avoid dropped packets at routers.

26 June 2009: Wouter
	- Fix EDNS fallback when EDNS works for short answers but long answers
	  are dropped.

22 June 2009: Wouter
	- fixup iter priv strict aliasing while preserving size of sockaddr.
	- iana portlist updated.  (one less port allocated, one more fraction
	  of a bit for security!)
	- updated fedora specfile in contrib from Paul Wouters.
	
19 June 2009: Wouter
	- Fixup strict aliasing warning in iter priv code.
	  and config_file code.
	- iana portlist updated.
	- harden-referral-path: handle cases where NS is in answer section.

18 June 2009: Wouter
	- Fix of message parse bug where (specifically) an NSEC and RRSIG
	  in the wrong order would be parsed, but put wrongly into internal
	  structures so that later validation would fail.
	- Extreme lenience for wrongly truncated replies where a positive
	  reply has an NS in the authority but no signatures.  They are
	  turned into minimal responses with only the (secure) answer.
	- autoconf 2.63 for configure.
	- python warnings suppress.  Keep python API away from header files.

17 June 2009: Wouter
	- CREDITS entry for cz.nic, sponsoring a 'summer of code' that was
	  used for the python code in unbound. (http://www.nic.cz/vip/ in cz).

16 June 2009: Wouter
	- Fixup opportunistic target query generation to it does not
	  generate queries that are known to fail.
	- Touchup on munin total memory report.
	- messages picked out of the cache by the iterator are checked
	  if their cname chain is still correct and if validation status
	  has to be reexamined.

15 June 2009: Wouter
	- iana portlist updated.

14 June 2009: Wouter
	- Fixed bug where cached responses would lose their security
	  status on second validation, which especially impacted dlv
	  lookups.  Reported by Hauke Lampe.

13 June 2009: Wouter
	- bug #254. removed random whitespace from example.conf.

12 June 2009: Wouter
	- Fixup potential wrong NSEC picked out of the cache.
	- If unfulfilled callbacks are deleted they are called with an error.
	- fptr wlist checks for mesh callbacks.
	- fwd above stub in configuration works.

11 June 2009: Wouter
	- Fix queries for type DS when forward or stub zones are there.
	  They are performed to higherup domains, and thus treated as if
	  going to higher zones when looking up the right forward or stub
	  server.  This makes a stub pointing to a local server that has
	  a local view of example.com signed with the same keys as are
	  publicly used work.  Reported by Johan Ihren.
	- Added build-unbound-localzone-from-hosts.pl to contrib, from
	  Dennis DeDonatis.  It converts /etc/hosts into config statements.
	- same thing fixed for forward-zone and DS, chain of trust from
	  public internet into the forward-zone works now.  Added unit test.

9 June 2009: Wouter
	- openssl key files are opened apache-style, when user is root and
	  before chrooting.  This makes permissions on remote-control key 
	  files easier to set up.  Fixes bug #251.
	- flush_type and flush_name remove msg cache entries.
	- codereview - dp copy bogus setting fix.

8 June 2009: Wouter
	- Removed RFC5011 REVOKE flag support. Partial 5011 support may cause
	  inadvertant behaviour.
	- 1.3.0 tarball for release created.
	- 1.3.1 development in svn trunk.
	- iana portlist updated.
	- fix lint from complaining on ldns/sha.h.
	- help compiler figure out aliasing in priv_rrset_bad() routine.
	- fail to configure with python if swig is not found.
	- unbound_munin_ in contrib uses ps to show rss if sbrk does not work.

3 June 2009: Wouter
	- fixup bad free() when wrongly encoded DSA signature is seen.
	  Reported by Paul Wouters.
	- review comments from Matthijs.

2 June 2009: Wouter
	- --enable-sha2 option. The draft rsasha256 changed its algorithm
	  numbers too often.  Therefore it is more prudent to disable the
	  RSASHA256 and RSASHA512 support by default.
	- ldns trunk included as new tarball.
	- recreated the 1.3.0 tag in svn. rc1 tarball generated at this point.

29 May 2009: Wouter
	- fixup doc bug in README reported by Matthew Dempsky.

28 May 2009: Wouter
	- update iana port list
	- update ldns lib tarball

27 May 2009: Wouter
	- detect lack of IPv6 support on XP (with a different error code).
	- Fixup a crash-on-exit which was triggered by a very long queue.
	  Unbound would try to re-use ports that came free, but this is
	  of course not really possible because everything is deleted.
	  Most easily triggered on XP (not Vista), maybe because of the
	  network stack encouraging large messages backlogs.
	- change in debug statements.
	- Fixed bug that could cause a crash if root prime failed when there
	  were message backlogs.

26 May 2009: Wouter
	- Thanks again to Brett Carr, found an assertion that was not true.
	  Assertion checked if recursion parent query still existed.

29 April 2009: Wouter
	- Thanks to Brett Carr, caught windows resource leak, use 
	  closesocket() and not close() on sockets or else the network stack
	  starts to leak handles.
	- Removed usage of windows Mutex because windows cannot handle enough
	  mutexes open.  Provide own mutex implementation using primitives.

28 April 2009: Wouter
	- created svn tag for 1.3.0.

27 April 2009: Wouter
	- optimised cname from cache.
	- ifdef windows functions in testbound.

23 April 2009: Wouter
	- fix for threadsafety in solaris thr_key_create() in tests.
	- iana portlist updated.
	- fix pylib test for Darwin.
	- fix pymod test for Darwin and a python threading bug in pymod init.
	- check python >= 2.4 in configure.
	- -ldl check for libcrypto 1.0.0beta.

21 April 2009: Wouter
	- fix for build outside sourcedir.
	- fix for configure script swig detection.

17 April 2009: Wouter
	- Fix reentrant in minievent handler for unix. Could have resulted
	  in spurious event callbacks.
	- timers do not take up a fd slot for winsock handler.
	- faster fix for winsock reentrant check.
	- fix rsasha512 unit test for new (interim) algorithm number.
	- fix test:ldns doesn't like DOS line endings in keyfiles on unix.
	- fix compile warning on ubuntu (configlexer fwrite return value).
	- move python include directives into CPPFLAGS instead of CFLAGS.

16 April 2009: Wouter
	- winsock event handler exit very quickly on signal, even if
	  under heavy load.
	- iana portlist updated.
	- fixup windows winsock handler reentrant problem.

14 April 2009: Wouter
	- bug #245: fix munin plugin, perform cleanup of stale lockfiles.
	- makedist.sh; better help text.
	- cache-min-ttl option and tests.
	- mingw detect error condition on TCP sockets (NOTCONN).

9 April 2009: Wouter
	- Fix for removal of RSASHA256_NSEC3 protonumber from ldns.
	- ldns tarball updated.
	- iana portlist update.
	- detect GOST support in openssl-1.0.0-beta1, and fix compile problem
	  because that openssl defines the name STRING for itself.

6 April 2009: Wouter
	- windows compile fix.
	- Detect FreeBSD jail without ipv6 addresses assigned.
	- python libunbound wrapper unit test.
	- installs the following files. Default is to not build them.
	  	from configure --with-pythonmodule:
	  /usr/lib/python2.x/site-packages/unboundmodule.py
	  	from configure --with-pyunbound:
	  /usr/lib/python2.x/site-packages/unbound.py
	  /usr/lib/python2.x/site-packages/_unbound.so*
	  The example python scripts (pythonmod/examples and
	  libunbound/python/examples) are not installed.
	- python invalidate routine respects packed rrset ids and locks.
	- clock skew checks in unbound, config statements.
	- nxdomain ttl considerations in requirements.txt

3 April 2009: Wouter
	- Fixed a bug that caused messages to be stored in the cache too 
	  long.  Hard to trigger, but NXDOMAINs for nameservers or CNAME
	  targets have been more vulnerable to the TTL miscalculation bug. 
	- documentation test fixed for python addition.

2 April 2009: Wouter
	- pyunbound (libunbound python plugin) compiles using libtool.
	- documentation for pythonmod and pyunbound is generated in doc/html.
	- iana portlist updated.
	- fixed bug in unbound-control flush_zone where it would not flush
	  every message in the target domain.  This especially impacted 
	  NXDOMAIN messages which could remain in the cache regardless.
	- python module test package.

1 April 2009: Wouter
	- suppress errors when trying to contact authority servers that gave
	  ipv6 AAAA records for their nameservers with ipv4 mapped contents.
	  Still tries to do so, could work when deployed in intranet.
	  Higher verbosity shows the error.
	- new libunbound calls documented.
	- pyunbound in libunbound/python. Removed compile warnings.
	  Makefile to make it.

30 March 2009: Wouter
	- Fixup LDFLAGS from libevent sourcedir compile configure restore.
	- Fixup so no non-absolute rpaths are added.
	- Fixup validation of RRSIG queries, they are let through.
	- read /dev/random before chroot
	- checkconf fix no python checks when no python module enabled.
	- fix configure, pthread first, so other libs do not change outcome.

27 March 2009: Wouter
	- nicer -h output. report linked libraries and modules.
	- prints modules in intuitive order (config file friendly).
	- python compiles easily on BSD.

26 March 2009: Wouter
	- ignore swig varargs warnings with gcc.
	- remove duplicate example.conf text from python example configs.
	- outofdir compile fix for python.
	- pyunbound works.
	- print modules compiled in on -h. manpage.

25 March 2009: Wouter
	- initial import of the python contribution from Zdenek Vasicek and
	  Marek Vavrusa.
	- pythonmod in Makefile; changes to remove warnings/errors for 1.3.0.

24 March 2009: Wouter
	- more neat configure.ac. Removed duplicate config.h includes.
	- neater config.h.in.
	- iana portlist updated.
	- fix util/configlexer.c and solaris -std=c99 flag.
	- fix postcommit aclocal errors.
	- spaces stripped. Makefile cleaner, /usr omitted from -I, -L, -R.
	- swap order of host detect and libtool generation.

23 March 2009: Wouter
	- added launchd plist example file for MacOSX to contrib.
	- deprecation test for daemon(3).
	- moved common configure actions to m4 include, prettier Makefile.

20 March 2009: Wouter
	- bug #239: module-config entries order is important. Documented.
	- build fix for test asynclook.

19 March 2009: Wouter
	- winrc/README.txt dos-format text file.
	- iana portlist updated.
	- use _beginthreadex() when available (performs stack alignment).
	- defaults for windows baked into configure.ac (used if on mingw).

18 March 2009: Wouter
	- Added tests, unknown algorithms become insecure. fallback works.
	- Fix for and test for unknown algorithms in a trust anchor
	  definition.  Trust anchors with no supported algos are ignored.
	  This means a (higher)DS or DLV entry for them could succeed, and
	  otherwise they are treated as insecure.
	- domain-insecure: "example.com" statement added. Sets domain
	  insecure regardless of chain of trust DSs or DLVs. The inverse
	  of a trust-anchor.

17 March 2009: Wouter
	- unit test for unsupported algorithm in anchor warning.
	- fixed so queries do not fail on opportunistic target queries.

16 March 2009: Wouter
	- fixup diff error printout in contrib/update-itar.sh.
	- added contrib/unbound_cacti for statistics support in cacti,
	  contributed by Dmitriy Demidov.

13 March 2009: Wouter
	- doxygen and lex/yacc on linux.
	- strip update-anchor on makedist -w.
	- fix testbound on windows.
	- default log to syslog for windows.
	- uninstaller can stop unbound - changed text on it to reflect that.
	- remove debugging from windows 'cron' actions.

12 March 2009: Wouter
	- log to App.logs on windows prints executable identity.
	- fixup tests.
	- munin plugin fix benign locking error printout.
	- anchor-update for windows, called every 24 hours; unbound reloads.

11 March 2009: Wouter
	- winsock event handler resets WSAevents after signalled.
	- winsock event handler tests if signals are really signalled.
	- install and service with log to file works on XP and Vista on 
	  default install location.
	- on windows logging to the Application logbook works (as a service).
	- fix RUN_DIR on windows compile setting in makedist.
	- windows registry has Software\Unbound\ConfigFile element.
	  If does not exist, the default is used. The -c switch overrides it.
	- fix makedist version cleanup function.

10 March 2009: Wouter
	- makedist -w strips out old rc.. and snapshot info from version.
	- setup.exe starts and stops unbound after install, before uninstall.
	- unbound-checkconf recognizes absolute pathnames on windows (C:...).

9 March 2009: Wouter
	- Nullsoft NSIS installer creation script.

5 March 2009: Wouter
	- fixup memory leak introduced on 18feb in mesh reentrant fix.

3 March 2009: Wouter
	- combined icon with 16x16(4) 32x32(4) 48x48(8) 64x64(8).
	- service works on xp/vista, no config necessary (using defaults).
	- windows registry settings.

2 March 2009: Wouter
	- fixup --export-symbols to be -export-symbls for libtool.
	  This should fix extraneous symbols exported from libunbound.
	  Thanks to Ondrej Sury and Robert Edmonds for finding it.
	- iana portlist updated.
	- document FAQ entry on stub/forward zones and default blocking.
	- fix asynclook test app for libunbound not exporting symbols.
	- service install and remove utils that work with vista UAC.
		
27 February 2009: Wouter
	- Fixup lexer, to not give warnings about fwrite. Appeared in
	  new lexer features.
	- makedistro functionality for mingw. Has RC support.
	- support spaces and backslashes in configured defaults paths.
	- register, deregister in service control manager.

25 February 2009: Wouter
	- windres usage for application resources.

24 February 2009: Wouter
	- isc moved their dlv key download location.
	- fixup warning on vista/mingw.
	- makedist -w for window zip distribution first version.

20 February 2009: Wouter
	- Fixup contrib/update-itar.sh, the exit codes 1 and 0 were swapped.
	  Nicer script layout.  Added url to site in -h output.

19 February 2009: Wouter
	- unbound-checkconf and unbound print warnings when trust anchors
	  have unsupported algorithms.
	- added contrib/update-itar.sh  This script is similar to
	  update-anchor.sh, and updates from the IANA ITAR repository.
	  You can provide your own PGP key and trust repo, or can use the
	  builtin.  The program uses wget and gpg to work.
	- iana portlist updated.
	- update-itar.sh: using ftp:// urls because https godaddy certificate
	  is not available everywhere and then gives fatal errors.  The 
	  security is provided by pgp signature.

18 February 2009: Wouter
	- more cycle detection. Also for target queries.
	- fixup bug where during deletion of the mesh queries the callbacks
	  that were reentrant caused assertion failures. Keep the mesh in 
	  a reentrant safe state.  Affects libunbound, reload of server,
	  on quit and flush_requestlist.
	- iana portlist updated.

13 February 2009: Wouter
	- forwarder information now per-thread duplicated.
	  This keeps it read only for speed, with no locking necessary.
	- forward command for unbound control to change forwarders to use
	  on the fly.
	- document that unbound-host reads no config file by default.
	- updated iana portlist.

12 February 2009: Wouter
	- call setusercontext if available (on BSD).
	- small refactor of stats clearing.
	- #227: flush_stats feature for unbound-control.
	- stats_noreset feature for unbound-control.
	- flush_requestlist feature for unbound-control.
	- libunbound version upped API (was changed 5 feb).
	- unbound-control status shows if root forwarding is in use.
	- slightly nicer memory management in iter-fwd code.

10 February 2009: Wouter
	- keys with rfc5011 REVOKE flag are skipped and not considered when
	  validating data.
	- iana portlist updated
	- #226: dump_requestlist feature for unbound-control.

6 February 2009: Wouter
	- contrib contains specfile for fedora 1.2.1 (from Paul Wouters).
	- iana portlist updated.
	- fixup EOL in include directive (reported by Paul Wouters).
	  You can no longer specify newlines in the names of included files.
	- config parser changed. Gives some syntax errors closer to where they 
	  occurred. Does not enforce a space after keyword anymore.
	  Does not allow literal newlines inside quoted strings anymore.
	- verbosity level 5 logs customer IP for new requestlist entries.
	- test fix, lexer and cancel test.
	- new option log-time-ascii: yes  if you enable it prints timestamps
	  in the log file as Feb 06 13:45:26 (like syslog does).
	- detect event_base_new in libevent-1.4.1 and later and use it.
	- #231 unbound-checkconf -o option prints that value from config file.
	  Useful for scripting in management scripts and the like.

5 February 2009: Wouter
	- ldns 1.5.0 rc as tarball included.
	- 1.3.0 development continues:
	  change in libunbound API: ub_cancel can return an error, that
	  the async_id did not exist, or that it was already delivered.
	  The result could have been delivered just before the cancel 
	  routine managed to acquire the lock, so a caller may get the
	  result at the same time they call cancel.  For this case, 
	  ub_cancel tries to return an error code.
	  Fixes race condition in ub_cancel() libunbound function.
	- MacOSX Leopard cleaner text output from configure.
	- initgroups(3) is called to drop secondary group permissions, if
	  applicable.
	- configure option --with-ldns-builtin forces the use of the 
	  inluded ldns package with the unbound source.  The -I include
	  is put before the others, so it avoids bad include files from
	  an older ldns install.
	- daemon(3) posix call is used when available.
	- testbound test for older fix added.

4 February 2009: Wouter
	- tag for release 1.2.1.
	- trunk setup for 1.3.0 development.

3 February 2009: Wouter
	- noted feature requests in doc/TODO.
	- printout more detailed errors on ssl certificate loading failures.
	- updated IANA portlist.

16 January 2009: Wouter
	- more quiet about ipv6 network failures, i.e. when ipv6 is not
	  available (network unreachable). Debug still printed on high
	  verbosity.
	- unbound-host -4 and -6 options. Stops annoying ipv6 errors when
	  debugging with unbound-host -4 -d ... 
	- more cycle detection for NS-check, addr-check, root-prime and
	  stub-prime queries in the iterator.  Avoids possible deadlock
	  when priming fails.

15 January 2009: Wouter
	- bug #229: fixup configure checks for compilation with Solaris 
	  Sun cc compiler, ./configure CC=/opt/SUNWspro/bin/cc
	- fixup suncc warnings.
	- fix bug where unbound could crash using libevent 1.3 and older.
	- update testset for recent retry change.

14 January 2009: Wouter
	- 1.2.1 feature: negative caching for failed queries.
	  Queries that failed are cached for 5 seconds (NORR_TTL).
	  If the failure is local, like out of memory, it is not cached.
	- the TTL comparison for the cache used different comparisons,
	  causing many cache responses that used the iterator and validator
	  state machines unnecessarily.
	- retry from 4 to 5 so that EDNS drop retry is part of the first
	  query resolve attempt, and cached error does not stop EDNS fallback.
	- remove debug prints that protect against bad referrals.
	- honor QUIET=no on make commandline (or QUIET=yes ).

13 January 2009: Wouter
	- fixed bug in lameness marking, removed printouts.
	- find NS rrset more cleanly for qtype NS.
	- Moved changes to 1.2.0 for release. Thanks to Mark Zealey for
	  reporting and logs.
	- 1.2.1 feature: stops resolving AAAAs promiscuously when they
	  are in the negative cache.

12 January 2009: Wouter
	- fixed bug in infrastructure lameness cache, did not lowercase
	  name of zone to hash when setting lame.
	- lameness debugging printouts.

9 January 2009: Wouter
	- created svn tag for 1.2.0 release.
	- svn trunk contains 1.2.1 version number.
	- iana portlist updated for todays list.
	- removed debug print.

8 January 2009: Wouter
	- new version of ldns-trunk (today) included as tarball, fixed 
	  bug #224, building with -j race condition.
	- remove possible race condition in the test for race conditions.

7 January 2009: Wouter
	- version 1.2.0 in preparation.
	- feature to allow wildcards (*, ?, [], {}. ~) in trusted-keys-file
	  statements. (Adapted from patch by Paul Wouters).
	- typo fix and iana portlist updated.
	- porting testsuite; unused var warning, and type fixup.

6 January 2009: Wouter
	- fixup packet-of-death when compiled with --enable-debug.
	  A malformed packet could cause an internal assertion failure.
	- added test for HINFO canonicalisation behaviour.
	- fixup reported problem with transparent local-zone data where
	  queries with different type could get nxdomain. Now queries
	  with a different name get resolved normally, with different type
	  get a correct NOERROR/NODATA answer.
	- HINFO no longer downcased for validation, making unbound compatible
	  with bind and ldns.
	- fix reading included config files when chrooted.
	  Give full path names for include files.
	  Relative path names work if the start dir equals the working dir.
	- fix libunbound message transport when no packet buffer is available.

5 January 2009: Wouter
	- fixup getaddrinfo failure handling for remote control port.
	- added L.ROOT-SERVERS.NET. AAAA 2001:500:3::42 to builtin root hints.
	- fixup so it works with libev-3.51 from http://dist.schmorp.de/libev/
	- comm_timer_set performs base_set operation after event_add.

18 December 2008: Wouter
	- fixed bug reported by Duane Wessels: error in DLV lookup, would make
	  some zones that had correct DLV keys as insecure.
	- follows -rc makedist from ldns changes (no _rc).
	- ldns tarball updated with 1.4.1rc for DLV unit test.
	- verbose prints about recursion lame detection and server selection.
	- fixup BSD port for infra host storage. It hashed wrongly.
	- fixup makedist snapshot name generation.
	- do not reopen syslog to avoid dev/log dependency.

17 December 2008: Wouter
	- follows ldns makedist.sh. -rc option. autom4te dir removed.
	- unbound-control status command.
	- extended statistics has a number of ipv6 queries counter.
	  contrib/unbound_munin_ was updated to draw ipv6 in the hits graph.

16 December 2008: Wouter
	- follow makedist improvements from ldns, for maintainers prereleases.
	- snapshot version uses _ not - to help rpm distinguish the
	  version number.

11 December 2008: Wouter
	- better fix for bug #219: use LOG_NDELAY with openlog() call.
	  Thanks to Tamas Tevesz.

9 December 2008: Wouter
	- bug #221 fixed: unbound checkconf checks if key files exist if
	  remote control is enabled. Also fixed NULL printf when not chrooted.
	- iana portlist updated.

3 December 2008: Wouter
	- Fix problem reported by Jaco Engelbrecht where unbound-control stats
	  freezes up unbound if this was compiled without threading, and
	  was using multiple processes.
	- iana portlist updated.
	- test for remote control with interprocess communication.
	- created command distribution mechanism so that remote control
	  commands other than 'stats' work on all processes in a nonthreaded
	  compiled version. dump/load cache work, on the first process.
	- fixup remote control local_data addition memory corruption bug.

1 December 2008: Wouter
	- SElinux policy files in contrib/selinux for the unbound daemon,
	  by Paul Wouters and Adam Tkac.

25 November 2008: Wouter
	- configure complains when --without-ssl is given (bug #220).
	- skip unsupported feature tests on vista/mingw.
	- fixup testcode/streamtcp to work on vista/mingw.
	- root-hints test checks version of dig required.
	- blacklisted servers are polled at a low rate (1%) to see if they
	  come back up. But not if there is some other working server.

24 November 2008: Wouter
	- document that the user of the server daemon needs read privileges
	  on the keys and certificates generated by unbound-control-setup.
	  This is different per system or distribution, usually, running the
	  script under the same username as the server uses suffices.
	  i.e.  sudo -u unbound unbound-control-setup
	- testset port to vista/mingw.
	- tcp_sigpipe to freebsd port.

21 November 2008: Wouter
	- fixed tcp accept, errors were printed when they should not.
	- unbound-control-setup.sh removes read/write permissions other
	  from the keys it creates (as suggested by Dmitriy Demidov).

20 November 2008: Wouter
	- fixup fatal error due to faulty error checking after tcp accept.
	- add check in rlimit to avoid integer underflow.
	- rlimit check with new formula; better estimate for number interfaces
	- nicer comments in rlimit check.
	- tag 1.1.1 created in svn.
	- trunk label is 1.1.2

19 November 2008: Wouter
	- bug #219: fixed so that syslog which delays opening until the first
	  log line is written, gets a log line while not chroot'ed yet.

18 November 2008: Wouter
	- iana portlist updated.
	- removed cast in unit test debug print that was not 64bit safe.
	- trunk back to 1.1.0; copied to tags 1.1.0 release.
	- trunk to has version number 1.1.1 again.
	- in 1.1.1; make clean nicer. grammar in manpage.

17 November 2008: Wouter
	- theoretical fix for problems reported on mailing list.
	  If a delegation point has no A but only AAAA and do-ip6 is no,
	  resolution would fail. Fixed to ask for the A and AAAA records.
	  It has to ask for both always, so that it can fail quietly, from
	  TLD perspective, when a zone is only reachable on one transport.
	- test for above, only AAAA and doip6 is no. Fix causes A record
	  for nameserver to be fetched.
	- fixup address duplication on cache fillup for delegation points.
	- testset updated for new query answer requirements.

14 November 2008: Wouter
	- created 1.1.0 release tag in svn.
	- trunk moved to 1.1.1
	- fixup unittest-neg for locking.

13 November 2008: Wouter
	- added fedora init and specfile to contrib (by Paul Wouters).
	- added configure check for ldns 1.4.0 (using its compat funcs).
	- neater comments in worker.h.
	- removed doc/plan and updated doc/TODO.
	- silenced EHOSTDOWN (verbosity 2 or higher to see it).
	- review comments from Jelte, Matthijs. Neater code.

12 November 2008: Wouter
	- add unbound-control manpage to makedist replace list.

11 November 2008: Wouter
	- unit test for negative cache, stress tests the refcounting.
	- fix for refcounting error that could cause fptr_wlist fatal exit
	  in the negative cache rbtree (upcoming 1.1 feature). (Thanks to 
	  Attila Nagy for testing).
	- nicer comments in cachedump about failed RR to string conversion.
	- fix 32bit wrap around when printing large (4G and more) mem usage
	  for extended statistics.

10 November 2008: Wouter
	- fixup the getaddrinfo compat code rename.

8 November 2008: Wouter
	- added configure check for eee build warning.

7 November 2008: Wouter
	- fix bug 217: fixed, setreuid and setregid do not work on MacOSX10.4.
	- detect nonblocking problems in network stack in configure script.

6 November 2008: Wouter
	- dname_priv must decompress the name before comparison.
	- iana portlist updated.

5 November 2008: Wouter
	- fixed possible memory leak in key_entry_key deletion.
	  Would leak a couple bytes when trust anchors were replaced.
	- if query and reply qname overlap, the bytes are skipped not copied.
	- fixed file descriptor leak when messages were jostled out that
	  had outstanding (TCP) replies.
	- DNAMEs used from cache have their synthesized CNAMEs initialized
	  properly.
	- fixed file descriptor leak for localzone type deny (for TCP).
	- fixed memleak at exit for nsec3 negative cached zones.
	- fixed memleak for the keyword 'nodefault' when reading config.
	- made verbosity of 'edns incapable peer' warning higher, so you
	  do not get spammed by it.
	- caught elusive Bad file descriptor error bug, that would print the
	  error while unnecessarily try to listen to a closed fd. Fixed.

4 November 2008: Wouter
	- fixed -Wwrite-strings warnings that result in better code.

3 November 2008: Wouter
	- fixup build process for Mac OSX linker, use ldns b32 compat funcs.
	- generated configure with autoconf-2.61.
	- iana portlist updated.
	- detect if libssl needs libdl.  For static linking with libssl.
	- changed to use new algorithm identifiers for sha256/sha512
	  from ldns 1.4.0 (need very latest version).
	- updated the included ldns tarball.
	- proper detection of SHA256 and SHA512 functions (not just sizes).

23 October 2008: Wouter
	- a little more debug info for failure on signer names. prints names.

22 October 2008: Wouter
	- CFLAGS are picked up by configure from the environment.
	- iana portlist updated.
	- updated ldns to use 1.4.0-pre20081022 so it picks up CFLAGS too.
	- new stub-prime: yesno option. Default is off, so it does not prime.
	  can be turned on to get same behaviour as previous unbound release.
	- made automated test that checks if builtin root hints are uptodate.
	- finished draft-wijngaards-dnsext-resolver-side-mitigation
	  implementation. The unwanted-reply-threshold can be set.
	- fixup so fptr_whitelist test in alloc.c works.

21 October 2008: Wouter
	- fix update-anchors.sh, so it does not report different RR order
	  as an update.  Sorts the keys in the file.  Updated copyright.
	- fixup testbound on windows, the command control pipe doesn't exist.
	- skip 08hostlib test on windows, no fork() available.
	- made unbound-remote work on windows.

20 October 2008: Wouter
	- quench a log message that is debug only.
	- iana portlist updated.
	- do not query bogus nameservers.  It is like nameservers that have 
	  the NS or A or AAAA record bogus are listed as donotquery.
	- if server selection is faced with only bad choices, it will
	  attempt to get more options to be fetched.
	- changed bogus-ttl default value from 900 to 60 seconds.
	  In anticipation that operator caused failures are more likely than
	  actual attacks at this time.  And thus repeated validation helps
	  the operators get the problem fixed sooner.  It makes validation
	  failures go away sooner (60 seconds after the zone is fixed).
	  Also it is likely to try different nameserver targets every minute,
	  so that if a zone is bad on one server but not another, it is 
	  likely to pick up the 'correct' one after a couple minutes,
	  and if the TTL is big enough that solves validation for the zone.
	- fixup unbound-control compilation on windows.

17 October 2008: Wouter
	- port Leopard/G5: fixup type conversion size_t/uint32.
	  please ranlib, stop file without symbols warning.
	- harden referral path now also validates the root after priming.
	  It looks up the root NS authoritatively as well as the root servers
	  and attemps to validate the entries.

16 October 2008: Wouter
	- Fixup negative TTL values appearing (reported by Attila Nagy).

15 October 2008: Wouter
	- better documentation for 0x20; remove fallback TODO, it is done.
	- harden-referral-path feature includes A, AAAA queries for glue,
	  as well as very careful NS caching (only when doing NS query).
	  A, AAAA use the delegation from the NS-query.

14 October 2008: Wouter
	- fwd_three.tpkg test was flaky.  If the three requests hit the
	  wrong threads by chance (or bad OS) then the test would fail.
	  Made less flaky by increasing number of retries.
	- stub_udp.tpkg changed to work, give root hints. fixed ldns_dname_abs.
	- ldns tarball is snapshot of ldns r2759 (1.4.0-pre-20081014).
	  Which includes the ldns_dname_absolute fix.
	- fwd_three test remains flaky now that unbound does not stop
	  listening when full.  Thus, removed timeout problem.
	  It may be serviced by three threads, or maybe by one.
	  Mostly only useful for lock-check testing now.

13 October 2008: Wouter
	- fixed recursion servers deployed as authoritative detection, so
	  that as a last resort, a +RD query is sent there to get the 
	  correct answer.
	- iana port list update.
	- ldns tarball is snapshot of ldns r2759 (1.4.0-pre-20081013).

10 October 2008: Wouter
	- fixup tests - the negative cache contained the correct NSEC3s for
	  two tests that are supposed to fail to validate.

9 October 2008: Wouter
	- negative cache caps max iterations of NSEC3 done.
	- NSEC3 negative cache for qtype DS works.

8 October 2008: Wouter
	- NSEC negative cache for DS.

6 October 2008: Wouter
	- jostle-timeout option, so you can config for slow links.
	- 0x20 fallback code.  Tries 3xnumber of nameserver addresses
	  queries that must all be the same.  Sent to random nameservers.
	- documented choices for DoS, EDNS, 0x20.

2 October 2008: Wouter
	- fixup unlink of pidfile.
	- fixup SHA256 algorithm collation code.
	- contrib/update-anchor.sh does not overwrite anchors if not needed.
	  exits 0 when a restart is needed, other values if not.
	  so,  update-anchor.sh -d mydir && /etc/rc.d/unbound restart
	  can restart unbound exactly when needed.

30 September 2008: Wouter
	- fixup SHA256 DS downgrade, no longer possible to downgrade to SHA1.
	- tests for sha256 support and downgrade resistance.
	- RSASHA256 and RSASHA512 support (using the draft in dnsext),
	  using the drafted protocol numbers.
	- when using stub on localhost (127.0.0.1@10053) unbound works.
	  Like when running NSD to host a local zone, on the same machine.
	  The noprime feature. manpages more explanation. Added a test for it.
	- shorthand for reverse PTR,  local-data-ptr: "1.2.3.4 www.ex.com"

29 September 2008: Wouter
	- EDNS lameness detection, if EDNS packets are dropped this is
	  detected, eventually.
	- multiple query timeout rtt backoff does not backoff too much.

26 September 2008: Wouter
	- tests for remote-control.
	- small memory leak in exception during remote control fixed.
	- fixup for lock checking but not unchecking in remote control.
	- iana portlist updated.

23 September 2008: Wouter
	- Msg cache is loaded. A cache load enables cache responses.
	- unbound-control flush [name], flush_type and flush_zone.

22 September 2008: Wouter
	- dump_cache and load_cache statements in unbound-control.
	  RRsets are dumped and loaded correctly.
	  Msg cache is dumped.

19 September 2008: Wouter
	- locking on the localdata structure.
	- add and remove local zone and data with unbound-control.
	- ldns trunk snapshot updated, make tests work again.

18 September 2008: Wouter
	- fixup error in time calculation.
	- munin plugin improvements.
	- nicer abbreviations for high query types values (ixfr, axfr, any...)
	- documented the statistics output in unbound-control man page.
	- extended statistics prints out histogram, over unbound-control.

17 September 2008: Wouter
	- locking for threadsafe bogus rrset counter.
	- ldns trunk no longer exports b32 functions, provide compat.
	- ldns tarball updated.
	- testcode/ldns-testpkts.c const fixups.
	- fixed rcode stat printout.
	- munin plugin in contrib.
	- stats always printout uptime, because stats plugins need it.

16 September 2008: Wouter
	- extended-statistics: yesno config option.
	- unwanted replies spoof nearmiss detector.
	- iana portlist updated.

15 September 2008: Wouter
	- working start, stop, reload commands for unbound-control.
	- test for unbound-control working; better exit value for control.
	- verbosity control via unbound-control.
	- unbound-control stats.

12 September 2008: Wouter
	- removed browser control mentions. Proto speccy.

11 September 2008: Wouter
	- set nonblocking on new TCP streams, because linux does not inherit
	  the socket options to the accepted socket.
	- fix TCP timeouts.
	- SSL protected connection between server and unbound-control.

10 September 2008: Wouter
	- remove memleak in privacy addresses on reloads and quits.
	- remote control work.

9 September 2008: Wouter
	- smallapp/unbound-control-setup.sh script to set up certificates.

4 September 2008: Wouter
	- scrubber scrubs away private addresses.
	- test for private addresses. man page entry.
	- code refactored for name and address tree lookups.

3 September 2008: Wouter
	- options for 'DNS Rebinding' protection: private-address and
	  private-domain.
	- dnstree for reuse of routines that help with domain, addr lookups.
	- private-address and private-domain config option read, stored.

2 September 2008: Wouter
	- DoS protection features. Queries are jostled out to make room.
	- testbound can pass time, increasing the internal timer.
	- do not mark unsigned additionals bogus, leave unchecked, which
	  is removed too.

1 September 2008: Wouter
	- disallow nonrecursive queries for cache snooping by default.
	  You can allow is using access-control: <subnet> allow_snoop.
	  The defaults do allow access no authoritative data without RD bit.
	- two tests for it and fixups of tests for nonrec refused.

29 August 2008: Wouter
	- version 1.1 number in trunk.
	- harden-referral-path option for query for NS records.
	  Default turns off expensive, experimental option.

28 August 2008: Wouter
	- fixup logfile handling; it is created with correct permissions
	  again. (from bugfix#199).
	  Some errors are not written to logfile (pidfile writing, forking),
	  and these are only visible by using the -d commandline flag.

27 August 2008: Wouter
	- daemon(3) is causing problems for people. Reverting the patch.
	  bug#200, and 199 and 203 contain sideline discussion on it.
	- bug#199 fixed: pidfile can be outside chroot. openlog is done before
	  chroot and drop permissions.
	- config option to set size of aggressive negative cache,
	  neg-cache-size.
	- bug#203 fixed: dlv has been implemented.

26 August 2008: Wouter
	- test for insecure zone when DLV is in use, also does negative cache.
	- test for trustanchor when DLV is in use (the anchor works).
	- test for DLV used for a zone below a trustanchor.
	- added scrub filter for overreaching NSEC records and unit test.
	- iana portlist update
	- use of setresuid or setreuid when available.
	- use daemon(3) if available.

25 August 2008: Wouter
	- realclean patch from Robert Edmonds.

22 August 2008: Wouter
	- nicer debuglogging of DLV.
	- test with secure delegation inside the DLV repository.

21 August 2008: Wouter
	- negative cache code linked into validator, for DLV use.
	  negative cache works for DLV.
	- iana portlist update.
	- dlv-anchor option for unit tests.
	- fixup NSEC_AT_APEX classification for short typemaps.
	- ldns-testns has subdomain checks, for unit tests.

20 August 2008: Wouter
	- negative cache code, reviewed.

18 August 2008: Wouter
	- changes info: in logfile to notice: info: or debug: depending on 
	  the verbosity of the statements.  Better logfile message
	  classification.
	- bug #208: extra rc.d unbound flexibility for freebsd/nanobsd.

15 August 2008: Wouter
	- DLV nsec code fixed for better detection of closest existing 
	  enclosers from NSEC responses.
	- DLV works, straight to the dlv repository, so not for production.
	- Iana port update.

14 August 2008: Wouter
	- synthesize DLV messages from the rrset cache, like done for DS.

13 August 2008: Wouter
	- bug #203: nicer do-auto log message when user sets incompatible
	  options.
	- bug #204: variable name ameliorated in log.c.
	- bug #206: in iana_update, no egrep, but awk use.
	- ldns snapshot r2699 taken (includes DLV type).
	- DLV work, config file element, trust anchor read in.

12 August 2008: Wouter
	- finished adjusting testset to provide qtype NS answers.

11 August 2008: Wouter
	- Fixup rrset security updates overwriting 2181 trust status.
	  This makes validated to be insecure data just as worthless as
	  nonvalidated data, and 2181 rules prevent cache overwrites to them.
	- Fix assertion fail on bogus key handling.
	- dnssec lameness detection works on first query at trust apex.
	- NS queries get proper cache and dnssec lameness treatment.
	- fixup compilation without pthreads on linux.

8 August 2008: Wouter
	- NS queries are done after every referral.
	  validator is used on those NS records (if anchors enabled).

7 August 2008: Wouter
	- Scrubber more strict. CNAME chains, DNAMEs from cache, other 
	  irrelevant rrsets removed.
	- 1.0.2 released from 1.0 support branch.
	- fixup update-anchor.sh to work both in BSD shell and bash.

5 August 2008: Wouter
	- fixup DS test so apex nodata works again.

4 August 2008: Wouter
	- iana port update. 
	- TODO update.
	- fix bug 201: null ptr deref on cleanup while udp pkts wait for port.
	- added explanatory text for outgoing-port-permit in manpage.

30 July 2008: Wouter
	- fixup bug qtype DS for unsigned zone and signed parent validation.

25 July 2008: Wouter
	- added original copyright statement of OpenBSD arc4random code.
	- created tube signaling solution on windows, as a pipe replacement.
	  this makes background asynchronous resolution work on windows.
	- removed very insecure socketpair compat code. It also did not
	  work with event_waiting. Solved by pipe replacement.
	- unbound -h prints openssl version number as well.

22 July 2008: Wouter
	- moved pipe actions to util/tube.c. easier porting and shared code.
	- check _raw() commpoint callbacks with fptr_wlist.
	- iana port update.

21 July 2008: Wouter
	- #198: nicer entropy warning message. manpage OS hints.

19 July 2008: Wouter
	- #198: fixup man page to suggest chroot entropy fix.

18 July 2008: Wouter
	- branch for 1.0 support.
	- trunk work on tube.c.

17 July 2008: Wouter
	- fix bug #196, compile outside source tree.
	- fix bug #195, add --with-username=user configure option.
	- print error and exit if started with config that requires more
	  fds than the builtin minievent can handle.

16 July 2008: Wouter
	- made svn tag 1.0.1, trunk now 1.0.2
	- sha256 checksums enabled in makedist.sh

15 July 2008: Wouter
	- Follow draft-ietf-dnsop-default-local-zones-06 added reverse
	  IPv6 example prefix to AS112 default blocklist.
	- fixup lookup of DS records by client with trustanchor for same.
	- libunbound ub_resolve, fix handling of error condition during setup.
	- lowered log_hex blocksize to fit through BSD syslog linesize.
	- no useless initialisation if getpwnam not available.
	- iana, ldns snapshot updated.

3 July 2008: Wouter
	- Matthijs fixed memory leaks in root hints file reading.

26 June 2008: Wouter
	- fixup streamtcp bounds setting for udp mode, in the test framework.
	- contrib item for updating trust anchors.

25 June 2008: Wouter
	- fixup fwd_ancil test typos.
	- Fix for newegg lameness : ok for qtype=A, but lame for others.
	- fixup unit test for infra cache, test lame merging.
	- porting to mingw, bind, listen, getsockopt and setsockopt error
	  handling.

24 June 2008: Wouter
	- removed testcode/checklocks from production code compilation path.
	- streamtcp can use UDP mode (connected UDP socket), for testing IPv6
	  on windows.
	- fwd_ancil test fails if platform support is lacking.

23 June 2008: Wouter
	- fixup minitpkg to cleanup on windows with its file locking troubles.
	- minitpkg shows skipped tests in report.
	- skip ipv6 tests on ipv4 only hosts (requires only ipv6 localhost not
	  ipv6 connectivity).
	- winsock event handler keeps track of sticky TCP events, that have
	  not been fully handled yet. when interest in the event(s) resumes,
	  they are sent again. When WOULDBLOCK is returned events are cleared.
	- skip tests that need signals when testing on mingw.

18 June 2008: Wouter
	- open testbound replay files in binary mode, because fseek/ftell
	  do not work in ascii-mode on windows. The b does nothing on unix.
	  unittest and testbound tests work on windows (xp too).
	- ioctlsocket prints nicer error message.
	- fixed up some TCP porting for winsock.
	- lack of IPv6 gives a warning, no fatal error.
	- use WSAGetLastError() on windows instead of errno for some errors.

17 June 2008: Wouter
	- outgoing num fds 32 by default on windows ; it supports less
	  fds for waiting on than unixes.
	- winsock_event minievent handler for windows. (you could also
	  attempt to link with libevent/libev ports for windows).
	- neater crypto check and gdi32 detection.
	- unbound.exe works to resolve and validate www.nlnetlabs.nl on vista.

16 June 2008: Wouter
	- on windows, use windows threads, mutex and thread-local-storage(Tls).
	- detect if openssl needs gdi32.
	- if no threading, THREADS_DISABLED is defined for use in the code.
	- sets USE_WINSOCK if using ws2_32 on windows.
	- wsa_strerror() function for more readable errors.
	- WSA Startup and Cleanup called in unbound.exe.

13 June 2008: Wouter
	- port mingw32, more signal ifdefs, detect sleep, usleep, 
	  random, srandom (used inside the tests).
	- signed or unsigned FD_SET is cast.

10 June 2008: Wouter
	- fixup warnings compiling on eeepc xandros linux.

9 June 2008: Wouter
	- in iteration response type code
	  * first check for SOA record (negative answer) before NS record
	    and lameness.
	  * check if no AA bit for non-forwarder, and thus lame zone.
	    In response to error report by Richard Doty for mail.opusnet.com.
	- fixup unput warning from lexer on freeBSD.
	- bug#183. pidfile, rundir, and chroot configure options. Also the
	  example.conf and manual pages get the configured defaults.
	  You can use: (or accept the defaults to /usr/local/etc/unbound/)
	  --with-conf-file=filename
	  --with-pidfile=filename
	  --with-run-dir=path
	  --with-chroot-dir=path

8 June 2008: Wouter
	- if multiple CNAMEs, use the first one. Fixup akamai CNAME bug.
	  Reported by Robert Edmonds.
	- iana port updated.

4 June 2008: Wouter
	- updated libtool files with newer version.
	- iana portlist updated.

3 June 2008: Wouter
	- fixup local-zone: "30.172.in-addr.arpa." nodefault, so that the
	  trailing dot is not used during comparison.

2 June 2008: Wouter
	- Jelte fixed bugs in my absence
	  - bug 178: fixed unportable shell usage in configure (relied on 
	    bash shell).
	  - bug 180: fixed buffer overflow in unbound-checkconf use of strncat.
	  - bug 181: fixed buffer overflow in ldns (called by unbound to parse
	    config file parts).
	- fixes by Wouter
	  - bug 177: fixed compilation failure on opensuse, the 
	    --disable-static configure flag caused problems.  (Patch from 
	    Klaus Singvogel)
	  - bug 179: same fix as 177.
	  - bug 185: --disable-shared not passed along to ldns included with 
	    unbound. Fixed so that configure parameters are passed to the
	    subdir configure script.
	    fixed that ./libtool is used always, you can still override
	    manually with ./configure libtool=mylibtool or set $libtool in
	    the environment.
	- update of the ldns tarball to current ldns svn version (fix 181).
	- bug 184: -r option for unbound-host, read resolv.conf for 
	  forwarder. (Note that forwarder must support DNSSEC for validation
	  to succeed).

23 May 2008: Wouter
	- mingw32 porting.
	  - test for sys/wait.h
	  - WSAEWOULDBLOCK test after nonblocking TCP connect.
	  - write_iov_buffer removed: unused and no struct iov on windows.
	  - signed/unsigned warning fixup mini_event.
	  - use ioctlsocket to set nonblocking I/O if fnctl is unavailable.
	  - skip signals that are not defined
	  - detect pwd.h.
	  - detect getpwnam, getrlimit, setsid, sbrk, chroot.
	  - default config has no chroot if chroot() unavailable.
	  - if no kill() then no pidfile is read or written.
	  - gmtime_r is replaced by nonthreadsafe alternative if unavail.
	    used in rrsig time validation errors.

22 May 2008: Wouter
	- contrib unbound.spec from Patrick Vande Walle.
	- fixup bug#175: call tzset before chroot to have correct timestamps
	  in system log.
	- do not generate lex input and lex unput functions.
	- mingw port. replacement functions labelled _unbound.
	- fix bug 174 - check for tcp_sigpipe that ldns-testns is installed.

19 May 2008: Wouter
	- fedora 9, check in6_pktinfo define in configure.
	- CREDITS fixup of history.
	- ignore ldns-1.2.2 if installed, use builtin 1.3.0-pre alternative.

16 May 2008: Wouter
	- fixup for MacOSX hosts file reading (reported by John Dickinson).
	- created 1.0.0 svn tag.
	- trunk version 1.0.1.

14 May 2008: Wouter
	- accepted patch from Ondrej Sury for library version libtool option.
	- configure --disable-rpath fixes up libtool for rpath trouble.
	  Adapted from debian package patch file.

13 May 2008: Wouter
	- Added root ipv6 addresses to builtin root hints.
	- TODO modified for post 1.0 plans.
	- trunk version set to 1.0.0.
	- no unnecessary linking with librt (only when libevent/libev used).

7 May 2008: Wouter
	- fixup no-ip4 problem with error callback in outside network.

25 April 2008: Wouter
	- DESTDIR is honored by the Makefile for rpms.
	- contrib files unbound.spec and unbound.init, builds working RPM
	  on FC7 Linux, a chrooted caching resolver, and libunbound.
	- iana ports update.

24 April 2008: Wouter
	- chroot checks improved. working directory relative to chroot.
	  checks if config file path is inside chroot. Documentation on it.
	- nicer example.conf text.
	- created 0.11 tag.

23 April 2008: Wouter
	- parseunbound.pl contrib update from Kai Storbeck for threads.
	- iana ports update

22 April 2008: Wouter
	- ignore SIGPIPE.
	- unit test for SIGPIPE ignore.

21 April 2008: Wouter
	- FEATURES document.
	- fixup reread of config file if it was given as a full path
	  and chroot was used.

16 April 2008: Wouter
	- requirements doc, updated clean query returns.
	- parseunbound.pl update from Kai Storbeck.
	- sunos4 porting changes.

15 April 2008: Wouter
	- fixup default rc.d pidfile location to /usr/local/etc.
	- iana ports updated.
	- copyright updated in ldns-testpkts to keep same as in ldns.
	- fixup checkconf chroot tests a bit more, chdir must be inside
	  chroot dir.
	- documented 'gcc: unrecognized -KPIC option' errors on Solaris.
	- example.conf values changed to /usr/local/etc/unbound
	- DSA test work.
	- DSA signatures: unbound is compatible with both encodings found.
	  It will detect and convert when necessary.

14 April 2008: Wouter
	- got update for parseunbound.pl statistics script from Kai Storbeck.
	- tpkg tests for udp wait list.
	- documented 0x20 status.
	- fixup chroot and checkconf, it is much smarter now.
	- fixup DSA EVP signature decoding. Solution that Jelte found copied.
	- and check first sig byte for the encoding type.

11 April 2008: Wouter
	- random port selection out of the configged ports.
	- fixup threadsafety for libevent-1.4.3+ (event_base_get_method).
	- removed base_port.
	- created 256-port ephemeral space for the OS, 59802 available.
	- fixup consistency of port_if out array during heavy use.

10 April 2008: Wouter
	- --with-libevent works with latest libevent 1.4.99-trunk.
	- added log file statistics perl script to contrib.
	- automatic iana ports update from makefile. 60058 available.

9 April 2008: Wouter
	- configure can detect libev(from its build directory) when passed
	  --with-libevent=/home/wouter/libev-3.2
	  libev-3.2 is a little faster than libevent-1.4.3-stable (about 5%).
	- unused commpoints not listed in epoll list.
	- statistics-cumulative option so that the values are not reset.
	- config creates array of available ports, 61841 available,
	  it excludes <1024 and iana assigned numbers.
	  config statements to modify the available port numbers.

8 April 2008: Wouter
	- unbound tries to set the ulimit fds when started as server.
	  if that does not work, it will scale back its requirements.

27 March 2008: Wouter
	- documented /dev/random symlink from chrootdir as FAQ entry.

26 March 2008: Wouter
	- implemented AD bit signaling. If a query sets AD bit (but not DO)
	  then the AD bit is set in the reply if the answer validated.
	  Without including DNSSEC signatures. Useful if you have a trusted
	  path from the client to the resolver. Follows dnssec-updates draft.

25 March 2008: Wouter
	- implemented check that for NXDOMAIN and NOERROR answers a query
	  section must be present in the reply (by the scrubber). And it must
	  be equal to the question sent, at least lowercase folded.
	  Previously this feature happened because the cache code refused
	  to store such messages. However blocking by the scrubber makes 
	  sure nothing gets into the RRset cache. Also, this looks like a
	  timeout (instead of an allocation failure) and this retries are
	  done (which is useful in a spoofing situation).
	- RTT banding. Band size 400 msec, this makes band around zero (fast)
	  include unknown servers. This makes unbound explore unknown servers.

7 March 2008: Wouter
	- -C config feature for harvest program. 
	- harvest handles CNAMEs too.

5 March 2008: Wouter
	- patch from Hugo Koji Kobayashi for iterator logs spelling.

4 March 2008: Wouter
	- From report by Jinmei Tatuya, rfc2181 trust value for remainder
	  of a cname trust chain is lower; not full answer_AA. 
	- test for this fix.
	- default config file location is /usr/local/etc/unbound.
	  Thus prefix is used to determine the location. This is also the
	  chroot and pidfile default location.

3 March 2008: Wouter
	- Create 0.10 svn tag.
	- 0.11 version in trunk.
	- indentation nicer.

29 February 2008: Wouter
	- documentation update.
	- fixup port to Solaris of perf test tool.
	- updated ldns-tarball with decl-after-statement fixes.

28 February 2008: Wouter
	- fixed memory leaks in libunbound (during cancellation and wait).
	- libunbound returns the answer packet in full.
	- snprintf compat update.
	- harvest performs lookup.
	- ldns-tarball update with fix for ldns_dname_label.
	- installs to sbin by default.
	- install all manual pages (unbound-host and libunbound too).

27 February 2008: Wouter
	- option to use caps for id randomness.
	- config file option use-caps-for-id: yes
	- harvest debug tool

26 February 2008: Wouter
	- delay utility delays TCP as well. If the server that is forwarded 
	  to has a TCP error, the delay utility closes the connection.
	- delay does REUSE_ADDR, and can handle a server that closes its end.
	- answers use casing from query.

25 February 2008: Wouter
	- delay utility works. Gets decent thoughput too (>20000).

22 February 2008: Wouter
	- +2% for recursions, if identical queries (except for destination
	  and query ID) in the reply list, avoid re-encoding the answer.
	- removed TODO items for optimizations that do not show up in
	  profile reports.
	- default is now minievent - not libevent. As its faster and
	  not needed for regular installs, only for very large port ranges.
	- loop check different speedup pkt-dname-reading, 1% faster for
	  nocache-recursion check.
	- less hashing during msg parse, 4% for recursion.
	- small speed fix for dname_count_size_labels, +1 or +2% recursion.
	- some speed results noted:
	  optimization resulted in +40% for recursion (cache miss) and
	  +70 to +80 for cache hits, and +96% for version.bind.
	  zone nsec3 example, 100 NXDOMAIN queries, NSD 35182.8 Ub 36048.4
	  www.nlnetlabs.nl from cache: BIND 8987.99 Ub 31218.3
	  www with DO bit set : BIND 8269.31 Ub 28735.6 qps.
	  So, unbound can be about equal qps to NSD in cache hits.
	  And about 3.4x faster than BIND in cache performance.
	- delay utility for testing.

21 February 2008: Wouter
	- speedup of root-delegation message encoding by 15%.
	- minor speedup of compress tree_lookup, maybe 1%.
	- speedup of dname_lab_cmp and memlowercmp - the top functions in 
	  profiler output, maybe a couple percent when it matters.

20 February 2008: Wouter
	- setup speec_cache for need-ldns-testns in dotests.
	- check number of queued replies on incoming queries to avoid overload
	  on that account.
	- fptr whitelist checks are not disabled in optimize mode.
	- do-daemonize config file option.
	- minievent time share initializes time at start.
	- updated testdata for nsec3 new algorithm numbers (6, 7).
	- small performance test of packet encoding (root delegation).

19 February 2008: Wouter
	- applied patch to unbound-host man page from Jan-Piet Mens.
	- fix donotquery-localhost: yes default (it erroneously was switched
	  to default 'no').
	- time is only gotten once and the value is shared across unbound.
	- unittest cleans up crypto, so that it has no memory leaks.
	- mini_event shares the time value with unbound this results in 
	  +3% speed for cache responses and +9% for recursions.
	- ldns tarball update with new NSEC3 sign code numbers.
	- perform several reads per UDP operation. This improves performance
	  in DoS conditions, and costs very little in normal conditions.
	  improves cache response +50%, and recursions +10%.
	- modified asynclook test. because the callback from async is not
	  in any sort of lock (and thus can use all library functions freely),
	  this causes a tiny race condition window when the last lock is 
	  released for a callback and a new cancel() for that callback.
	  The only way to remove this is by putting callbacks into some 
	  lock window. I'd rather have the small possibility of a callback
	  for a cancelled function then no use of library functions in 
	  callbacks. Could be possible to only outlaw process(), wait(),
	  cancel() from callbacks, by adding another lock, but I'd rather not.

18 February 2008: Wouter
	- patch to unbound-host from Jan-Piet Mens.
	- unbound host prints errors if fails to configure context.
	- fixup perf to resend faster, so that long waiting requests do
	  not hold up the queue, they become lost packets or SERVFAILs,
	  or can be sent a little while later (i.e. processing time may 
	  take long, but throughput has to be high).
	- fixup iterator operating in no cache conditions (RD flag unset
	  after a CNAME).
	- streamlined code for RD flag setting.
	- profiled code and changed dname compares to be faster. 
	  The speedup is about +3% to +8% (depending on the test).
	- minievent tests for eintr and eagain.

15 February 2008: Wouter
	- added FreeBSD rc.d script to contrib.
	- --prefix option for configure also changes directory: pidfile:
	  and chroot: defaults in config file.
	- added cache speed test, for cache size OK and cache too small.

14 February 2008: Wouter
	- start without a config file (will complain, but start with
	  defaults).
	- perf test program works.

13 February 2008: Wouter
	- 0.9 released.
	- 1.0 development. Printout ldns version on unbound -h.
	- start of perf tool.
	- bugfix to read empty lines from /etc/hosts.

12 February 2008: Wouter
	- fixup problem with configure calling itself if ldns-src tarball
	  is not present.

11 February 2008: Wouter
	- changed library to use ub_ instead of ub_val_ as prefix.
	- statistics output text nice.
	- etc/hosts handling.
	- library function to put logging to a stream.
	- set any option interface.

8 February 2008: Wouter
	- test program for multiple queries over a TCP channel.
	- tpkg test for stream tcp queries.
	- unbound replies to multiple TCP queries on a TCP channel.
	- fixup misclassification of root referral with NS in answer
	  when validating a nonrec query.
	- tag 0.9
	- layout of manpages, spelling fix in header, manpages process by
	  makedist, list asynclook and tcpstream tests as ldns-testns
	  required.

7 February 2008: Wouter
	- moved up all current level 2 to be level 3. And 3 to 4.
	  to make room for new debug level 2 for detailed information 
	  for operators.
	- verbosity level 2. Describes recursion and validation.
	- cleaner configure script and fixes for libevent solaris.
	- signedness for log output memory sizes in high verbosity.

6 February 2008: Wouter
	- clearer explanation of threading configure options.
	- fixup asynclook test for nothreading (it creates only one process
	  to do the extended test).
	- changed name of ub_val_result_free to ub_val_resolve_free.
	- removes warning message during library linking, renamed
	  libunbound/unbound.c -> libunbound.c and worker to libworker.
	- fallback without EDNS if result is NOTIMPL as well as on FORMERR.

5 February 2008: Wouter
	- statistics-interval: seconds option added.
	- test for statistics option
	- ignore errors making directories, these can occur in parallel builds
	- fixup Makefile strip command and libunbound docs typo.

31 January 2008: Wouter
	- bg thread/process reads and writes the pipe nonblocking all the time
	  so that even if the pipe is buffered or so, the bg thread does not
	  block, and services both pipes and queries.

30 January 2008: Wouter
	- check trailing / on chrootdir in checkconf.
	- check if root hints and anchor files are in chrootdir.
	- no route to host tcp error is verbosity level 2. 
	- removed unused send_reply_iov. and its configure check.
	- added prints of 'remote address is 1.2.3.4 port 53' to errors
	  from netevent; the basic socket errors.

28 January 2008: Wouter
	- fixup uninit use of buffer by libunbound (query id, flags) for
	  local_zone answers.
	- fixup uninit warning from random.c; also seems to fix sporadic
	  sigFPE coming out of openssl.
	- made openssl entropy warning more silent for library use. Needs
	  verbosity 1 now.
	- fixup forgotten locks for rbtree_searches on ctx->query tree.
	- random generator cleanup - RND_STATE_SIZE removed, and instead
	  a super-rnd can be passed at init to chain init random states.
	- test also does lock checks if available.
	- protect config access in libworker_setup().
	- libevent doesn't like comm_base_exit outside of runloop.
	- close fds after removing commpoints only (for epoll, kqueue).

25 January 2008: Wouter
	- added tpkg for asynclook and library use. 
	- allows localhost to be queried when as a library.
	- fixup race condition between cancel and answer (in case of
	  really fast answers that beat the cancel).
	- please doxygen, put doxygen comment in one place.
	- asynclook -b blocking mode and test.
	- refactor asynclook, nicer code.
	- fixup race problems from opensll in rand init from library, with
	  a mutex around the rand init.
	- fix pass async_id=NULL to _async resolve().
	- rewrote _wait() routine, so that it is threadsafe.
	- cancelation is threadsafe.
	- asynclook extended test in tpkg.
	- fixed two races where forked bg process waits for (somehow shared?)
	  locks, so does not service the query pipe on the bg side.
	  Now those locks are only held for fg_threads and for bg_as_a_thread.

24 January 2008: Wouter
	- tested the cancel() function.
	- asynclook -c (cancel) feature.
	- fix fail to allocate context actions.
	- make pipe nonblocking at start.
	- update plane for retry mode with caution to limit bandwidth.
	- fix Makefile for concurrent make of unbound-host.
	- renamed ub_val_ctx_wait/poll/process/fd to ub_val*.
	- new calls to set forwarding added to header and docs.

23 January 2008: Wouter
	- removed debug prints from if-auto, verb-algo enables some.
	- libunbound QUIT setup, remove memory leaks, when using threads
	  will share memory for passing results instead of writing it over
	  the pipe, only writes ID number over the pipe (towards the handler
	  thread that does process() ).

22 January 2008: Wouter
	- library code for async in libunbound/unbound.c.
	- fix link testbound.
	- fixup exit bug in mini_event.
	- background worker query enter and result functions.
	- bg query test application asynclook, it looks up multiple
	  hostaddresses (A records) at the same time.

21 January 2008: Wouter
	- libworker work, netevent raw commpoints, write_msg, serialize.

18 January 2008: Wouter
	- touch up of manpage for libunbound.
	- support for IP_RECVDSTADDR (for *BSD ip4).
	- fix for BSD, do not use ip4to6 mapping, make two sockets, once
	  ip6 and once ip4, uses socket options.
	- goodbye ip4to6 mapping.
	- update ldns-testpkts with latest version from ldns-trunk.
	- updated makedist for relative ldns pathnames.
	- library API with more information inside the result structure.
	- work on background resolves.

17 January 2008: Wouter
	- fixup configure in case -lldns is installed.
	- fixup a couple of doxygen warnings, about enum variables.
	- interface-automatic now copies the interface address from the
	  PKT_INFO structure as well.
	- manual page with library API, all on one page 'man libunbound'.
	- rewrite of PKTINFO structure, it also captures IP4 PKTINFO.

16 January 2008: Wouter
	- incoming queries to the server with TC bit on are replied FORMERR.
	- interface-automatic replied the wrong source address on localhost
	  queries. Seems to be due to ifnum=0 in recvmsg PKTINFO. Trying
	  to use ifnum=-1 to mean 'no interface, use kernel route'.

15 January 2008: Wouter
	- interface-automatic feature. experimental. Nice for anycast.
	- tpkg test for ip6 ancillary data.
	- removed debug prints.
	- porting experience, define for Solaris, test refined for BSD
	  compatibility. The feature probably will not work on OpenBSD.
	- makedist fixup for ldns-src in build-dir.

14 January 2008: Wouter
	- in no debug sets NDEBUG to remove asserts.
	- configure --enable-debug is needed for dependency generation
	  for assertions and for compiler warnings.
	- ldns.tgz updated with ldns-trunk (where buffer.h is updated).
	- fix lint, unit test in optimize mode.
	- default access control allows ::ffff:127.0.0.1 v6mapped localhost.
	
11 January 2008: Wouter
	- man page, warning removed.
	- added text describing the use of stub zones for private zones.
	- checkconf tests for bad hostnames (IP address), and for doubled
	  interface lines.
	- memory sizes can be given with 'k', 'Kb', or M or G appended.

10 January 2008: Wouter
	- typo in example.conf.
	- made using ldns-src that is included the package more portable
	  by linking with .lo instead of .o files in the ldns package.
	- nicer do-ip6: yes/no documentation.
	- nicer linking of libevent .o files.
	- man pages render correctly on solaris.

9 January 2008: Wouter
	- fixup openssl RAND problem, when the system is not configured to
	  give entropy, and the rng needs to be seeded.

8 January 2008: Wouter
	- print median and quartiles with extensive logging.

4 January 2008: Wouter
	- document misconfiguration in private network.

2 January 2008: Wouter
	- fixup typo in requirements.
	- document that 'refused' is a better choice than 'drop' for 
	  the access control list, as refused will stop retries.

7 December 2007: Wouter
	- unbound-host has a -d option to show what happens. This can help
	  with debugging (why do I get this answer).
	- fixup CNAME handling, on nodata, sets and display canonname.
	- dot removed from CNAME display.
	- respect -v for NXDOMAINs.
	- updated ldns-src.tar.gz with ldns-trunk today (1.2.2 fixes).
	- size_t to int for portability of the header file.
	- fixup bogus handling.
	- dependencies and lint for unbound-host.

6 December 2007: Wouter
	- library resolution works in foreground mode, unbound-host app
	  receives data.
	- unbound-host prints rdata using ldns.
	- unbound-host accepts trust anchors, and prints validation
	  information when you give -v.

5 December 2007: Wouter
	- locking in context_new() inside the function.
	- setup of libworker.

4 December 2007: Wouter
	- minor Makefile fixup.
	- moved module-stack code out of daemon/daemon into services/modstack,
	  preparing for code-reuse.
	- move context into own header file.
	- context query structure.
	- removed unused variable pwd from checkconf.
	- removed unused assignment from outside netw.
	- check timeval length of string.
	- fixup error in val_utils getsigner.
	- fixup same (*var) error in netblocktostr.
	- fixup memleak on parse error in localzone.
	- fixup memleak on packet parse error.
	- put ; after union in parser.y.
	- small hardening in iter_operate against iq==NULL.
	- hardening, if error reply with rcode=0 (noerror) send servfail.
	- fixup same (*var) error in find_rrset in msgparse, was harmless.
	- check return value of evtimer_add().
	- fixup lockorder in lruhash_reclaim(), building up a list of locked
	  entries one at a time. Instead they are removed and unlocked.
	- fptr_wlist for markdelfunc.
	- removed is_locked param from lruhash delkeyfunc.
	- moved bin_unlock during bin_split purely to please.

3 December 2007: Wouter
	- changed checkconf/ to smallapp/ to make room for more support tools.
	  (such as unbound-host).
	- install dirs created with -m 755 because they need to be accessible.
	- library extensive featurelist added to TODO.
	- please doxygen, lint.
	- library test application, with basic functionality.
	- fix for building in a subdirectory. 
	- link lib fix for Leopard.

30 November 2007: Wouter
	- makefile that creates libunbound.la, basic file or libunbound.a
	  when creating static executables (no libtool).
	- more API setup.

29 November 2007: Wouter
	- 0.9 public API start.

28 November 2007: Wouter
	- Changeup plan for 0.8 - no complication needed, a simple solution
	  has been chosen for authoritative features.
	- you can use single quotes in the config file, so it is possible
	  to specify TXT records in local data.
	- fixup small memory problem in implicit transparent zone creation.
	- test for implicit zone creation and multiple RR RRsets local data.
	- local-zone nodefault test.
	- show testbound testlist on commit.
	- iterator normalizer changes CNAME chains ending in NXDOMAIN where
	  the packet got rcode NXDOMAIN into rcode NOERROR. (since the initial
	  domain exists).
	- nicer verbosity: 0 and 1 levels.
	- lower nonRDquery chance of eliciting wrongly typed validation
	  requiring message from the cache.
	- fix for nonRDquery validation typing; nodata is detected when
	  SOA record in auth section (all validation-requiring nodata messages
	  have a SOA record in authority, so this is OK for the validator),
	  and NS record is needed to be a referral.
	- duplicate checking when adding NSECs for a CNAME, and test.
	- created svn tag 0.8, after completing testbed tests.

27 November 2007: Wouter
	- per suggestion in rfc2308, replaced default max-ttl value with 1 day.
	- set size of msgparse lookup table to 32, from 1024, so that its size
	  is below the 2048 regional large size threshold, and does not cause
	  a call to malloc when a message is parsed.
	- update of memstats tool to print number of allocation calls.
	  This is what is taking time (not space) and indicates the avg size
	  of the allocations as well. region_alloc stat is removed.

22 November 2007: Wouter
	- noted EDNS in-the-middle dropping trouble as a TODO.
	  At this point theoretical, no user trouble has been reported.
	- added all default AS112 zones.
	- answers from local zone content.
		* positive answer, the rrset in question
		* nodata answer (exist, but not that type).
		* nxdomain answer (domain does not exist).
		* empty-nonterminal answer.
		* But not: wildcard, nsec, referral, rrsig, cname/dname,
			or additional section processing, NS put in auth.
	- test for correct working of static and transparent and couple
	  of important defaults (localhost, as112, reverses). 
	  Also checks deny and refuse settings.
	- fixup implicit zone generation and AA bit for NXDOMAIN on localdata.

21 November 2007: Wouter
	- local zone internal data setup.

20 November 2007: Wouter
	- 0.8 - str2list config support for double string config options.
	- local-zone and local-data options, config storage and documentation.

19 November 2007: Wouter
	- do not downcase NSEC and RRSIG for verification. Follows 
	  draft-ietf-dnsext-dnssec-bis-updates-06.txt.
	- fixup leaking unbound daemons at end of tests.
	- README file updated.
	- nice libevent not found error.
	- README talks about gnu make.
	- 0.8: unit test for addr_mask and fixups for it.
	  and unit test for addr_in_common().
	- 0.8: access-control config file element.
	  and unit test rpl replay file.
	- 0.8: fixup address reporting from netevent.

16 November 2007: Wouter
	- privilege separation is not needed in unbound at this time.
	  TODO item marked as such.
	- created beta-0.7 branch for support.
	- tagged 0.7 for beta release.
	- moved trunk to 0.8 for 0.8(auth features) development.
	- 0.8: access control list setup.

15 November 2007: Wouter
	- review fixups from Jelte.

14 November 2007: Wouter
	- testbed script does not recreate configure, since its in svn now.
	- fixup checkconf test so that it does not test 
	  /etc/unbound/unbound.conf.
	- tag 0.6.

13 November 2007: Wouter
	- remove debug print.
	- fixup testbound exit when LIBEVENT_SIGNAL_PROBLEM exists.

12 November 2007: Wouter
	- fixup signal handling where SIGTERM could be ignored if a SIGHUP
	  arrives later on.
	- bugreports to unbound-bugs@nlnetlabs.nl
	- fixup testbound so it exits cleanly.
	- cleanup the caches on a reload, so that rrsetID numbers won't clash.

9 November 2007: Wouter
	- took ldns snapshot in repo.
	- default config file is /etc/unbound/unbound.conf.
	  If it doesn't exist, it is installed with the doc/example.conf file.
	  The file is not deleted on uninstall.
	- default listening is not all, but localhost interfaces.
	
8 November 2007: Wouter
	- Fixup chroot and drop user privileges.
	- new L root ip address in default hints.

1 November 2007: Wouter
	- Fixup of crash on reload, due to anchors in env not NULLed after
	  dealloc during deinit.
	- Fixup of chroot call. Happens after privileges are dropped, so
	  that checking the passwd entry still works.
	- minor touch up of clear() hashtable function.
	- VERB_DETAIL prints out what chdir, username, chroot is being done.
	- when id numbers run out, caches are cleared, as in design notes.
	  Tested with a mock setup with very few bits in id, it worked.
	- harden-dnssec-stripped: yes is now default. It insists on dnssec
	  data for trust anchors. Included tests for the feature.

31 October 2007: Wouter
	- cache-max-ttl config option.
	- building outside sourcedir works again.
	- defaults more secure:
		username: "unbound"
		chroot: "/etc/unbound"
	  The operator can override them to be less secure ("") if necessary.
	- fix horrible oversight in sorting rrset references in a message,
	  sort per reference key pointer, not on referencepointer itself.
	- pidfile: "/etc/unbound/unbound.pid" is now the default.
	- tests changed to reflect the updated default.
	- created hashtable clear() function that respects locks.

30 October 2007: Wouter
	- fixup assertion failure that relied on compressed names to be
	  smaller than uncompressed names. A packet from comrite.com was seen
	  to be compressed to a larger size. Added it as unit test.
	- quieter logging at low verbosity level for common tcp messages.
	- no greedy TTL update.

23 October 2007: Wouter
	- fixup (grand-)parent problem for dnssec-lameness detection.
	- fixup tests to do additional section processing for lame replies,
	  since the detection needs that.
	- no longer trust in query section in reply during dnssec lame detect.
	- dnssec lameness does not make the server never ever queried, but
	  non-preferred. If no other servers exist or answer, the dnssec lame
	  server is used; the fastest dnssec lame server is chosen.
	- added test then when trust anchor cannot be primed (nodata), the
	  insecure mode from unbound works.
	- Fixup max queries per thread, any more are dropped.

22 October 2007: Wouter
	- added donotquerylocalhost config option. Can be turned off for
	  out test cases.
	- ISO C compat changes.
	- detect RA-no-AA lameness, as LAME.
	- DNSSEC-lameness detection, as LAME.
	  See notes in requirements.txt for choices made.
	- tests for lameness detection.
	- added all to make test target; need unbound for fwd tests.
	- testbound does not pollute /etc/unbound.

19 October 2007: Wouter
	- added configure (and its files) to svn, so that the trunk is easier
	  to use. ./configure, config.guess, config.sub, ltmain.sh,
	  and config.h.in.
	- added yacc/lex generated files, util/configlexer.c, 
	  util/configparser.c util/configparser.h, to svn. 
	- without lex no attempt to use it.
	- unsecure response validation collated into one block.
	- remove warning about const cast of cfgfile name.
	- outgoing-interfaces can be different from service interfaces.
	- ldns-src configure is done during unbound configure and
	  ldns-src make is done during unbound make, and so inherits the
	  make arguments from the unbound make invocation.
	- nicer error when libevent problem causes instant exit on signal.
	- read root hints from a root hint file (like BIND does).
	  
18 October 2007: Wouter
	- addresses are logged with errors.
	- fixup testcode fake event to remove pending before callback
	  since the callback may create new pending items.
	- tests updated because retries are now in iterator module.
	- ldns-testpkts code is checked for differences between unbound
	  and ldns by makedist.sh.
	- ldns trunk from today added in svn repo for fallback in case
	  no ldns is installed on the system.
	  make download_ldns refreshes the tarball with ldns svn trunk.
	- ldns-src.tar.gz is used if no ldns is found on the system, and
	  statically linked into unbound.
	- start of regional allocator code.
	- regional uses less memory and variables, simplified code.
	- remove of region-allocator.
	- alloc cache keeps a cache of recently released regional blocks,
	  up to a maximum.
	- make unit test cleanly free memory.

17 October 2007: Wouter
	- fixup another cycle detect and ns-addr timeout resolution bug.
	  This time by refusing delegations from the cache without addresses
	  when resolving a mandatory-glue nameserver-address for that zone.
	  We're going to have to ask a TLD server anyway; might as well be
	  the TLD server for this name. And this resolves a lot of cases where
	  the other nameserver names lead to cycles or are not available.
	- changed random generator from random(3) clone to arc4random wrapped
	  for thread safety. The random generator is initialised with
	  entropy from the system.
	- fix crash where failure to prime DNSKEY tried to print null pointer
	  in the log message.
	- removed some debug prints, only verb_algo (4) enables them.
	- fixup test; new random generator took new paths; such as one 
	  where no scripted answer was available.
	- mark insecure RRs as insecure.
	- fixup removal of nonsecure items from the additional.
	- reduced timeout values to more realistic, 376 msec (262 msec has
	  90% of roundtrip times, 512 msec has 99% of roundtrip times.)
	- server selection failover to next server after timeout (376 msec).

16 October 2007: Wouter
	- no malloc in log_hex.
	- assertions around system calls.
	- protect against gethostname without ending zero.
	- ntop output is null terminated by unbound.
	- pidfile content null termination
	- various snprintf use sizeof(stringbuf) instead of fixed constant.
	- changed loopdetect % 8 with & 0x7 since % can become negative for
	  weird negative input and particular interpretation of integer math.
	- dname_pkt_copy checks length of result, to protect result buffers.
	  prints an error, this should not happen. Bad strings should have
	  been rejected earlier in the program.
	- remove a size_t underflow from msgreply size func.

15 October 2007: Wouter
	- nicer warning.
	- fix IP6 TCP, wrong definition check. With test package.
	- fixup the fact that the query section was not compressed to,
	  the code was there but was called by value instead of by reference.
	  And test for the case, uses xxd and nc.
	- more portable ip6 check for sockaddr types.

8 October 2007: Wouter
	- --disable-rpath option in configure for 64bit systems with
	  several dynamic lib dirs.

7 October 2007: Wouter
	- fixup tests for no AD bit in non-DO queries.
	- test that makes sure AD bit is not set on non-DO query.

6 October 2007: Wouter
	- removed logfile open early. It did not have the proper permissions;
	  it was opened as root instead of the user. And we cannot change user
	  id yet, since chroot and bind ports need to be done.
	- callback checks for event callbacks done from mini_event. Because
	  of deletions cannot do this from netevent. This means when using
	  libevent the protection does not work on event-callbacks.
	- fixup too small reply (did not zero counts).
	- fixup reply no longer AD bit when query without DO bit.

5 October 2007: Wouter
	- function pointer whitelist.

4 October 2007: Wouter
	- overwrite sensitive random seed value after use.
	- switch to logfile very soon if not -d (console attached).
	- error messages do not reveal the trustanchor contents.
	- start work on function pointer whitelists.

3 October 2007: Wouter
	- fix for multiple empty nonterminals, after multiple DSes in the
	  chain of trust.
	- mesh checks if modules are looping, and stops them.
	- refetch with CNAMEd nameserver address regression test added.
	- fixup line count bug in testcode, so testbound prints correct line
	  number with parse errors.
	- unit test for multiple ENT case.
	- fix for cname out of validated unsec zone.
	- fixup nasty id=0 reuse. Also added assertions to detect its
	  return (the assertion catches in the existing test cases).

1 October 2007: Wouter
	- skip F77, CXX, objC tests in configure step.
	- fixup crash in refetch glue after a CNAME.
	  and protection against similar failures (with error print).

28 September 2007: Wouter
	- test case for unbound-checkconf, fixed so it also checks the
	  interface: statements.

26 September 2007: Wouter
	- SIGHUP will reopen the log file.
	- Option to log to syslog.
	- please lint, fixup tests (that went to syslog on open, oops).
	- config check program.

25 September 2007: Wouter
	- tests for NSEC3. Fixup bitmap checks for NSEC3.
	- positive ANY response needs to check if wildcard expansion, and
	  check that original data did not exist.
	- tests for NSEC3 that wrong use of OPTOUT is bad. For insecure
	  delegation, for abuse of child zone apex nsec3.
	- create 0.5 release tag.

24 September 2007: Wouter
	- do not make test programs by default.
	- But 'make test' will perform all of the tests.
	- Advertise builtin select libevent alternative when no libevent
	  is found.
	- signit can generate NSEC3 hashes, for generating tests.
	- multiple nsec3 parameters in message test.
	- too high nsec3 iterations becomes insecure test.

21 September 2007: Wouter
	- fixup empty_DS_name allocated in wrong region (port DEC Alpha).
	- fixup testcode lock safety (port FreeBSD).
	- removes subscript has type char warnings (port Solaris 9).
	- fixup of field with format type to int (port MacOS/X intel).
	- added test for infinite loop case in nonRD answer validation.
	  It was a more general problem, but hard to reproduce. When an
	  unsigned rrset is being validated and the key fetched, the DS
	  sequence is followed, but if the final name has no DS, then no
	  proof is possible - the signature has been stripped off.

20 September 2007: Wouter
	- fixup and test for NSEC wildcard with empty nonterminals. 
	- makedist.sh fixup for svn info.
	- acl features request in plan.
	- improved DS empty nonterminal handling.
	- compat with ANS nxdomain for empty nonterminals. Attempts the nodata
	  proof anyway, which succeeds in ANS failure case.
	- striplab protection in case it becomes -1.
	- plans for static and blacklist config.

19 September 2007: Wouter
	- comments about non-packed usage.
	- plan for overload support in 0.6.
	- added testbound tests for a failed resolution from the logs
	  and for failed prime when missing glue.
	- fixup so useless delegation points are not returned from the
	  cache. Also the safety belt is used if priming fails to complete.
	- fixup NSEC rdata not to be lowercased, bind compat.

18 September 2007: Wouter
	- wildcard nsec3 testcases, and fixup to get correct wildcard name.
	- validator prints subtype classification for debug.

17 September 2007: Wouter
	- NSEC3 hash cache unit test.
	- validator nsec3 nameerror test.

14 September 2007: Wouter
	- nsec3 nodata proof, nods proof, wildcard proof.
	- nsec3 support for cname chain ending in noerror or nodata.
	- validator calls nsec3 proof routines if no NSECs prove anything.
	- fixup iterator bug where it stored the answer to a cname under
	  the wrong qname into the cache. When prepending the cnames, the
	  qname has to be reset to the original qname.

13 September 2007: Wouter
	- nsec3 find matching and covering, ce proof, prove namerror msg.

12 September 2007: Wouter
	- fixup of manual page warnings, like for NSD bugreport.
	- nsec3 work, config, max iterations, filter, and hash cache. 

6 September 2007: Wouter
	- fixup to find libevent on mac port install.
	- fixup size_t vs unsigned portability in validator/sigcrypt.
	- please compiler on different platforms, for unreachable code.
	- val_nsec3 file.
	- pthread_rwlock type is optional, in case of old pthread libs.

5 September 2007: Wouter
	- cname, name error validator tests.
	- logging of qtype ANY works.
	- ANY type answers get RRSIG in answer section of replies (but not
	  in other sections, unless DO bit is on).
	- testbound can replay a TCP query (set MATCH TCP in the QUERY).
	- DS and noDS referral validation test.
	- if you configure many trust anchors, parent trust anchors can
	  securely deny existence of child trust anchors, if validated.
	- not all *.name NSECs are present because a wildcard was matched,
	  and *.name NSECs can prove nodata for empty nonterminals.
	  Also, for wildcard name NSECs, check they are not from the parent
	  zone (for wildcarded zone cuts), and check absence of CNAME bit,
	  for a nodata proof.
	- configure option for memory allocation debugging.
	- port configure option for memory allocation to solaris10.

4 September 2007: Wouter
	- fixup of Leakage warning when serviced queries processed multiple
	  callbacks for the same query from the same server.
	- testbound removes config file from /tmp on failed exit.
	- fixup for referral cleanup of the additional section.
	- tests for cname, referral validation.
	- neater testbound tpkg output.
	- DNAMEs no longer match their apex when synthesized from the cache.
	- find correct signer name for DNAME responses.
	- wildcarded DNAME test and fixup code to detect.
	- prepend NSEC and NSEC3 rrsets in the iterator while chasing CNAMEs.
	  So that wildcarded CNAMEs get their NSEC with them to the answer.
	- test for a CNAME to a DNAME to a CNAME to an answer, all from
	  different domains, for key fetching and signature checking of
	  CNAME'd messages.

3 September 2007: Wouter
	- Fixed error in iterator that would cause assertion failure in 
	  validator. CNAME to a NXDOMAIN response was collated into a response
	  with both a CNAME and the NXDOMAIN rcode. Added a test that the
	  rcode is changed to NOERROR (because of the CNAME).
	- timeout on tcp does not lead to spurious leakage detect.
	- account memory for name of lame zones, so that memory leakages does
	  not show lame cache growth as a leakage growth.
	- config setting for lameness cache expressed in bytes, instead of
	  number of entries.
	- tool too summarize allocations per code line.

31 August 2007: Wouter
	- can read bind trusted-keys { ... }; files, in a compatibility mode. 
	- iterator should not detach target queries that it still could need.
	  the protection against multiple outstanding queries is moved to a
	  current_query num check.
	- validator nodata, positive, referral tests.
	- dname print can print '*' wildcard.

30 August 2007: Wouter
	- fixup override date config option.
	- config options to control memory usage.
	- caught bad free of un-alloced data in worker_send error case.
	- memory accounting for key cache (trust anchors and temporary cache).
	- memory accounting fixup for outside network tcp pending waits.
	- memory accounting fixup for outside network tcp callbacks.
	- memory accounting for iterator fixed storage.
	- key cache size and slabs config options.
	- lib crypto cleanups at exit. 

29 August 2007: Wouter
	- test tool to sign rrsets for testing validator with.
	- added RSA and DSA test keys, public and private pairs, 512 bits.
	- default configuration is with validation enabled.
	  Only a trust-anchor needs to be configured for DNSSEC to work.
	- do not convert to DER for DSA signature verification.
	- validator replay test file, for a DS to DNSKEY DSA key prime and
	  positive response.

28 August 2007: Wouter
	- removed double use for udp buffers, that could fail,
	  instead performs a malloc to do the backup.
	- validator validates referral messages, by validating all the rrsets
	  and stores the rrsets in the cache. Further referral (nonRD queries)
	  replies are made from the rrset cache directly. Unless unchecked
	  rrsets are encountered, there are then validated.
	- enforce that signing is done by a parent domain (or same domain).
	- adjust TTL downwards if rrset TTL bigger than signature allows.
	- permissive mode feature, sets AD bit for secure, but bogus does
	  not give servfail (bogus is changed into indeterminate).
	- optimization of rrset verification. rr canonical sorting is reused,
	  for the same rrset. canonical rrset image in buffer is reused for
	  the same signature.
	- if the rrset is too big (64k exactly + large owner name) the
	  canonicalization routine will fail if it does not fit in buffer.
	- faster verification for large sigsets.
	- verb_detail mode reports validation failures, but not the entire
	  algorithm for validation. Key prime failures are reported as 
	  verb_ops level.

27 August 2007: Wouter
	- do not garble the edns if a cache answer fails.
	- answer norecursive from cache if possible.
	- honor clean_additional setting when returning secure non-recursive
	  referrals.
	- do not store referral in msg cache for nonRD queries.
	- store verification status in the rrset cache to speed up future
	  verification.
	- mark rrsets indeterminate and insecure if they are found to be so.
	  and store this in the cache.

24 August 2007: Wouter
	- message is bogus if unsecure authority rrsets are present.
	- val-clean-additional option, so you can turn it off.
	- move rrset verification out of the specific proof types into one
	  routine. This makes the proof routines prettier.
	- fixup cname handling in validator, cname-to-positive and cname-to-
	  nodata work.
	- Do not synthesize DNSKEY and DS responses from the rrset cache if
	  the rrset is from the additional section. Signatures may have
	  fallen off the packet, and cause validation failure.
	- more verbose signature date errors (with the date attached).
	- increased default infrastructure cache size. It is important for
	  performance, and 1000 entries are only 212k (or a 400 k total cache
	  size). To 10000 entries (for 2M entries, 4M cache size).

23 August 2007: Wouter
	- CNAME handling - move needs_validation to before val_new().
	  val_new() setups the chase-reply to be an edited copy of the msg.
	  new classification, and find signer can find for it. 
	  removal of unsigned crap from additional, and query restart for
	  cname.
	- refuse to follow wildcarded DNAMEs when validating.
	  But you can query for qtype ANY, or qtype DNAME and validate that.

22 August 2007: Wouter
	- bogus TTL.
	- review - use val_error().

21 August 2007: Wouter
	- ANY response validation.
	- store security status in cache.
	- check cache security status and either send the query to be
	  validated, return the query to client, or send servfail to client.
	  Sets AD bit on validated replies.
	- do not examine security status on an error reply in mesh_done.
	- construct DS, DNSKEY messages from rrset cache.
	- manual page entry for override-date.

20 August 2007: Wouter
	- validate and positive validation, positive wildcard NSEC validation.
	- nodata validation, nxdomain validation.

18 August 2007: Wouter
	- process DNSKEY response in FINDKEY state.

17 August 2007: Wouter
	- work on DS2KE routine.
	- val_nsec.c for validator NSEC proofs.
	- unit test for NSEC bitmap reading.
	- dname iswild and canonical_compare with unit tests.

16 August 2007: Wouter
	- DS sig unit test.
	- latest release libevent 1.3c and 1.3d have threading fixed.
	- key entry fixup data pointer and ttl absolute.
	- This makes a key-prime succeed in validator, with DS or DNSKEY as
	  trust-anchor.
	- fixup canonical compare byfield routine, fix bug and also neater.
	- fixed iterator response type classification for queries of type
	  ANY and NS.
	  dig ANY gives sometimes NS rrset in AN and NS section, and parser
	  removes the NS section duplicate. dig NS gives sometimes the NS
	  in the answer section, as referral.
	- validator FINDKEY state.

15 August 2007: Wouter
	- crypto calls to verify signatures.
	- unit test for rrsig verification.

14 August 2007: Wouter
	- default outgoing ports changed to avoid port 2049 by default.
	  This port is widely blocked by firewalls.
	- count infra lameness cache in memory size.
	- accounting of memory improved
	- outbound entries are allocated in the query region they are for.
	- extensive debugging for memory allocations.
	- --enable-lock-checks can be used to enable lock checking.
	- protect undefs in config.h from autoheaders ministrations.
	- print all received udp packets. log hex will print on multiple
	  lines if needed.
	- fixed error in parser with backwards rrsig references.
	- mark cycle targets for iterator did not have CD flag so failed
	  its task.

13 August 2007: Wouter
	- fixup makefile, if lexer is missing give nice error and do not
	  mess up the dependencies.
	- canonical compare routine updated.
	- canonical hinfo compare.
	- printout list of the queries that the mesh is working on.

10 August 2007: Wouter
	- malloc and free overrides that track total allocation and frees.
	  for memory debugging.
	- work on canonical sort.

9 August 2007: Wouter
	- canonicalization, signature checks
	- dname signature label count and unit test.
	- added debug heap size print to memory printout.
	- typo fixup in worker.c
	- -R needed on solaris.
	- validator override option for date check testing.

8 August 2007: Wouter
	- ldns _raw routines created (in ldns trunk).
	- sigcrypt DS digest routines
	- val_utils uses sigcrypt to perform signature cryptography.
	- sigcrypt keyset processing

7 August 2007: Wouter
	- security status type.
	- security status is copied when rdata is equal for rrsets.
	- rrset id is updated to invalidate all the message cache entries
	  that refer to NSEC, NSEC3, DNAME rrsets that have changed.
	- val_util work
	- val_sigcrypt file for validator signature checks.

6 August 2007: Wouter
	- key cache for validator.
	- moved isroot and dellabel to own dname routines, with unit test.

3 August 2007: Wouter
	- replanning.
	- scrubber check section of lame NS set.
	- trust anchors can be in config file or read from zone file,
	  DS and DNSKEY entries.
	- unit test trust anchor storage.
	- trust anchors converted to packed rrsets.
	- key entry definition.

2 August 2007: Wouter
	- configure change for latest libevent trunk version (needs -lrt).
	- query_done and walk_supers are moved out of module interface.
	- fixup delegation point duplicates.
	- fixup iterator scrubber; lame NS set is let through the scrubber
	  so that the classification is lame.
	- validator module exists, and does nothing but pass through,
	  with calling of next module and return.
	- validator work.

1 August 2007: Wouter
	- set version to 0.5
	- module work for module to module interconnections.
	- config of modules.
	- detect cycle takes flags.

31 July 2007: Wouter
	- updated plan
	- release 0.4 tag.

30 July 2007: Wouter
	- changed random state init, so that sequential process IDs are not
	  cancelled out by sequential thread-ids in the random number seed.
	- the fwd_three test, which sends three queries to unbound, and 
	  unbound is kept waiting by ldns-testns for 3 seconds, failed
	  because the retry timeout for default by unbound is 3 seconds too,
	  it would hit that timeout and fail the test. Changed so that unbound
	  is kept waiting for 2 seconds instead.

27 July 2007: Wouter
	- removed useless -C debug option. It did not work.
	- text edit of documentation.
	- added doc/CREDITS file, referred to by the manpages.
	- updated planning.

26 July 2007: Wouter
	- cycle detection, for query state dependencies. Will attempt to
	  circumvent the cycle, but if no other targets available fails.
	- unit test for AXFR, IXFR response.
	- test for cycle detection.

25 July 2007: Wouter
	- testbound read ADDRESS and check it.
	- test for version.bind and friends.
	- test for iterator chaining through several referrals.
	- test and fixup for refetch for glue. Refetch fails if glue
	  is still not provided.

24 July 2007: Wouter
	- Example section in config manual.
	- Addr stored for range and moment in replay.

20 July 2007: Wouter
	- Check CNAME chain before returning cache entry with CNAMEs.
	- Option harden-glue, default is on. It will discard out of zone
	  data. If disabled, performance is faster, but spoofing attempts
	  become a possibility. Note that still normalize scrubbing is done,
	  and that the potentially spoofed data is used for infrastructure
	  and not returned to the client.
	- if glue times out, refetch by asking parent of delegation again.
	  Much like asking for DS at the parent side.
	- TODO items from forgery-resilience draft.
	  and on memory handling improvements.
	- renamed module_event_timeout to module_event_noreply.
	- memory reporting code; reports on memory usage after handling
	  a network packet (not on cache replies).

19 July 2007: Wouter
	- shuffle NS selection when getting nameserver target addresses.
	- fixup of deadlock warnings, yield cpu in checklock code so that
	  freebsd scheduler selects correct process to run.
	- added identity and version config options and replies.
	- store cname messages complete answers.

18 July 2007: Wouter
	- do not query addresses, 127.0.0.1, and ::1 by default.

17 July 2007: Wouter
	- forward zone options in config file.
	- forward per zone in iterator. takes precedence over stubs.
	- fixup commithooks.
	- removed forward-to and forward-to-port features, subsumed by
	  new forward zones.
	- fix parser to handle absent server: clause.
	- change untrusted rrset test to account for scrubber that is now
	  applied during the test (which removes the poison, by the way).
	- feature, addresses can be specified with @portnumber, like nsd.conf.
	- test config files changed over to new forwarder syntax.

27 June 2007: Wouter
	- delete of mesh does a postorder traverse of the tree.
	- found and fixed a memory leak. For TTL=0 messages, that would
	  not be cached, instead the msg-replyinfo structure was leaked.
	- changed server selection so it will filter out hosts that are
	  unresponsive. This is defined as a host with the maximum rto value.
	  This means that unbound tried the host for retries up to 120 secs.
	  The rto value will time out after host-ttl seconds from the cache.
	  This keeps such unresolvable queries from taking up resources.
	- utility for keeping histogram.

26 June 2007: Wouter
	- mesh is called by worker, and iterator uses it.
	  This removes the hierarchical code.
	  QueryTargets state and Finished state are merged for iterator.
	- forwarder mode no longer sets AA bit on first reply.
	- rcode in walk_supers is not needed.

25 June 2007: Wouter
	- more mesh work.
	- error encode routine for ease.

22 June 2007: Wouter
	- removed unused _node iterator value from rbtree_t. Takes up space.
	- iterator can handle querytargets state without a delegation point
	  set, so that a priming(stub) subquery error can be handled.
	- iterator stores if it is priming or not.
	- log_query_info() neater logging.
	- changed iterator so that it does not alter module_qstate.qinfo
	  but keeps a chase query info. Also query_flags are not altered,
	  the iterator uses chase_flags.
	- fixup crash in case no ports for the family exist.

21 June 2007: Wouter
	- Fixup secondary buffer in case of error callback.
	- cleanup slumber list of runnable states.
	- module_subreq_depth fails to work in slumber list.
	- fixup query release for cached results to sub targets.
	- neater error for tcp connection failure, shows addr in verbose.
	- rbtree_init so that it can be used with preallocated memory.

20 June 2007: Wouter
	- new -C option to enable coredumps after forking away.
	- doc update.
	- fixup CNAME generation by scrubber, and memory allocation of it.
	- fixup deletion of serviced queries when all callbacks delete too.
	- set num target queries to 0 when you move them to slumber list.
	- typo in check caused subquery errors to be ignored, fixed.
	- make lint happy about rlim_t.
	- freeup of modules after freeup of module-states.
	- duplicate replies work, this uses secondary udp buffer in outnet.

19 June 2007: Wouter
	- nicer layout in stats.c, review 0.3 change.
	- spelling improvement, review 0.3 change.
	- uncapped timeout for server selection, so that very fast or slow
	  servers will stand out from the rest.
	- target-fetch-policy: "3 2 1 0 0" config setting.
	- fixup queries answered without RD bit (for root prime results).
	- refuse AXFR and IXFR requests.
	- fixup RD flag in error reply from iterator. fixup RA flag from
	  worker error reply.
	- fixup encoding of very short edns buffer sizes, now sets TC bit.
	- config options harden-short-bufsize and harden-large-queries.

18 June 2007: Wouter
	- same, move subqueries to slumber list when first has resolved.
	- fixup last fix for duplicate callbacks.
	- another offbyone in targetcounter. Also in Java prototype by the way.

15 June 2007: Wouter
	- if a query asks to be notified of the same serviced query result
	  multiple times, this will succeed. Only one callback will happen;
	  multiple outbound-list entries result (but the double cleanup of it
	  will not matter).
	- when iterator moves on due to CNAME or referral, it will remove
	  the subqueries (for other targets). These are put on the slumber
	  list.
	- state module wait subq is OK with no new subqs, an old one may have
	  stopped, with an error, and it is still waiting for other ones.
	- if a query loops, halt entire query (easy way to clean up properly).

14 June 2007: Wouter
	- num query targets was > 0 , not >= 0 compared, so that fetch
	  policy of 0 did nothing.

13 June 2007: Wouter
	- debug option: configure --enable-static-exe for compile where
	  ldns and libevent are linked statically. Default is off.
	- make install and make uninstall. Works with static-exe and without.
	  installation of unbound binary and manual pages.
	- alignment problem fix on solaris 64.
	- fixup address in case of TCP error.

12 June 2007: Wouter
	- num target queries was set to 0 at a bad time. Default it to 0 and
	  increase as target queries are done.
	- synthesize CNAME and DNAME responses from the cache.
	- Updated doxygen config for doxygen 1.5.
	- aclocal newer version.
	- doxygen 1.5 fixes for comments (for the strict check on docs).

11 June 2007: Wouter
	- replies on TCP queries have the address field set in replyinfo,
	  for serviced queries, because the initiator does not know that
	  a TCP fallback has occured.
	- omit DNSSEC types from nonDO replies, except if qtype is ANY or
	  if qtype directly queries for the type (and then only show that
	  'unknown type' in the answer section).
	- fixed message parsing where rrsigs on their own would be put
	  in the signature list over the rrsig type.

7 June 2007: Wouter
	- fixup error in double linked list insertion for subqueries and
	  for outbound list of serviced queries for iterator module.
	- nicer printout of outgoing port selection. 
	- fixup cname target readout.
	- nicer debug output.
	- fixup rrset counts when prepending CNAMEs to the answer.
	- fixup rrset TTL for prepended CNAMEs.
	- process better check for looping modules, and which submodule to
	  run next.
	- subreq insertion code fixup for slumber list.
	- VERB_DETAIL, verbosity: 2 level gives short but readable output.
	  VERB_ALGO, verbosity: 3 gives extensive output.
	- fixup RA bit in cached replies.
	- fixup CNAME responses from the cache no longer partial response.
	- error in network send handled without leakage.
	- enable ip6 from config, and try ip6 addresses if available,
	  if ip6 is not connected, skips to next server.

5 June 2007: Wouter
	- iterator state finished.
	- subrequests without parent store in cache and stop.
	- worker slumber list for ongoing promiscuous queries.
	- subrequest error handling.
	- priming failure returns SERVFAIL.
	- priming gives LAME result, returns SERVFAIL.
	- debug routine to print dns_msg as handled by iterator.
	- memleak in config file stubs fixup.
	- more small bugs, in scrubber, query compare no ID for lookup,
	  in dname validation for NS targets.
	- sets entry.key for new special allocs.
	- lognametypeclass can display unknown types and classes.

4 June 2007: Wouter
	- random selection of equally preferred nameserver targets.
	- reply info copy routine. Reuses existing code.
	- cache lameness in response handling.
	- do not touch qstate after worker_process_query because it may have
	  been deleted by that routine.
	- Prime response state.
	- Process target response state.
	- some memcmp changed to dname_compare for case preservation.

1 June 2007: Wouter
	- normalize incoming messages. Like unbound-java, with CNAME chain
	  checked, DNAME checked, CNAME's synthesized, glue checked.
	- sanitize incoming messages.
	- split msgreply encode functions into own file msgencode.c.
	- msg_parse to queryinfo/replyinfo conversion more versatile.
	- process_response, classify response, delegpt_from_message. 

31 May 2007: Wouter
	- querytargets state.
	- dname_subdomain_c() routine.
	- server selection, based on RTT. ip6 is filtered out if not available,
	  and lameness is checked too.
	- delegation point copy routine.

30 May 2007: Wouter
	- removed FLAG_CD from message and rrset caches. This was useful for
	  an agnostic forwarder, but not for a sophisticated (trust value per
	  rrset enabled) cache.
	- iterator response typing.
	- iterator cname handle.
	- iterator prime start.
	- subquery work.
	- processInitRequest and processInitRequest2.
	- cache synthesizes referral messages, with DS and NSEC.
	- processInitRequest3.
	- if a request creates multiple subrequests these are all activated.

29 May 2007: Wouter
	- routines to lock and unlock array of rrsets moved to cache/rrset.
	- lookup message from msg cache (and copy to region).
	- fixed cast error in dns msg lookup.
	- message with duplicate rrset does not increase its TTLs twice.
	- 'qnamesize' changed to 'qname_len' for similar naming scheme.

25 May 2007: Wouter
	- Acknowledge use of unbound-java code in iterator. Nicer readme.
	- services/cache/dns.c DNS Cache. Hybrid cache uses msgcache and
	  rrset cache from module environment.
	- packed rrset key has type and class as easily accessible struct
	  members. They are still kept in network format for fast msg encode.
	- dns cache find_delegation routine.
	- iterator main functions setup.
	- dns cache lookup setup.

24 May 2007: Wouter
	- small changes to prepare for subqueries.
	- iterator forwarder feature separated out.
	- iterator hints stub code, config file stub code, so that first
	  testing can proceed locally.
	- replay tests now have config option to enable forwarding mode.

23 May 2007: Wouter
	- outside network does precise timers for roundtrip estimates for rtt
	  and for setting timeout for UDP. Pending_udp takes milliseconds.
	- cleaner iterator sockaddr conversion of forwarder address.
	- iterator/iter_utils and iter_delegpt setup.
	- root hints.

22 May 2007: Wouter
	- outbound query list for modules and support to callback with the
	  outbound entry to the module.
	- testbound support for new serviced queries.
	- test for retry to TCP cannot use testbound any longer.
	- testns test for EDNS fallback, test for TCP fallback already exists.
	- fixes for no-locking compile.
	- mini_event timer precision and fix for change in timeouts during
	  timeout callback. Fix for fwd_three tests, performed nonexit query.

21 May 2007: Wouter
	- small comment on hash table locking.
	- outside network serviced queries, contain edns and tcp fallback,
	  and udp retries and rtt timing.

16 May 2007: Wouter
	- lruhash_touch() would cause locking order problems. Fixup in 
	  lock-verify in case locking cycle is found.
	- services/cache/rrset.c for rrset cache code.
	- special rrset_cache LRU updating function that uses the rrset id.
	- no dependencies calculation when make clean is called.
	- config settings for infra cache.
	- daemon code slightly cleaner, only creates caches once.

15 May 2007: Wouter
	- host cache code.
	- unit test for host cache.

14 May 2007: Wouter
	- Port to OS/X and Dec Alpha. Printf format and alignment fixes.
	- extensive lock debug report on join timeout.
	- proper RTT calculation, in utility code.
	- setup of services/cache/infra, host cache.

11 May 2007: Wouter
	- iterator/iterator.c module.
	- fixup to pass reply_info in testcode and in netevent.

10 May 2007: Wouter
	- created release-0.3 svn tag.
	- util/module.h
	- fixed compression - no longer compresses root name.

9 May 2007: Wouter
	- outside network cleans up waiting tcp queries on exit.
	- fallback to TCP.
	- testbound replay with retry in TCP mode.
	- tpkg test for retry in TCP mode, against ldns-testns server.
	- daemon checks max number of open files and complains if not enough.
	- test where data expires in the cache.
	- compiletests: fixed empty body ifstatements in alloc.c, in case
	  locks are disabled.

8 May 2007: Wouter
	- outgoing network keeps list of available tcp buffers for outgoing 
	  tcp queries.
	- outgoing-num-tcp config option.
	- outgoing network keeps waiting list of queries waiting for buffer.
	- netevent supports outgoing tcp commpoints, nonblocking connects.

7 May 2007: Wouter
	- EDNS read from query, used to make reply smaller.
	- advertised edns value constants.
	- EDNS BADVERS response, if asked for too high edns version.
	- EDNS extended error responses once the EDNS record from the query
	  has successfully been parsed.

4 May 2007: Wouter
	- msgreply sizefunc is more accurate.
	- config settings for rrset cache size and slabs.
	- hashtable insert takes argument so that a thread can use its own
	  alloc cache to store released keys.
	- alloc cache special_release() locks if necessary.
	- rrset trustworthiness type added.
	- thread keeps a scratchpad region for handling messages.
	- writev used in netevent to write tcp length and data after another.
	  This saves a roundtrip on tcp replies.
	- test for one rrset updated in the cache.
	- test for one rrset which is not updated, as it is not deemed
	  trustworthy enough.
	- test for TTL refreshed in rrset.

3 May 2007: Wouter
	- fill refs. Use new parse and encode to answer queries.
	- stores rrsets in cache.
	- uses new msgreply format in cache.

2 May 2007: Wouter
	- dname unit tests in own file and spread out neatly in functions.
	- more dname unit tests.
	- message encoding creates truncated TC flagged messages if they do 
	  not fit, and will leave out (whole)rrsets from additional if needed.

1 May 2007: Wouter
	- decompress query section, extremely lenient acceptance.
	  But only for answers from other servers, not for plain queries.
	- compression and decompression test cases.
	- some stats added.
	- example.conf interface: line is changed from 127.0.0.1 which leads
	  to problems if used (restricting communication to the localhost),
	  to a documentation and test address.

27 April 2007: Wouter
	- removed iov usage, it is not good for dns message encoding.
	- owner name compression more optimal.
	- rrsig owner name compression.
	- rdata domain name compression.

26 April 2007: Wouter
	- floating point exception fix in lock-verify.
	- lint uses make dependency
	- fixup lint in dname owner domain name compression code.
	- define for offset range that can be compressed to.

25 April 2007: Wouter
	- prettier code; parse_rrset->type kept in host byte order.
	- datatype used for hashvalue of converted rrsig structure.
	- unit test compares edns section data too.

24 April 2007: Wouter
	- ttl per RR, for RRSIG rrsets and others.
	- dname_print debug function.
	- if type is not known, size calc will skip DNAME decompression.
	- RRSIG parsing and storing and putting in messages.
	- dnssec enabled unit tests (from nlnetlabs.nl and se queries).
	- EDNS extraction routine.

20 April 2007: Wouter
	- code comes through all of the unit tests now.
	- disabled warning about spurious extra data.
	- documented the RRSIG parse plan in msgparse.h.
	- rrsig reading and outputting.

19 April 2007: Wouter
	- fix unit test to actually to tests.
	- fix write iov helper, and fakevent code.
	- extra builtin testcase (small packet).
	- ttl converted to network format in packets.
	- flags converted correctly
	- rdatalen off by 2 error fixup.
	- uses less iov space for header.

18 April 2007: Wouter
	- review of msgparse code.
	- smaller test cases.

17 April 2007: Wouter
	- copy and decompress dnames.
	- store calculated hash value too.
	- routine to create message out of stored information.
	- util/data/msgparse.c for message parsing code.
	- unit test, and first fixes because of test.
		* forgot rrset_count addition.
		* did & of ptr on stack for memory position calculation.
		* dname_pkt_copy forgot to read next label length.
	- test from file and fixes
		* double frees fixed in error conditions.
		* types with less than full rdata allowed by parser.
		  Some dynamic update packets seem to use it.

16 April 2007: Wouter
	- following a small change in LDNS, parsing code calculates the
	  memory size to allocate for rrs.
	- code to handle ID creation.

13 April 2007: Wouter
	- parse routines. Code that parses rrsets, rrs.

12 April 2007: Wouter
	- dname compare routine that preserves case, with unit tests.
	
11 April 2007: Wouter
	- parse work - dname packet parse, msgparse, querysection parse,
	  start of sectionparse.

10 April 2007: Wouter
	- Improved alignment of reply_info packet, nice for 32 and 64 bit.
	- Put RRset counts in reply_info, because the number of RRs can change
	  due to RRset updates.
	- import of region-allocator code from nsd.
	- set alloc special type to ub_packed_rrset_key.
	  Uses lruhash entry overflow chain next pointer in alloc cache.
	- doxygen documentation for region-allocator.
	- setup for parse scratch data.

5 April 2007: Wouter
	- discussed packed rrset with Jelte.

4 April 2007: Wouter
	- moved to version 0.3.
	- added util/data/dname.c
	- layout of memory for rrsets.

3 April 2007: Wouter
	- detect sign of msghdr.msg_iovlen so that the cast to that type
	  in netevent (which is there to please lint) can be correct.
	  The type on several OSes ranges from int, int32, uint32, size_t.
	  Detects unsigned or signed using math trick.
	- constants for DNS flags. 
	- compilation without locks fixup.
	- removed include of unportable header from lookup3.c.
	- more portable use of struct msghdr.
	- casts for printf warning portability.
	- tweaks to tests to port them to the testbed.
	- 0.2 tag created.

2 April 2007: Wouter
	- check sizes of udp received messages, not too short.
	- review changes. Some memmoves can be memcpys: 4byte aligned.
	  set id correctly on cached answers. 
	- review changes msgreply.c, memleak on error condition. AA flag
	  clear on cached reply. Lowercase queries on hashing.
	  unit test on lowercasing. Test AA bit not set on cached reply.
	  Note that no TTLs are managed.

29 March 2007: Wouter
	- writev or sendmsg used when answering from cache.
	  This avoids a copy of the data.
	- do not do useless byteswap on query id. Store reply flags in uint16
	  for easier access (and no repeated byteswapping).
	- reviewed code.
	- configure detects and config.h includes sys/uio.h for writev decl.

28 March 2007: Wouter
	- new config option: num-queries-per-thread.
	- added tpkg test for answering three queries at the same time
	  using one thread (from the query service list).

27 March 2007: Wouter
	- added test for cache and not cached answers, in testbound replays.
	- testbound can give config file and commandline options from the
	  replay file to unbound.
	- created test that checks if items drop out of the cache.
	- added word 'partitioned hash table' to documentation on slab hash.
	  A slab hash is a partitioned hash table.
	- worker can handle multiple queries at a time.

26 March 2007: Wouter
	- config settings for slab hash message cache.
	- test for cached answer.
	- Fixup deleting fake answer from testbound list.

23 March 2007: Wouter
	- review of yesterday's commits.
	- covered up memory leak of the entry locks.
	- answers from the cache correctly. Copies flags correctly.
	- sanity check for incoming query replies.
	- slabbed hash table. Much nicer contention, need dual cpu to see.

22 March 2007: Wouter
	- AIX configure check.
	- lock-verify can handle references to locks that are created
	  in files it has not yet read in.
	- threaded hash table test. 
	- unit test runs lock-verify afterwards and checks result.
	- need writelock to update data on hash_insert.
	- message cache code, msgreply code.

21 March 2007: Wouter
	- unit test of hash table, fixup locking problem in table_grow().
	- fixup accounting of sizes for removing items from hashtable.
	- unit test for hash table, single threaded test of integrity.
	- lock-verify reports errors nicely. More quiet in operation.

16 March 2007: Wouter
	- lock-verifier, checks consistent order of locking.

14 March 2007: Wouter
	- hash table insert (and subroutines) and lookup implemented.
	- hash table remove.
	- unit tests for hash internal bin, lru functions.

13 March 2007: Wouter
	- lock_unprotect in checklocks.
	- util/storage/lruhash.h for LRU hash table structure.

12 March 2007: Wouter
	- configure.ac moved to 0.2.
	- query_info and replymsg util/data structure.

9 March 2007: Wouter
	- added rwlock writelock checking.
	  So it will keep track of the writelock, and readlocks are enforced
	  to not change protected memory areas.
	- log_hex function to dump hex strings to the logfile.
	- checklocks zeroes its destroyed lock after checking memory areas.
	- unit test for alloc.
	- identifier for union in checklocks to please older compilers.
	- created 0.1 tag.

8 March 2007: Wouter
	- Reviewed checklock code.

7 March 2007: Wouter
	- created a wrapper around thread calls that performs some basic
	  checking for data race and deadlock, and basic performance 
	  contention measurement.

6 March 2007: Wouter
	- Testbed works with threading (different machines, different options).
	- alloc work, does the special type.

2 March 2007: Wouter
	- do not compile fork funcs unless needed. Otherwise will give
	  type errors as their typedefs have not been enabled.
	- log shows thread numbers much more nicely (and portably).
	- even on systems with nonthreadsafe libevent signal handling,
	  unbound will exit if given a signal.
	  Reloads will not work, and exit is not graceful.
	- start of alloc framework layout.

1 March 2007: Wouter
	- Signals, libevent and threads work well, with libevent patch and
	  changes to code (close after event_del).
	- set ipc pipes nonblocking.

27 February 2007: Wouter
	- ub_thread_join portable definition.
	- forking is used if no threading is available.
	  Tested, it works, since pipes work across processes as well.
	  Thread_join is replaced with waitpid. 
	- During reloads the daemon will temporarily handle signals,
	  so that they do not result in problems.
	- Also randomize the outgoing port range for tests.
	- If query list is full, will stop selecting listening ports for read.
	  This makes all threads service incoming requests, instead of one.
	  No memory is leaking during reloads, service of queries, etc.
	- test that uses ldns-testns -f to test threading. Have to answer
	  three queries at the same time.
	- with verbose=0 operates quietly.

26 February 2007: Wouter
	- ub_random code used to select ID and port.
	- log code prints thread id.
	- unbound can thread itself, with reload(HUP) and quit working
	  correctly.
	- don't open pipes for #0, doesn't need it.
	- listens to SIGTERM, SIGQUIT, SIGINT (all quit) and SIGHUP (reload).

23 February 2007: Wouter
	- Can do reloads on sigHUP. Everything is stopped, and freed,
	  except the listening ports. Then the config file is reread.
	  And everything is started again (and listening ports if needed).
	- Ports for queries are shared.
	- config file added interface:, chroot: and username:.
	- config file: directory, logfile, pidfile. And they work too.
	- will daemonize by default now. Use -d to stay in the foreground.
	- got BSD random[256 state] code, made it threadsafe. util/random.

22 February 2007: Wouter
	- Have a config file. Removed commandline options, moved to config.
	- tests use config file.

21 February 2007: Wouter
	- put -c option in man page.
	- minievent fd array capped by FD_SETSIZE.

20 February 2007: Wouter
	- Added locks code and pthread spinlock detection.
	- can use no locks, or solaris native thread library.
	- added yacc and lex configure, and config file parsing code.
	  also makedist.sh, and manpage.
	- put include errno.h in config.h

19 February 2007: Wouter
	- Created 0.0 svn tag.
	- added acx_pthread.m4 autoconf check for pthreads from 
	  the autoconf archive. It is GPL-with-autoconf-exception Licensed.
	  You can specify --with-pthreads, or --without-pthreads to configure.

16 February 2007: Wouter
	- Updated testbed script, works better by using make on remote end.
	- removed check decls, we can compile without them.
	- makefile supports LIBOBJ replacements.
	- docs checks ignore compat code.
	- added util/mini-event.c and .h, a select based alternative used with
	  ./configure --with-libevent=no
	  It is limited to 1024 file descriptors, and has less features.
	- will not create ip6 sockets if ip6 not on the machine.

15 February 2007: Wouter
	- port to FreeBSD 4.11 Dec Alpha. Also works on Solaris 10 sparc64,
	  Solaris 9, FreeBSD 6, Linux i386 and OSX powerpc.
	- malloc rndstate, so that it is aligned for access.
	- fixed rbtree cleanup with postorder traverse.
	- fixed pending messages are deleted when handled.
	- You can control verbosity; default is not verbose, every -v
	  adds more verbosity.

14 February 2007: Wouter
	- Included configure.ac changes from ldns.
	- detect (some) headers before the standards check.
	- do not use isblank to test c99, since its not available on solaris9.
	- review of testcode.
		* entries in a RANGE are no longer reversed.
		* print name of file with replay entry parse errors.
	- port to OSX: cast to int for some prints of sizet.
	- Makefile copies ldnstestpkts.c before doing dependencies on it.

13 February 2007: Wouter
	- work on fake events, first fwd replay works.
	- events can do timeouts and errors on queries to servers.
	- test package that runs replay scenarios.

12 February 2007: Wouter
	- work on fake events.

9 February 2007: Wouter
	- replay file reading.
	- fake event setup, it creates fake structures, and teardowns,
	  added signal callbacks to reply to be able to fake those,
	  and main structure of event replay routines.

8 February 2007: Wouter
	- added tcp test.
	- replay storage.
	- testcode/fake_event work.

7 February 2007: Wouter
	- return answer with the same ID as query was sent with.
	- created udp forwarder test. I've done some effort to make it perform
	  quickly. After servers are created, no big sleep statements but
	  it checks the logfiles to see if servers have come up. Takes 0.14s.
	- set addrlen value when calling recvfrom.
	- comparison of addrs more portable.
	- LIBEVENT option for testbed to set libevent directory.
	- work on tcp input.

6 February 2007: Wouter
	- reviewed code and improved in places.

5 February 2007: Wouter
	- Picked up stdc99 and other define tests from ldns. Improved
	  POSIX define test to include getaddrinfo.
	- defined constants for netevent callback error code.
	- unit test for strisip6.

2 February 2007: Wouter
	- Created udp4 and udp6 port arrays to provide service for both
	  address families.
	- uses IPV6_USE_MIN_MTU for udp6 ,IPV6_V6ONLY to make ip6 sockets.
	- listens on both ip4 and ip6 ports to provide correct return address.
	- worker fwder address filled correctly.
	- fixup timer code.
	- forwards udp queries and sends answer.

1 February 2007: Wouter
	- outside network more UDP work.
	- moved * closer to type.
	- comm_timer object and events.

31 January 2007: Wouter
	- Added makedist.sh script to make release tarball.
	- Removed listen callback layer, did not add anything.
	- Added UDP recv to netevent, worker callback for udp.
	- netevent communication reply storage structure.
	- minimal query header sanity checking for worker.
	- copied over rbtree implementation from NSD (BSD licensed too).
	- outgoing network query service work.

30 January 2007: Wouter
	- links in example/ldns-testpkts.c and .h for premade packet support.
	- added callback argument to listen_dnsport and daemon/worker.

29 January 2007: Wouter
	- unbound.8 a short manpage.

26 January 2007: Wouter
	- fixed memleak.
	- make lint works on BSD and Linux (openssl defines).
	- make tags works.
	- testbound program start.

25 January 2007: Wouter
	- fixed lint so it may work on BSD.
	- put license into header of every file.
	- created verbosity flag.
	- fixed libevent configure flag.
	- detects event_base_free() in new libevent 1.2 version.
	- getopt in daemon. fatal_exit() and verbose() logging funcs.
	- created log_assert, that throws assertions to the logfile.
	- listen_dnsport service. Binds ports.

24  January 2007: Wouter
	- cleaned up configure.ac.

23  January 2007: Wouter
	- added libevent to configure to link with.
	- util/netevent setup work.
	- configure searches for libevent.
	- search for libs at end of configure (when other headers and types
	  have been found).
	- doxygen works with ATTR_UNUSED().
	- util/netevent implementation.

22  January 2007: Wouter
	- Designed header file for network communication.

16  January 2007: Wouter
	- added readme.svn and readme.tests.

4 January 2007: Wouter
	- Testbed script (run on multiple platforms the test set).
	  Works on Sunos9, Sunos10, FreeBSD 6.1, Fedora core 5.
	- added unit test tpkg.

3 January 2007: Wouter
	- committed first set of files into subversion repository.
	  svn co svn+ssh://unbound.net/svn/unbound
	  You need a ssh login.  There is no https access yet.
	- Added LICENSE, the BSD license.
	- Added doc/README with compile help.
	- main program stub and quiet makefile.
	- minimal logging service (to stderr).
	- added postcommit hook that serves emails.
	- added first test 00-lint. postcommit also checks if build succeeds.
	- 01-doc: doxygen doc target added for html docs. And stringent test
	  on documented files, functions and parameters.

15 December 2006: Wouter
	- Created Makefile.in and configure.ac.<|MERGE_RESOLUTION|>--- conflicted
+++ resolved
@@ -1,7 +1,6 @@
-<<<<<<< HEAD
 1 February 2022: George
 	- Attempt to fix NULL keys in the reuse_tcp tree; relates to #411.
-=======
+
 29 January 2022: Wouter
 	- Fix for doxygen 1.8.20 compatibility.
 
@@ -12,7 +11,6 @@
 	- Fix to use correct type for label count in ipdnametoaddr rpz routine.
 	- Fix empty clause warning in edns pass for padding.
 	- Fix fwd ancil test post script when not supported.
->>>>>>> 7262a249
 
 26 January 2022: George
 	- Merge PR #408 from fobser: Prevent a few more yacc clashes.
