<<<<<<< HEAD
30 January 2020: Ralph
	- Fix memory leak in error condition remote.c
	- Fix double free in error condition view.c
=======
30 January 2020: Wouter
	- Fix subnet tests for disabled DSA algorithm by default.
	- Update contrib/fastrpz.patch for clean diff with current code.
	- Merge PR#151: Fixes for systemd units, by Maryse47, Edmonds
	  and Frzk.  Updates the unbound.service systemd file and adds
	  a portable systemd service file.
	- updated .gitignore for added contrib file.
>>>>>>> a5f133ef

29 January 2020: Ralph
	- Merge PR#156 from Alexander Berkes; Added unbound-control
	  view_local_datas_remove command.

29 January 2020: Wouter
	- Fix #157: undefined reference to `htobe64'.

28 January 2020: Ralph
	- Merge PR#147; change rfc reference for reserved top level dns names.

28 January 2020: Wouter
	- iana portlist updated.
	- Fix to silence the tls handshake errors for broken pipe and reset
	  by peer, unless verbosity is set to 2 or higher.

27 January 2020: Ralph
	- Merge PR#154; Allow use of libbsd functions with configure option
	  --with-libbsd. By Robert Edmonds and Steven Chamberlain.
	- Merge PR#148; Add some TLS stats to unbound_munin_. By Fredrik Pettai.

27 January 2020: Wouter
	- Merge PR#155 from Robert Edmonds: contrib/libunbound.pc.in: Fixes
	  to Libs/Requires for crypto library dependencies.
	- Fix #153: Disable validation for DSA algorithms.  RFC 8624
	  compliance.

23 January 2020: Wouter
	- Merge PR#150 from Frzk: Systemd unit without chroot.  It add
	  contrib/unbound_nochroot.service.in, a systemd file for use with
	  chroot: "", see comments in the file, it uses systemd protections
	  instead.

14 January 2020: Wouter
	- Removed the dnscrypt_queries and dnscrypt_queries_chacha tests,
	  because dnscrypt-proxy (2.0.36) does not support the test setup
	  any more, and also the config file format does not seem to have
	  the appropriate keys to recreate that setup.
	- Fix crash after reload where a stats lookup could reference old key
	  cache and neg cache structures.
	- Fix for memory leak when edns subnet config options are read when
	  compiled without edns subnet support.
	- Fix auth zone support for NSEC3 records without salt.

10 January 2020: Wouter
	- Fix the relationship between serve-expired and prefetch options,
	  patch from Saksham Manchanda from Secure64.
	- Fix unreachable code in ssl set options code.

8 January 2020: Ralph
	- Fix #138: stop binding pidfile inside chroot dir in systemd service
	  file.

8 January 2020: Wouter
	- Fix 'make test' to work for --disable-sha1 configure option.
	- Fix out-of-bounds null-byte write in sldns_bget_token_par while
	  parsing type WKS, reported by Luis Merino from X41 D-Sec.
	- Updated sldns_bget_token_par fix for also space for the zero
	  delimiter after the character.  And update for more spare space.

6 January 2020: George
	- Downgrade compat/getentropy_solaris.c to version 1.4 from OpenBSD.
	  The dl_iterate_phdr() function introduced in newer versions raises
	  compilation errors on solaris 10.
	- Changes to compat/getentropy_solaris.c for,
	  ifdef stdint.h inclusion for older systems.
	  ifdef sha2.h inclusion for older systems.

6 January 2020: Wouter
	- Merge #135 from Florian Obser: Use passed in neg and key cache
	  if non-NULL.
	- Fix #140: Document slave not downloading new zonefile upon update.

16 December 2019: George
	- Update mailing list URL.

12 December 2019: Ralph
	- Master is 1.9.7 in development.
	- Fix typo to let serve-expired-ttl work with ub_ctx_set_option(), by
	  Florian Obser

10 December 2019: Wouter
	- Fix to make auth zone IXFR to fallback to AXFR if a single
	  response RR is received over TCP with the SOA in it.

6 December 2019: Wouter
	- Fix ipsecmod compile.
	- Fix Makefile.in for ipset module compile, from Adi Prasaja.
	- release-1.9.6 tag, which became the 1.9.6 release

5 December 2019: Wouter
	- unbound-fuzzers.tar.bz2: three programs for fuzzing, that are 1:1
	  replacements for unbound-fuzzme.c that gets created after applying
	  the contrib/unbound-fuzzme.patch.  They are contributed by
	  Eric Sesterhenn from X41 D-Sec.
	- tag for 1.9.6rc1.

4 December 2019: Wouter
	- Fix lock type for memory purify log lock deletion.
	- Fix testbound for alloccheck runs, memory purify and lock checks.
	- update contrib/fastrpz.patch to apply more cleanly.
	- Fix Make Test Fails when Configured With --enable-alloc-nonregional,
	  reported by X41 D-Sec.

3 December 2019: Wouter
	- Merge pull request #124 from rmetrich: Changed log lock
	  from 'quick' to 'basic' because this is an I/O lock.
	- Fix text around serial arithmatic used for RRSIG times to refer
	  to correct RFC number.
	- Fix Assert Causing DoS in synth_cname(),
	  reported by X41 D-Sec.
	- Fix similar code in auth_zone synth cname to add the extra checks.
	- Fix Assert Causing DoS in dname_pkt_copy(),
	  reported by X41 D-Sec.
	- Fix OOB Read in sldns_wire2str_dname_scan(),
	  reported by X41 D-Sec.
	- Fix Out of Bounds Write in sldns_str2wire_str_buf(),
	  reported by X41 D-Sec.
	- Fix Out of Bounds Write in sldns_b64_pton(),
	  fixed by check in sldns_str2wire_int16_data_buf(),
	  reported by X41 D-Sec.
	- Fix Insufficient Handling of Compressed Names in dname_pkt_copy(),
	  reported by X41 D-Sec.
	- Fix Out of Bound Write Compressed Names in rdata_copy(),
	  reported by X41 D-Sec.
	- Fix Hang in sldns_wire2str_pkt_scan(),
	  reported by X41 D-Sec.
	  This further lowers the max to 256.
	- Fix snprintf() supports the n-specifier,
	  reported by X41 D-Sec.
	- Fix Bad Indentation, in dnscrypt.c,
	  reported by X41 D-Sec.
	- Fix Client NONCE Generation used for Server NONCE,
	  reported by X41 D-Sec.
	- Fix compile error in dnscrypt.
	- Fix _vfixed not Used, removed from sbuffer code,
	  reported by X41 D-Sec.
	- Fix Hardcoded Constant, reported by X41 D-Sec.
	- make depend

2 December 2019: Wouter
	- Merge pull request #122 from he32: In tcp_callback_writer(),
	  don't disable time-out when changing to read.

22 November 2019: George
	- Fix compiler warnings.

22 November 2019: Wouter
	- Fix dname loop maximum, reported by Eric Sesterhenn from X41 D-Sec.
	- Add make distclean that removes everything configure produced,
	  and make maintainer-clean that removes bison and flex output.

20 November 2019: Wouter
	- Fix Out of Bounds Read in rrinternal_get_owner(),
	  reported by X41 D-Sec.
	- Fix Race Condition in autr_tp_create(),
	  reported by X41 D-Sec.
	- Fix Shared Memory World Writeable,
	  reported by X41 D-Sec.
	- Adjust unbound-control to make stats_shm a read only operation.
	- Fix Weak Entropy Used For Nettle,
	  reported by X41 D-Sec.
	- Fix Randomness Error not Handled Properly,
	  reported by X41 D-Sec.
	- Fix Out-of-Bounds Read in dname_valid(),
	  reported by X41 D-Sec.
	- Fix Config Injection in create_unbound_ad_servers.sh,
	  reported by X41 D-Sec.
	- Fix Local Memory Leak in cachedb_init(),
	  reported by X41 D-Sec.
	- Fix Integer Underflow in Regional Allocator,
	  reported by X41 D-Sec.
	- Upgrade compat/getentropy_linux.c to version 1.46 from OpenBSD.
	- Synchronize compat/getentropy_win.c with version 1.5 from
	  OpenBSD, no changes but makes the file, comments, identical.
	- Upgrade compat/getentropy_solaris.c to version 1.13 from OpenBSD.
	- Upgrade compat/getentropy_osx.c to version 1.12 from OpenBSD.
	- Changes to compat/getentropy files for,
	  no link to openssl if using nettle, and hence config.h for
	  HAVE_NETTLE variable.
	  compat definition of MAP_ANON, for older systems.
	  ifdef stdint.h inclusion for older systems.
	  ifdef sha2.h inclusion for older systems.
	- Fixed Compat Code Diverging from Upstream, reported by X41 D-Sec.
	- Fix compile with --enable-alloc-checks, reported by X41 D-Sec.
	- Fix Terminating Quotes not Written, reported by X41 D-Sec.
	- Fix Useless memset() in validator, reported by X41 D-Sec.
	- Fix Unrequired Checks, reported by X41 D-Sec.
	- Fix Enum Name not Used, reported by X41 D-Sec.
	- Fix NULL Pointer Dereference via Control Port,
	  reported by X41 D-Sec.
	- Fix Bad Randomness in Seed, reported by X41 D-Sec.
	- Fix python examples/calc.py for eval, reported by X41 D-Sec.
	- Fix comments for doxygen in dns64.

19 November 2019: Wouter
	- Fix CVE-2019-18934, shell execution in ipsecmod.
	- 1.9.5 is 1.9.4 with bugfix, trunk is 1.9.6 in development.
	- Fix authzone printout buffer length check.
	- Fixes to please lint checks.
	- Fix Integer Overflow in Regional Allocator,
	  reported by X41 D-Sec.
	- Fix Unchecked NULL Pointer in dns64_inform_super()
	  and ipsecmod_new(), reported by X41 D-Sec.
	- Fix Out-of-bounds Read in rr_comment_dnskey(),
	  reported by X41 D-Sec.
	- Fix Integer Overflows in Size Calculations,
	  reported by X41 D-Sec.
	- Fix Integer Overflow to Buffer Overflow in
	  sldns_str2wire_dname_buf_origin(), reported by X41 D-Sec.
	- Fix Out of Bounds Read in sldns_str2wire_dname(),
	  reported by X41 D-Sec.
	- Fix Out of Bounds Write in sldns_bget_token_par(),
	  reported by X41 D-Sec.

18 November 2019: Wouter
	- In unbound-host use separate variable for get_option to please
	  code checkers.
	- update to bison output of 3.4.1 in code repository.
	- Provide a prototype for compat malloc to remove compile warning.
	- Portable grep usage for reuseport configure test.
	- Check return type of HMAC_Init_ex for openssl 0.9.8.
	- gitignore .source tempfile used for compatible make.

13 November 2019: Wouter
	- iana portlist updated.
	- contrib/fastrpz.patch updated to apply for current code.
	- fixes for splint cleanliness, long vs int in SSL set_mode.

11 November 2019: Wouter
	- Fix #109: check number of arguments for stdin-pipes in
	  unbound-control and fail if too many arguments.
	- Merge #102 from jrtc27: Add getentropy emulation for FreeBSD.

24 October 2019: Wouter
	- Fix #99: Memory leak in ub_ctx (event_base will never be freed).

23 October 2019: George
	- Add new configure option `--enable-fully-static` to enable full static
	  build if requested; in relation to #91.

23 October 2019: Wouter
	- Merge #97: manpage: Add missing word on unbound.conf,
	  from Erethon.

22 October 2019: Wouter
	- drop-tld.diff: adds option drop-tld: yesno that drops 2 label
	  queries, to stop random floods.  Apply with
	  patch -p1 < contrib/drop-tld.diff and compile.
	  From Saksham Manchanda (Secure64).  Please note that we think this
	  will drop DNSKEY and DS lookups for tlds and hence break DNSSEC
	  lookups for downstream clients.

7 October 2019: Wouter
	- Add doxygen comments to unbound-anchor source address code, in #86.

3 October 2019: Wouter
	- Merge #90 from vcunat: fix build with nettle-3.5.
	- Merge 1.9.4 release with fix for vulnerability CVE-2019-16866.
	- Continue with development of 1.9.5.
	- Merge #86 from psquarejho: Added -b source address option to
	  smallapp/unbound-anchor.c, from Lukas Wunner.

26 September 2019: Wouter
	- Merge #87 from hardfalcon: Fix contrib/unbound.service.in,
	  Drop CAP_KILL, use + prefix for ExecReload= instead.

25 September 2019: Wouter
	- The unbound.conf includes are sorted ascending, for include
	  statements with a '*' from glob.

23 September 2019: Wouter
	- Merge #85 for #84 from sam-lunt: Add kill capability to systemd
	  service file to fix that systemctl reload fails.

20 September 2019: Wouter
	- Merge #82 from hardfalcon: Downgrade CAP_NET_ADMIN to CAP_NET_RAW
	  in unbound.service.
	- Merge #81 from Maryse47: Consistently use /dev/urandom instead
	  of /dev/random in scripts and docs.
	- Merge #83 from Maryse47: contrib/unbound.service.in: do not fork
	  into the background.

19 September 2019: Wouter
	- Fix #78: Memory leak in outside_network.c.
	- Merge pull request #76 from Maryse47: Improvements and fixes for
	  systemd unbound.service.
	- oss-fuzz badge on README.md.
	- Fix fix for #78 to also free service callback struct.
	- Fix for oss-fuzz build warning.
	- Fix wrong response ttl for prepended short CNAME ttls, this would
	  create a wrong zero_ttl response count with serve-expired enabled.
	- Merge #80 from stasic: Improve wording in man page.

11 September 2019: Wouter
	- Use explicit bzero for wiping clear buffer of hash in cachedb,
	  reported by Eric Sesterhenn from X41 D-Sec.

9 September 2019: Wouter
	- Fix #72: configure --with-syslog-facility=LOCAL0-7 with default
	  LOG_DAEMON (as before) can set the syslog facility that the server
	  uses to log messages.

4 September 2019: Wouter
	- Fix #71: fix openssl error squelch commit compilation error.

3 September 2019: Wouter
	- squelch DNS over TLS errors 'ssl handshake failed crypto error'
	  on low verbosity, they show on verbosity 3 (query details), because
	  there is a high volume and the operator cannot do anything for the
	  remote failure.  Specifically filters the high volume errors.

2 September 2019: Wouter
	- ipset module #28: log that an address is added, when verbosity high.
	- ipset: refactor long routine into three smaller ones.
	- updated Makefile dependencies.

23 August 2019: Wouter
	- Fix contrib/fastrpz.patch asprintf return value checks.

22 August 2019: Wouter
	- Fix that pkg-config is setup before --enable-systemd needs it.
	- 1.9.3rc2 release candidate tag.  And this became the 1.9.3 release.
	  Master is 1.9.4 in development.

21 August 2019: Wouter
	- Fix log_dns_msg to log irrespective of minimal responses config.

19 August 2019: Ralph
	- Document limitation of pidfile removal outside of chroot directory.

16 August 2019: Wouter
	- Fix unittest valgrind false positive uninitialised value report,
	  where if gcc 9.1.1 uses -O2 (but not -O1) then valgrind 3.15.0
	  issues an uninitialised value for the token buffer at the str2wire.c
	  rrinternal_get_owner() strcmp with the '@' value.  Rewritten to use
	  straight character comparisons removes the false positive.  Also
	  valgrinds --expensive-definedness-checks=yes can stop this false
	  positive.
	- Please doxygen's parser for "@" occurrence in doxygen comment.
	- Fixup contrib/fastrpz.patch
	- Remove warning about unknown cast-function-type warning pragma.

15 August 2019: Wouter
	- iana portlist updated.
	- Fix autotrust temp file uniqueness windows compile.
	- avoid warning about upcast on 32bit systems for autotrust.
	- escape commandline contents for -V.
	- Fix character buffer size in ub_ctx_hosts.
	- 1.9.3rc1 release candidate tag.
	- Option -V prints if TCP fastopen is available.

14 August 2019: George
	- Fix #59, when compiled with systemd support check that we can properly
	  communicate with systemd through the `NOTIFY_SOCKET`.

14 August 2019: Wouter
	- Generate configlexer with newer flex.
	- Fix warning for unused variable for compilation without systemd.

12 August 2019: George
	- Introduce `-V` option to print the version number and build options.
	  Previously reported build options like linked libs and linked modules
	  are now moved from `-h` to `-V` as well for consistency.
	- PACKAGE_BUGREPORT now also includes link to GitHub issues.

1 August 2019: Wouter
	- For #52 #53, second context does not close logfile override.
	- Fix #52 #53, fix for example fail program.
	- Fix to return after failed auth zone http chunk write.
	- Fix to remove unused test for task_probe existance.
	- Fix to timeval_add for remaining second in microseconds.
	- Check repinfo in worker_handle_request, if null, drop it.

29 July 2019: Wouter
	- Add verbose log message when auth zone file is written, at level 4.
	- Add hex print of trust anchor pointer to trust anchor file temp
	  name to make it unique, for libunbound created multiple contexts.

23 July 2019: Wouter
	- Fix question section mismatch in local zone redirect.

19 July 2019: Wouter
	- Fix #49: Set no renegotiation on the SSL context to stop client
	  session renegotiation.

12 July 2019: Wouter
	- Fix #48: Unbound returns additional records on NODATA response,
	  if minimal-responses is enabled, also the additional for negative
	  responses is removed.

9 July 2019: Ralph
	- Fix in respip addrtree selection. Absence of addr_tree_init_parents()
	  call made it impossible to go up the tree when the matching netmask is
	  too specific.

5 July 2019: Ralph
	- Fix for possible assertion failure when answering respip CNAME from
	  cache.

25 June 2019: Wouter
	- For #45, check that 127.0.0.1 and ::1 are not used in unbound.conf
	  when do-not-query-localhost is turned on, or at default on,
	  unbound-checkconf prints a warning if it is found in forward-addr or
	  stub-addr statements.

24 June 2019: Wouter
	- Fix memleak in unit test, reported from the clang 8.0 static analyzer.

18 June 2019: Wouter
	- PR #28: IPSet module, by Kevin Chou.  Created a module to support
	  the ipset that could add the domain's ip to a list easily.
	  Needs libmnl, and --enable-ipset and config it, doc/README.ipset.md.
	- Fix to omit RRSIGs from addition to the ipset.
	- Fix to make unbound-control with ipset, remove unused variable,
	  use unsigned type because of comparison, and assign null instead
	  of compare with it.  Remade lex and yacc output.
	- make depend
	- Added documentation to the ipset files (for doxygen output).
	- Merge PR #6: Python module: support multiple instances
	- Merge PR #5: Python module: define constant MODULE_RESTART_NEXT
	- Merge PR #4: Python module: assign something useful to the
	  per-query data store 'qdata'
	- Fix python dict reference and double free in config.

17 June 2019: Wouter
	- Master contains version 1.9.3 in development.
	- Fix #39: In libunbound, leftover logfile is close()d unpredictably.
	- Fix for #24: Fix abort due to scan of auth zone masters using old
	  address from previous scan.

12 June 2019: Wouter
	- Fix another spoolbuf storage code point, in prefetch.
	- 1.9.2rc3 release candidate tag.  Which became the 1.9.2 release
	  on 17 June 2019.

11 June 2019: Wouter
	- Fix that fixes the Fix that spoolbuf is not used to store tcp
	  pipelined response between mesh send and callback end, this fixes
	  error cases that did not use the correct spoolbuf.
	- 1.9.2rc2 release candidate tag.

6 June 2019: Wouter
	- 1.9.2rc1 release candidate tag.

4 June 2019: Wouter
	- iana portlist updated.

29 May 2019: Wouter
	- Fix to guard _OPENBSD_SOURCE from redefinition.

28 May 2019: Wouter
	- Fix to define _OPENBSD_SOURCE to get reallocarray on NetBSD.
	- gitignore config.h.in~.

27 May 2019: Wouter
	- Fix double file close in tcp pipelined response code.

24 May 2019: Wouter
	- Fix that spoolbuf is not used to store tcp pipelined response
	  between mesh send and callback end.

20 May 2019: Wouter
	- Note that so-reuseport at extreme load is better turned off,
	  otherwise queries are not distributed evenly, on Linux 4.4.x.

16 May 2019: Wouter
	- Fix #31: swig 4.0 and python module.

13 May 2019: Wouter
	- Squelch log messages from tcp send about connection reset by peer.
	  They can be enabled with verbosity at higher values for diagnosing
	  network connectivity issues.
	- Attempt to fix malformed tcp response.

9 May 2019: Wouter
	- Revert fix for oss-fuzz, error is in that build script that
	  unconditionally includes .o files detected by configure, also
	  when the machine architecture uses different LIBOBJS files.

8 May 2019: Wouter
	- Attempt to fix build failure in oss-fuzz because of reallocarray.
	  https://bugs.chromium.org/p/oss-fuzz/issues/detail?id=14648.
	  Does not omit compile flags from commandline.

7 May 2019: Wouter
	- Fix edns-subnet locks, in error cases the lock was not unlocked.
	- Fix doxygen output error on readme markdown vignettes.

6 May 2019: Wouter
	- Fix #29: Solaris 11.3 and missing symbols be64toh, htobe64.
	- Fix #30: AddressSanitizer finding in lookup3.c.  This sets the
	  hash function to use a slower but better auditable code that does
	  not read beyond array boundaries.  This makes code better security
	  checkable, and is better for security.  It is fixed to be slower,
	  but not read outside of the array.

2 May 2019: Wouter
	- contrib/fastrpz.patch updated for code changes, and with git diff.
	- Fix .gitignore, add pythonmod and dnstap generated files.
	  And unit test generated files, and generated doc files.

1 May 2019: Wouter
	- Update makedist for git.
	- Nicer travis output for clang analysis.
	- PR #16: XoT support, AXFR over TLS, turn it on with
	  master: <ip>#<authname> in unbound.conf.  This uses TLS to
	  download the AXFR (or IXFR).

25 April 2019: Wouter
	- Fix wrong query name in local zone redirect answers with a CNAME,
	  the copy of the local alias is in unpacked form.

18 April 2019: Ralph
	- Scrub RRs from answer section when reusing NXDOMAIN message for
	  subdomain answers.
	- For harden-below-nxdomain: do not consider a name to be non-exitent
	  when message contains a CNAME record.

18 April 2019: Wouter
	- travis build file.

16 April 2019: Wouter
	- Better braces in if statement in TCP fastopen code.
	- iana portlist updated.

15 April 2019: Wouter
	- Fix tls write event for read state change to re-call SSL_write and
	  not resume the TLS handshake.

11 April 2019: George
	- Update python documentation for init_standard().
	- Typos.

11 April 2019: Wouter
	- Fix that auth zone uses correct network type for sockets for
	  SOA serial probes.  This fixes that probes fail because earlier
	  probe addresses are unreachable.
	- Fix that auth zone fails over to next master for timeout in tcp.
	- Squelch SSL read and write connection reset by peer and broken pipe 
	  messages.  Verbosity 2 and higher enables them.

8 April 2019: Wouter
	- Fix to use event_assign with libevent for thread-safety.
	- verbose information about auth zone lookup process, also lookup
	  start, timeout and fail.
	- Fix #17: Add python module example from Jan Janak, that is a
	  plugin for the Unbound DNS resolver to resolve DNS records in
	  multicast DNS [RFC 6762] via Avahi.  The plugin communicates
	  with Avahi via DBus. The comment section at the beginning of
	  the file contains detailed documentation.
	- Fix to wipe ssl ticket keys from memory with explicit_bzero,
	  if available.

5 April 2019: Wouter
	- Fix to reinit event structure for accepted TCP (and TLS) sockets.

4 April 2019: Wouter
	- Fix spelling error in log output for event method.

3 April 2019: Wouter
	- Move goto label in answer_from_cache to the end of the function
	  where it is more visible.
	- Fix auth-zone NSEC3 response for wildcard nodata answers,
	  include the closest encloser in the answer.

2 April 2019: Wouter
	- Fix auth-zone NSEC3 response for empty nonterminals with exact
	  match nsec3 records.
	- Fix for out of bounds integers, thanks to OSTIF audit.  It is in
	  allocation debug code.
	- Fix for auth zone nsec3 ent fix for wildcard nodata.

25 March 2019: Wouter
	- Fix that tls-session-ticket-keys: "" on its own in unbound.conf
	  disables the tls session ticker key calls into the OpenSSL API.
	- Fix crash if tls-servic-pem not filled in when necessary.

21 March 2019: Wouter
	- Fix #4240: Fix whitespace cleanup in example.conf.

19 March 2019: Wouter
	- add type CAA to libpyunbound (accessing libunbound from python).

18 March 2019: Wouter
	- Add log message, at verbosity 4, that says the query is encrypted
	  with TLS, if that is enabled for the query.
	- Fix #4239: set NOTIMPL when deny-any is enabled, for RFC8482.

7 March 2019: Wouter
	- Fix for #4233: guard use of NDEBUG, so that it can be passed in
	  CFLAGS into configure.

5 March 2019: Wouter
	- Tag release 1.9.1rc1.  Which became 1.9.1 on 12 March 2019.  Trunk
	  has 1.9.2 in development.

1 March 2019: Wouter
	- output forwarder log in ssl_req_order test.

28 February 2019: Wouter
	- Remove memory leak on pythonmod python2 script file init.
	- Remove swig gcc8 python function cast warnings, they are ignored.
	- Print correct module that failed when module-config is wrong.

27 February 2019: Wouter
	- Fix #4229: Unbound man pages lack information, about access-control
	  order and local zone tags, and elements in views.
	- Fix #14: contrib/unbound.init: Fix wrong comparison judgment
	  before copying.
	- Fix for python module on Windows, fix fopen.

25 February 2019: Wouter
	- Fix #4227: pair event del and add for libevent for tcp_req_info.

21 February 2019: Wouter
	- Fix the error for unknown module in module-config is understandable,
	  and explains it was not compiled in and where to see the list.
	- In example.conf explain where to put cachedb module in module-config.
	- In man page and example config explain that most modules have to
	  be listed at the start of module-config.

20 February 2019: Wouter
	- Fix pythonmod include and sockaddr_un ifdefs for compile on
	  Windows, and for libunbound.

18 February 2019: Wouter
	- Print query name with ip_ratelimit exceeded log lines.
	- Spaces instead of tabs in that log message.
	- Print query name and IP address when domain rate limit exceeded.

14 February 2019: Wouter
	- Fix capsforid canonical sort qsort callback.

11 February 2019: Wouter
	- Note default for module-config in man page.
	- Fix recursion lame test for qname minimisation asked queries,
	  that were not present in the set of prepared answers.
	- Fix #13: Remove left-over requirements on OpenSSL >= 1.1.0 for
	  cert name matching, from man page.
	- make depend, with newer gcc, nicer layout.

7 February 2019: Wouter
	- Fix #4206: OpenSSL 1.0.2 hostname verification for FreeBSD 11.2.
	- Fix that qname minimisation does not skip a label when missing
	  nameserver targets need to be fetched.
	- Fix #4225: clients seem to erroneously receive no answer with
	  DNS-over-TLS and qname-minimisation.

4 February 2019: Wouter
	- Fix that log-replies prints the correct name for local-alias
	  names, for names that have a CNAME in local-data configuration.
	  It logs the original query name, not the target of the CNAME.
	- Add local-zone type inform_redirect, which logs like type inform,
	  and redirects like type redirect.
	- Perform canonical sort for 0x20 capsforid compare of replies,
	  this sorts rrsets in the authority and additional section before
	  comparison, so that out of order rrsets do not cause failure.

31 January 2019: Wouter
	- Set ub_ctx_set_tls call signature in ltrace config file for
	  libunbound in contrib/libunbound.so.conf.
	- improve documentation for tls-service-key and forward-first.
	- #10: fixed pkg-config operations, PKG_PROG_PKG_CONFIG moved out of
	  conditional section, fixes systemd builds, from Enrico Scholz.
	- #9: For openssl 1.0.2 use the CRYPTO_THREADID locking callbacks,
	  still supports the set_id_callback previous API.  And for 1.1.0
	  no locking callbacks are needed.
	- #8: Fix OpenSSL without ENGINE support compilation.
	- Wipe TLS session key data from memory on exit.

30 January 2019: Ralph
	- Fix case in which query timeout can result in marking delegation
	  as edns_lame_known.

29 January 2019: Wouter
	- Fix spelling of tls-ciphers in example.conf.in.
	- Fix #4224: auth_xfr_notify.rpl test broken due to typo
	- Fix locking for libunbound context setup with broken port config.

28 January 2019: Wouter
	- ub_ctx_set_tls call for libunbound that enables DoT for the machines
	  set with ub_ctx_set_fwd.  Patch from Florian Obser.
	- Set build system for added call in the libunbound API.
	- List example config for root zone copy locally hosted with auth-zone
	  as suggested from draft-ietf-dnsop-7706-bis-02.  But with updated
	  B root address.
	- set version to 1.9.0 for release.  And this was released with the
	  spelling for tls-ciphers fix as 1.9.0 on Feb 5.  Trunk has 1.9.1 in
	  development.

25 January 2019: Wouter
	- Fix that tcp for auth zone and outgoing does not remove and
	  then gets the ssl read again applied to the deleted commpoint.
	- updated contrib/fastrpz.patch to cleanly diff.
	- no lock when threads disabled in tcp request buffer count.
	- remove compile warnings from libnettle compile.
	- output of newer lex 2.6.1 and bison 3.0.5.

24 January 2019: Wouter
	- Newer aclocal and libtoolize used for generating configure scripts,
	  aclocal 1.16.1 and libtoolize 2.4.6.
	- Fix unit test for python 3.7 new keyword 'async'.
	- clang analysis fixes, assert arc4random buffer in init,
	  no check for already checked delegation pointer in iterator,
	  in testcode check for NULL packet matches, in perf do not copy
	  from NULL start list when growing capacity.  Adjust host and file
	  only when present in test header read to please checker.  In
	  testcode for unknown macro operand give zero result. Initialise the
	  passed argv array in test code.  In test code add EDNS data
	  segment copy only when nonempty.
	- Patch from Florian Obser fixes some compiler warnings:
	  include mini_event.h to have a prototype for mini_ev_cmp
	  include edns.h to have a prototype for apply_edns_options
	  sldns_wire2str_edns_keepalive_print is only called in the wire2str,
	  module declare it static to get rid of compiler warning:
	  no previous prototype for function
	  infra_find_ip_ratedata() is only called in the infra module,
	  declare it static to get rid of compiler warning:
	  no previous prototype for function
	  do not shadow local variable buf in authzone
	  auth_chunks_delete and az_nsec3_findnode are only called in the
	  authzone module, declare them static to get rid of compiler warning:
	  no previous prototype for function...
	  copy_rrset() is only called in the respip module, declare it
	  static to get rid of compiler warning:
	  no previous prototype for function 'copy_rrset'
	  no need for another variable "r"; gets rid of compiler warning:
	  declaration shadows a local variable in libunbound.c
	  no need for another variable "ns"; gets rid of compiler warning:
	  declaration shadows a local variable in iterator.c
	- Moved includes and make depend.

23 January 2019: Wouter
	- Patch from Manabu Sonoda with tls-ciphers and tls-ciphersuites
	  options for unbound.conf.
	- Fixes for the patch, and man page entry.
	- Fix configure to detect SSL_CTX_set_ciphersuites, for better
	  library compatibility when compiling.
	- Patch for TLS session resumption from Manabu Sonoda,
	  enable with tls-session-ticket-keys in unbound.conf.
	- Fixes for patch (includes, declarations, warnings).  Free at end
	  and keep config options in order read from file to keep the first
	  one as the first one.
	- Fix for IXFR fallback to reset counter when IXFR does not timeout.

22 January 2019: Wouter
	- Fix space calculation for tcp req buffer size.
	- Doc for stream-wait-size and unit test.
	- unbound-control stats has mem.streamwait that counts TCP and TLS
	  waiting result buffers.
	- Fix for #4219: secondaries not updated after serial change, unbound
	  falls back to AXFR after IXFR gives several timeout failures.
	- Fix that auth zone after IXFR fallback tries the same master.

21 January 2019: Wouter
	- Fix tcp idle timeout test, for difference in the tcp reply code.
	- Unit test for tcp request reorder and timeouts.
	- Unit tests for ssl out of order processing.
	- Fix that multiple dns fragments can be carried in one TLS frame.
	- Add stream-wait-size: 4m config option to limit the maximum
	  memory used by waiting tcp and tls stream replies.  This avoids
	  a denial of service where these replies use up all of the memory.

17 January 2019: Wouter
	- For caps-for-id fallback, use the whitelist to avoid timeout
	  starting a fallback sequence for it.
	- increase mesh max activation count for capsforid long fetches.

16 January 2019: Ralph
	- Get ready for the DNS flag day: remove EDNS lame procedure, do not
	  re-query without EDNS after timeout.

15 January 2019: Wouter
	- In the out of order processing, reset byte count for (potential)
	  partial read.
	- Review fixes in out of order processing.

14 January 2019: Wouter
	- streamtcp option -a send queries consecutively and prints answers
	  as they arrive.
	- Fix for out of order processing administration quit cleanup.
	- unit test for tcp out of order processing.

11 January 2019: Wouter
	- Initial commit for out-of-order processing for TCP and TLS.

9 January 2019: Wouter
	- Log query name for looping module errors.

8 January 2019: Wouter
	- Fix syntax in comment of local alias processing.
	- Fix NSEC3 record that is returned in wildcard replies from
	  auth-zone zones with NSEC3 and wildcards.

7 January 2019: Wouter
	- On FreeBSD warn if systcl settings do not allow server TCP FASTOPEN,
	  and server tcp fastopen is enabled at compile time.
	- Document interaction between the tls-upstream option in the server
	  section and forward-tls-upstream option in the forward-zone sections.
	- Add contrib/unbound-fuzzme.patch from Jacob Hoffman-Andrews,
	  the patch adds a program used for fuzzing.

12 December 2018: Wouter
	- Fix for crash in dns64 module if response is null.

10 December 2018: Wouter
	- Fix config parser memory leaks.
	- ip-ratelimit-factor of 1 allows all traffic through, instead of the
	  previous blocking everything.
	- Fix for FreeBSD port make with dnscrypt and dnstap enabled.
	- Fix #4206: support openssl 1.0.2 for TLS hostname verification,
	  alongside the 1.1.0 and later support that is already there.
	- Fixup openssl 1.0.2 compile

6 December 2018: Wouter
	- Fix dns64 allocation in wrong region for returned internal queries.

3 December 2018: Wouter
	- Fix icon, no ragged edges and nicer resolutions available, for eg.
	  Win 7 and Windows 10 display.
	- cache-max-ttl also defines upperbound of initial TTL in response.

30 November 2018: Wouter
	- Patch for typo in unbound.conf man page.
	- log-tag-queryreply: yes in unbound.conf tags the log-queries and
	  log-replies in the log file for easier log filter maintenance.

29 November 2018: Wouter
	- iana portlist updated.
	- Fix chroot auth-zone fix to remove chroot prefix.
	- tag for 1.8.2rc1, which became 1.8.2 on 4 dec 2018, with icon
	  updated.  Trunk contains 1.8.3 in development.
	  Which became 1.8.3 on 11 december with only the dns64 fix of 6 dec.
	  Trunk then became 1.8.4 in development.
	- Fix that unbound-checkconf does not complains if the config file
	  is not placed inside the chroot.
	- Refuse to start with no ports.
	- Remove clang analysis warnings.

28 November 2018: Wouter
	- Fix leak in chroot fix for auth-zone.
	- Fix clang analysis for outside directory build test.

27 November 2018: Wouter
	- Fix DNS64 to not store intermediate results in cache, this avoids
	  other threads from picking up the wrong data.  The module restores
	  the previous no_cache_store setting when the the module is finished.
	- Fix #4208: 'stub-no-cache' and 'forward-no-cache' not work.
	- New and better fix for Fix #4193: Fix that prefetch failure does
	  not overwrite valid cache entry with SERVFAIL.
	- auth-zone give SERVFAIL when expired, fallback activates when
	  expired, and this is documented in the man page.
	- stat count SERVFAIL downstream auth-zone queries for expired zones.
	- Put new logos into windows installer.
	- Fix windows compile for new rrset roundrobin fix.
	- Update contrib fastrpz patch for latest release.

26 November 2018: Wouter
	- Fix to not set GLOB_NOSORT so the unbound.conf include: files are
	  sorted and in a predictable order.
	- Fix #4193: Fix that prefetch failure does not overwrite valid cache
	  entry with SERVFAIL.
	- Add unbound-control view_local_datas command, like local_datas.
	- Fix that unbound-control can send file for view_local_datas.

22 November 2018: Wouter
	- With ./configure --with-pyunbound --with-pythonmodule
	  PYTHON_VERSION=3.6 or with 2.7 unbound can compile and unit tests
	  succeed for the python module.
	- pythonmod logs the python error and traceback on failure.
	- ignore debug python module for test in doxygen output.
	- review fixes for python module.
	- Fix #4209: Crash in libunbound when called from getdns.
	- auth zone zonefiles can be in a chroot, the chroot directory
	  components are removed before use.
	- Fix that empty zonefile means the zonefile is not set and not used.
	- make depend.

21 November 2018: Wouter
	- Scrub NS records from NODATA responses as well.

20 November 2018: Wouter
	- Scrub NS records from NXDOMAIN responses to stop fragmentation
	  poisoning of the cache.
	- Add patch from Jan Vcelak for pythonmod,
	  add sockaddr_storage getters, add support for query callbacks,
	  allow raw address access via comm_reply and update API documentation.
	- Removed compile warnings in pythonmod sockaddr routines.

19 November 2018: Wouter
	- Support SO_REUSEPORT_LB in FreeBSD 12 with the so-reuseport: yes
	  option in unbound.conf.

6 November 2018: Ralph
	- Bugfix min-client-subnet-ipv6

25 October 2018: Ralph
	- Add min-client-subnet-ipv6 and min-client-subnet-ipv4 options.

25 October 2018: Wouter
	- Fix #4191: NXDOMAIN vs SERVFAIL during dns64 PTR query.
	- Fix #4190: Please create a "ANY" deny option, adds the option
	  deny-any: yes in unbound.conf.  This responds with an empty message
	  to queries of type ANY.
	- Fix #4141: More randomness to rrset-roundrobin.
	- Fix #4132: Openness/closeness of RANGE intervals in rpl files.
	- Fix #4126: RTT_band too low on VSAT links with 600+ms latency,
	  adds the option unknown-server-time-limit to unbound.conf that
	  can be increased to avoid the problem.
	- remade makefile dependencies.
	- Fix #4152: Logs shows wrong time when using log-time-ascii: yes.

24 October 2018: Ralph
	- Add markdel function to ECS slabhash.
	- Limit ECS scope returned to client to the scope used for caching.
	- Make lint like previous #4154 fix.

22 October 2018: Wouter
	- Fix #4192: unbound-control-setup generates keys not readable by
	  group.
	- check that the dnstap socket file can be opened and exists, print
	  error if not.
	- Fix #4154: make ECS_MAX_TREESIZE configurable, with
	  the max-ecs-tree-size-ipv4 and max-ecs-tree-size-ipv6 options.

22 October 2018: Ralph
	- Change fast-server-num default to 3.

8 October 2018: Ralph
	- Add fast-server-permil and fast-server-num options.
	- Deprecate low-rtt and low-rtt-permil options.

8 October 2018: Wouter
	- Squelch log of failed to tcp initiate after TCP Fastopen failure.

5 October 2018: Wouter
	- Squelch EADDRNOTAVAIL errors when the interface goes away,
	  this omits 'can't assign requested address' errors unless
	  verbosity is set to a high value.
	- Set default for so-reuseport to no for FreeBSD.  It is enabled
	  by default for Linux and DragonFlyBSD.  The setting can 
	  be configured in unbound.conf to override the default.
	- iana port update.

2 October 2018: Wouter
	- updated contrib/fastrpz.patch to apply for this version
	- dnscrypt.c removed sizeof to get array bounds.
	- Fix testlock code to set noreturn on error routine.
	- Remove unused variable from contrib fastrpz/rpz.c and
	  remove unused diagnostic pragmas that themselves generate warnings
	- clang analyze test is used only when assertions are enabled.

1 October 2018: Wouter
	- tag for release 1.8.1rc1.  Became release 1.8.1 on 8 oct, with
	  fastrpz.patch fix included.  Trunk has 1.8.2 in development.

27 September 2018: Wouter
	- Fix #4188: IPv6 forwarders without ipv6 result in SERVFAIL, fixes
	  qname minimisation with a forwarder when connectivity has issues
	  from rejecting responses.

25 September 2018: Wouter
	- Perform TLS SNI indication of the host that is being contacted
	  for DNS over TLS service.  It sets the configured tls auth name.
	  This is useful for hosts that apart from the DNS over TLS services
	  also provide other (web) services.
	- Fix #4149: Add SSL cleanup for tcp timeout.

17 September 2018: Wouter
	- Fix compile on Mac for unbound, provide explicit_bzero when libc
	  does not have it.
	- Fix unbound for openssl in FIPS mode, it uses the digests with
	  the EVP call contexts.
	- Fix that with harden-below-nxdomain and qname minisation enabled
	  some iterator states for nonresponsive domains can get into a
	  state where they waited for an empty list.
	- Stop UDP to TCP failover after timeouts that causes the ping count
	  to be reset by the TCP time measurement (that exists for TLS),
	  because that causes the UDP part to not be measured as timeout.
	- Fix #4156: Fix systemd service manager state change notification.

13 September 2018: Wouter
	- Fix seed for random backup code to use explicit zero when wiped.
	- exit log routine is annotated as noreturn function.
	- free memory leaks in config strlist and str2list insert functions.
	- do not move unused argv variable after getopt.
	- Remove unused if clause in testcode.
	- in testcode, free async ids, initialise array, and check for null
	  pointer during test of the test.  And use exit for return to note
	  irregular program stop.
	- Free memory leak in config strlist append.
	- make sure nsec3 comparison salt is initialized.
	- unit test has clang analysis.
	- remove unused variable assignment from iterator scrub routine.
	- check for null in delegation point during iterator refetch
	  in forward zone.
	- neater pointer cast in libunbound context quit routine.
	- initialize statistics totals for printout.
	- in authzone check that node exists before adding rrset.
	- in unbound-anchor, use readwrite memory BIO.
	- assertion in autotrust that packed rrset is formed correctly.
	- Fix memory leak when message parse fails partway through copy.
	- remove unused udpsize assignment in message encode.
	- nicer bio free code in unbound-anchor.
	- annotate exit functions with noreturn in unbound-control.

11 September 2018: Wouter
	- Fixed unused return value warnings in contrib/fastrpz.patch for
	  asprintf.
	- Fix to squelch respip warning in unit test, it is printed at
	  higher verbosity settings.
	- Fix spelling errors.
	- Fix initialisation in remote.c

10 September 2018: Wouter
	- 1.8.1 in svn trunk. (changes from 4,5,.. sep apply).
	- iana port update.

5 September 2018: Wouter
	- Fix spelling error in header, from getdns commit by Andreas Gelmini.

4 September 2018: Ralph
	- More explicitly mention the type of ratelimit when applying
	  ip-ratelimit.

4 September 2018: Wouter
	- Tag for 1.8.0rc1 release, became 1.8.0 release on 10 Sep 2018.

31 August 2018: Wouter
	- Disable minimal-responses in subnet unit tests.

30 August 2018: Wouter
	- Fix that a local-zone with a local-zone-type that is transparent
	  in a view with view-first, makes queries check for answers from the
	  local-zones defined outside of views.

28 August 2018: Ralph
	- Disable minimal-responses in ipsecmod unit tests.
	- Added serve-expired-ttl and serve-expired-ttl-reset options.

27 August 2018: Wouter
	- Set defaults to yes for a number of options to increase speed and
	  resilience of the server.  The so-reuseport, harden-below-nxdomain,
	  and minimal-responses options are enabled by default.  They used
	  to be disabled by default, waiting to make sure they worked.  They
	  are enabled by default now, and can be disabled explicitly by
	  setting them to "no" in the unbound.conf config file.  The reuseport
	  and minimal options increases speed of the server, and should be
	  otherwise harmless.  The harden-below-nxdomain option works well
	  together with the recently default enabled qname minimisation, this
	  causes more fetches to use information from the cache.
	- next release is called 1.8.0.
	- Fix lintflags for lint on FreeBSD.

22 August 2018: George
	- #4140: Expose repinfo (comm_reply) to the inplace_callbacks. This
	  gives access to reply information for the client's communication
	  point when the callback is called before the mesh state (modules).
	  Changes to C and Python's inplace_callback signatures were also
	  necessary.

21 August 2018: Wouter
	- log-local-actions: yes option for unbound.conf that logs all the
	  local zone actions, a patch from Saksham Manchanda (Secure64).
	- #4146: num.query.subnet and num.query.subnet_cache counters.
	- Fix only misc failure from log-servfail when val-log-level is not
	  enabled.

17 August 2018: Ralph
	- Fix classification for QTYPE=CNAME queries when QNAME minimisation is
 	  enabled.

17 August 2018: Wouter
	- Set libunbound to increase current, because the libunbound change
	  to the event callback function signature.  That needs programs,
	  that use it, to recompile against the new header definition.
	- print servfail info to log as error.
	- added more servfail printout statements, to the iterator.
	- log-servfail: yes prints log lines that say why queries are
	  returning SERVFAIL to clients.

16 August 2018: Wouter
	- Fix warning on compile without threads.
	- Fix contrib/fastrpz.patch.

15 August 2018: Wouter
	- Fix segfault in auth-zone read and reorder of RRSIGs.

14 August 2018: Wouter
	- Fix that printout of error for cycle targets is a verbosity 4
	  printout and does not wrongly print it is a memory error.
	- Upgraded crosscompile script to include libunbound DLL in the
	  zipfile.

10 August 2018: Wouter
	- Fix #4144: dns64 module caches wrong (negative) information.

9 August 2018: Wouter
	- unbound-checkconf checks if modules exist and prints if they are
	  not compiled in the name of the wrong module.
	- document --enable-subnet in doc/README.
	- Patch for stub-no-cache and forward-no-cache options that disable
	  caching for the contents of that stub or forward, for when you
	  want immediate changes visible, from Bjoern A. Zeeb.

7 August 2018: Ralph
	- Make capsforid fallback QNAME minimisation aware.

7 August 2018: Wouter
	- Fix #4142: unbound.service.in: improvements and fixes.
	  Add unit dependency ordering (based on systemd-resolved).
	  Add 'CAP_SYS_RESOURCE' to 'CapabilityBoundingSet' (fixes warnings
	  about missing privileges during startup). Add 'AF_INET6' to
	  'RestrictAddressFamilies' (without it IPV6 can't work). From
	  Guido Shanahan.
	- Patch to implement tcp-connection-limit from Jim Hague (Sinodun).
	  This limits the number of simultaneous TCP client connections
	  from a nominated netblock.
	- make depend, yacc, lex, doc, headers.  And log the limit exceeded
	  message only on high verbosity, so as to not spam the logs when
	  it is busy.

6 August 2018: Wouter
	- Fix for #4136: Fix to unconditionally call destroy in daemon.c.

3 August 2018: George
	- Expose if a query (or a subquery) was ratelimited (not src IP
	  ratelimiting) to libunbound under 'ub_result.was_ratelimited'.
	  This also introduces a change to 'ub_event_callback_type' in
	  libunbound/unbound-event.h.
	- Tidy pylib tests.

3 August 2018: Wouter
	- Revert previous change for #4136: because it introduces build
	  problems.
	- New fix for #4136: This one ignores lex without without
	  yylex_destroy.

1 August 2018: Wouter
	- Fix to remove systemd sockaddr function check, that is not
	  always present.  Make socket activation more lenient.  But not
	  different when socket activation is not used.
	- iana port list update.

31 July 2018: Wouter
	- Patches from Jim Hague (Sinodun) for EDNS KeepAlive.
	- Sort out test runs when the build directory isn't the project
	  root directory.
	- Add config tcp-idle-timeout (default 30s). This applies to
	  client connections only; the timeout on TCP connections upstream
	  is unaffected.
	- Error if EDNS Keepalive received over UDP.
	- Add edns-tcp-keepalive and edns-tcp-keepalive timeout options
	  and implement option in client responses.
	- Correct and expand manual page entries for keepalive and idle timeout.
	- Implement progressive backoff of TCP idle/keepalive timeout.
	- Fix 'make depend' to work when build dir is not project root.
	- Add delay parameter to streamtcp, -d secs.
	  To be used when testing idle timeout.
	- From Wouter: make depend, the dependencies in the patches did not
	  apply cleanly.  Also remade yacc and lex.
	- Fix mesh.c incompatible pointer pass.
	- Please doxygen so it passes.
	- Fix #4139: Fix unbound-host leaks memory on ANY.

30 July 2018: Wouter
	- Fix #4136: insufficiency from mismatch of FLEX capability between
	  released tarball and build host.

27 July 2018: Wouter
	- Fix man page, say that chroot is enabled by default.

26 July 2018: Wouter
	- Fix #4135: 64-bit Windows Installer Creates Entries Under The
	  Wrong Registry Key, reported by Brian White.

23 July 2018: Wouter
	- Fix use-systemd readiness signalling, only when use-systemd is yes
	  and not in signal handler.

20 July 2018: Wouter
	- Fix #4130: print text describing -dd and unbound-checkconf on
	  config file read error at startup, the errors may have been moved
	  away by the startup process.
	- Fix #4131: for solaris, error YY_CURRENT_BUFFER undeclared.

19 July 2018: Wouter
	- Fix #4129 unbound-control error message with wrong cert permissions
	  is too cryptic.

17 July 2018: Wouter
	- Fix #4127 unbound -h does not list -p help.
	- Print error if SSL name verification configured but not available
	  in the ssl library.
	- Fix that ratelimit and ip-ratelimit are applied after reload of
	  changed config file.
	- Resize ratelimit and ip-ratelimit caches if changed on reload.

16 July 2018: Wouter
	- Fix qname minimisation NXDOMAIN validation lookup failures causing
	  error_supers assertion fails.
	- Squelch can't bind socket errors with Permission denied unless
	  verbosity is 4 or higher, for UDP outgoing sockets.

12 July 2018: Wouter
	- Fix to improve systemd socket activation code file descriptor
	  assignment.
	- Fix for 4126 that the #define for UNKNOWN_SERVER_NICENESS can be more
	  easily changed to adjust default rtt assumptions.

10 July 2018: Wouter
	- Note in documentation that the cert name match code needs
	  OpenSSL 1.1.0 or later to be enabled.

6 July 2018: Wouter
	- Fix documentation ambiguity for tls-win-cert in tls-upstream and
	  forward-tls-upstream docs.
	- iana port update.
	- Note RFC8162 support.  SMIMEA record type can be read in by the
	  zone record parser.
	- Fix round robin for failed addresses with prefer-ip6: yes

4 July 2018: Wouter
	- Fix #4112: Fix that unbound-anchor -f /etc/resolv.conf will not pass
	  if DNSSEC is not enabled.  New option -R allows fallback from
	  resolv.conf to direct queries.

3 July 2018: Wouter
	- Better documentation for unblock-lan-zones and insecure-lan-zones
	  config statements.
	- Fix permission denied printed for auth zone probe random port nrs.

2 July 2018: Wouter
	- Fix checking for libhiredis printout in configure output.
	- Fix typo on man page in ip-address description.
	- Update libunbound/python/examples/dnssec_test.py example code to
	  also set the 20326 trust anchor for the root in the example code.

29 June 2018: Wouter
	- dns64-ignore-aaaa: config option to list domain names for which the
	  existing AAAA is ignored and dns64 processing is used on the A
	  record.

28 June 2018: Wouter
	- num.queries.tls counter for queries over TLS.
	- log port number with err_addr logs.

27 June 2018: Wouter
	- #4109: Fix that package config depends on python unconditionally.
	- Patch, do not export python from pkg-config, from Petr Menšík.

26 June 2018: Wouter
	- Partial fix for permission denied on IPv6 address on FreeBSD.
	- Fix that auth-zone master reply with current SOA serial does not
	  stop scan of masters for an updated zone.
	- Fix that auth-zone does not start the wait timer without checking
	  if the wait timer has already been started.

21 June 2018: Wouter
	- #4108: systemd reload hang fix.
	- Fix usage printout for unbound-host, hostname has to be last
	  argument on BSDs and Windows.

19 June 2018: Wouter
	- Fix for unbound-control on Windows and set TCP socket parameters
	  more closely.
	  This fix is part of 1.7.3.
	- Windows example service.conf edited with more windows specific
	  configuration.
	- Fix windows unbound-control no cert bad file descriptor error.
	  This fix is part of 1.7.3.

18 June 2018: Wouter
	- Fix that control-use-cert: no works for 127.0.0.1 to disable certs.
	  This fix is part of 1.7.3rc2.
	- Fix unbound-checkconf for control-use-cert.
	  This fix is part of 1.7.3.

15 June 2018: Wouter
	- tag for 1.7.3rc1.
	- trunk has 1.7.4.
	- unbound-control auth_zone_reload _zone_ option rereads the zonefile.
	- unbound-control auth_zone_transfer _zone_ option starts the probe
	  sequence for a master to transfer the zone from and transfers when
	  a new zone version is available.

14 June 2018: Wouter
	- #4103: Fix that auth-zone does not insist on SOA record first in
	  file for url downloads.
	- Fix that first control-interface determines if TLS is used.  Warn
	  when IP address interfaces are used without TLS.
	- Fix nettle compile.

12 June 2018: Ralph
	- Don't count CNAME response types received during qname minimisation as
	  query restart.

12 June 2018: Wouter
	- #4102 for NSD, but for Unbound.  Named unix pipes do not use
	  certificate and key files, access can be restricted with file and
	  directory permissions.  The option control-use-cert is no longer
	  used, and ignored if found in unbound.conf.
	- Rename tls-additional-ports to tls-additional-port, because every
	  line adds one port.
	- Fix buffer size warning in unit test.
	- remade dependencies in the Makefile.

6 June 2018: Wouter
	- Patch to fix openwrt for mac os build darwin detection in configure.

5 June 2018: Wouter
	- Fix crash if ratelimit taken into use with unbound-control
	  instead of with unbound.conf.

4 June 2018: Wouter
	- Fix deadlock caused by incoming notify for auth-zone.
	- tag for 1.7.2rc1, became 1.7.2 release on 11 June 2018,
	  trunk is 1.7.3 in development from this point.
	- #4100: Fix stub reprime when it becomes useless.

1 June 2018: Wouter
	- Rename additional-tls-port to tls-additional-ports.
	  The older name is accepted for backwards compatibility.

30 May 2018: Wouter
	- Patch from Syzdek: Add ability to ignore RD bit and treat all
	  requests as if the RD bit is set.

29 May 2018: Wouter
	- in compat/arc4random call getentropy_urandom when getentropy fails
	  with ENOSYS.
	- Fix that fallback for windows port.

28 May 2018: Wouter
	- Fix windows tcp and tls spin on events.
	- Add routine from getdns to add windows cert store to the SSL_CTX.
	- tls-win-cert option that adds the system certificate store for
	  authenticating DNS-over-TLS connections.  It can be used instead
	  of the tls-cert-bundle option, or with it to add certificates.

25 May 2018: Wouter
	- For TCP and TLS connections that don't establish, perform address
	  update in infra cache, so future selections can exclude them.
	- Fix that tcp sticky events are removed for closed fd on windows.
	- Fix close events for tcp only.

24 May 2018: Wouter
	- Fix that libunbound can do DNS-over-TLS, when configured.
	- Fix that windows unbound service can use DNS-over-TLS.
	- unbound-host initializes ssl (for potential DNS-over-TLS usage
	  inside libunbound), when ssl upstream or a cert-bundle is configured.

23 May 2018: Wouter
	- Use accept4 to speed up incoming TCP (and TLS) connections,
	  available on Linux, FreeBSD and OpenBSD.

17 May 2018: Ralph
	- Qname minimisation default changed to yes.

15 May 2018: Wouter
	- Fix low-rtt-pct to low-rtt-permil, as it is parts in one thousand.

11 May 2018: Wouter
	- Fix contrib/libunbound.pc for libssl libcrypto references,
	  from https://bugs.freebsd.org/bugzilla/show_bug.cgi?id=226914

7 May 2018: Wouter
	- Fix windows to not have sticky TLS events for TCP.
	- Fix read of DNS over TLS length and data in one read call.
	- Fix mesh state assertion failure due to callback removal.

3 May 2018: Wouter
	- Fix that configure --with-libhiredis also turns on cachedb.
	- Fix gcc 8 buffer warning in testcode.
	- Fix function type cast warning in libunbound context callback type.

2 May 2018: Wouter
	- Fix fail to reject dead peers in forward-zone, with ssl-upstream.

1 May 2018: Wouter
	- Fix that unbound-control reload frees the rrset keys and returns
	  the memory pages to the system.

30 April 2018: Wouter
	- Fix spelling error in man page and note defaults as no instead of
	  off.

26 April 2018: Wouter
	- Fix for crash in daemon_cleanup with dnstap during reload,
	  from Saksham Manchanda.
	- Also that for dnscrypt.
	- tag for 1.7.1rc1 release.  Became 1.7.1 release on 3 May, trunk
	  is from here 1.7.2 in development.

25 April 2018: Ralph
	- Fix memory leak when caching wildcard records for aggressive NSEC use

24 April 2018: Wouter
	- Fix contrib/fastrpz.patch for this release.
	- Fix auth https for libev.

24 April 2018: Ralph
	- Added root-key-sentinel support

23 April 2018: Wouter
	- makedist uses bz2 for expat code, instead of tar.gz.
	- Fix #4092: libunbound: use-caps-for-id lacks colon in
	  config_set_option.
	- auth zone http download stores exact copy of downloaded file,
	  including comments in the file.
	- Fix sldns parse failure for CDS alternate delete syntax empty hex.
	- Attempt for auth zone fix; add of callback in mesh gets from
	  callback does not skip callback of result.
	- Fix cname classification with qname minimisation enabled.
	- list_auth_zones unbound-control command.

20 April 2018: Wouter
	- man page documentation for dns-over-tls forward-addr '#' notation.
	- removed free from failed parse case.
	- Fix #4091: Fix that reload of auth-zone does not merge the zonefile
	  with the previous contents.
	- Delete auth zone when removed from config.

19 April 2018: Wouter
	- Can set tls authentication with forward-addr: IP#tls.auth.name
	  And put the public cert bundle in tls-cert-bundle: "ca-bundle.pem".
	  such as forward-addr: 9.9.9.9@853#dns.quad9.net or
	  1.1.1.1@853#cloudflare-dns.com
	- Fix #658: unbound using TLS in a forwarding configuration does not
	  verify the server's certificate (RFC 8310 support).
	- For addr with #authname and no @port notation, the default is 853.

18 April 2018: Wouter
	- Fix auth-zone retry timer to be on schedule with retry timeout,
	  with backoff.  Also time a refresh at the zone expiry.

17 April 2018: Wouter
	- auth zone notify work.
	- allow-notify: config statement for auth-zones.
	- unit test for allow-notify

16 April 2018: Wouter
	- Fix auth zone target lookup iterator.
	- auth zone notify with prefix
	- auth zone notify work.

13 April 2018: Wouter
	- Fix for max include depth for authzones.
	- Fix memory free on fail for $INCLUDE in authzone.
	- Fix that an internal error to look up the wrong rr type for
	  auth zone gets stopped, before trying to send there.
	- auth zone notify work.

10 April 2018: Ralph
	- num.query.aggressive.NOERROR and num.query.aggressive.NXDOMAIN
	  statistics counters.

10 April 2018: Wouter
	- documentation for low-rtt and low-rtt-pct.
	- auth zone notify work.

9 April 2018: Wouter
	- Fix that flush_zone sets prefetch ttl expired, so that with
	  serve-expired enabled it'll start prefetching those entries.
	- num.query.authzone.up and num.query.authzone.down statistics counters.
	- Fix downstream auth zone, only fallback when auth zone fails to
	  answer and fallback is enabled.
	- Accept both option names with and without colon for get_option
	  and set_option.
	- low-rtt and low-rtt-pct in unbound.conf enable the server selection
	  of fast servers for some percentage of the time.

5 April 2018: Wouter
	- Combine write of tcp length and tcp query for dns over tls.
	- nitpick fixes in example.conf.
	- Fix above stub queries for type NS and useless delegation point.
	- Fix unbound-control over pipe with openssl 1.1.1, the TLSv1.3
	  tls_choose_sigalg routine does not allow the ciphers for the pipe,
	  so use TLSv1.2.
	- ED448 support.

3 April 2018: Wouter
	- Fix #4043: make test fails due to v6 presentation issue in macOS.
	- Fix unable to resolve after new WLAN connection, due to auth-zone
	  failing with a forwarder set.  Now, auth-zone is only used for
	  answers (not referrals) when a forwarder is set.

29 March 2018: Ralph
	- Check "result" in dup_all(), by Florian Obser.

23 March 2018: Ralph
	- Fix unbound-control get_option aggressive-nsec

21 March 2018: Ralph
	- Do not use cached NSEC records to generate negative answers for
	  domains under DNSSEC Negative Trust Anchors.

19 March 2018: Wouter
	- iana port update.

16 March 2018: Wouter
	- corrected a minor typo in the changelog.
	- move htobe64/be64toh portability code to cachedb.c.

15 March 2018: Wouter
	- Add --with-libhiredis, unbound support for a new cachedb backend
	  that uses a Redis server as the storage.  This implementation
	  depends on the hiredis client library (https://redislabs.com/lp/hiredis/).
	  And unbound should be built with both --enable-cachedb and
	  --with-libhiredis[=PATH] (where $PATH/include/hiredis/hiredis.h
	  should exist).  Patch from Jinmei Tatuya (Infoblox).
	- Fix #3817: core dump happens in libunbound delete, when queued
	  servfail hits deleted message queue.
	- Create additional tls service interfaces by opening them on other
	  portnumbers and listing the portnumbers as additional-tls-port: nr.

13 March 2018: Wouter
	- Fix typo in documentation.
	- Fix #3736: Fix 0 TTL domains stuck on SERVFAIL unless manually
	  flushed with serve-expired on.

12 March 2018: Wouter
	- Added documentation for aggressive-nsec: yes.
	- tag 1.7.0rc3.  That became the 1.7.0 release on 15 Mar, trunk
	  now has 1.7.1 in development.
	- Fix #3727: Protocol name is TLS, options have been renamed but
	  documentation is not consistent.
	- Check IXFR start serial.

9 March 2018: Wouter
	- Fix #3598: Fix swig build issue on rhel6 based system.
	  configure --disable-swig-version-check stops the swig version check.

8 March 2018: Wouter
	- tag 1.7.0rc2.

7 March 2018: Wouter
	- Fixed contrib/fastrpz.patch, even though this already applied
	  cleanly for me, now also for others.
	- patch to log creates keytag queries, from A. Schulze.
	- patch suggested by Debian lintian: allow to -> allow one to, from 
	  A. Schulze.
	- Attempt to remove warning about trailing whitespace.

6 March 2018: Wouter
	- Reverted fix for #3512, this may not be the best way forward;
	  although it could be changed at a later time, to stay similar to
	  other implementations.
	- svn trunk contains 1.7.0, this is the number for the next release.
	- Fix for windows compile.
	- tag 1.7.0rc1.

5 March 2018: Wouter
	- Fix to check define of DSA for when openssl is without deprecated.
	- iana port update.
	- Fix #3582: Squelch address already in use log when reuseaddr option
	  causes same port to be used twice for tcp connections.

27 February 2018: Wouter
	- Fixup contrib/fastrpz.patch so that it applies.
	- Fix compile without threads, and remove unused variable.
	- Fix compile with staticexe and python module.
	- Fix nettle compile.

22 February 2018: Ralph
	- Save wildcard RRset from answer with original owner for use in
 	  aggressive NSEC.

21 February 2018: Wouter
	- Fix #3512: unbound incorrectly reports SERVFAIL for CAA query
	  when there is a CNAME loop.
	- Fix validation for CNAME loops.  When it detects a cname loop,
	  by finding the cname, cname in the existing list, it returns
	  the partial result with the validation result up to then.
	- more robust cachedump rrset routine.

19 February 2018: Wouter
	- Fix #3505: Documentation for default local zones references
	  wrong RFC.
	- Fix #3494: local-zone noview can be used to break out of the view
	  to the global local zone contents, for queries for that zone.
	- Fix for more maintainable code in localzone.

16 February 2018: Wouter
	- Fixes for clang static analyzer, the missing ; in
	  edns-subnet/addrtree.c after the assert made clang analyzer
	  produce a failure to analyze it.

13 February 2018: Ralph
	- Aggressive NSEC tests

13 February 2018: Wouter
	- tls-cert-bundle option in unbound.conf enables TLS authentication.
	- iana port update.

12 February 2018: Wouter
	- Unit test for auth zone https url download.

12 February 2018: Ralph
	- Added tests with wildcard expanded NSEC records (CVE-2017-15105 test)
	- Processed aggressive NSEC code review remarks Wouter

8 February 2018: Ralph
	- Aggressive use of NSEC implementation. Use cached NSEC records to
	  generate NXDOMAIN, NODATA and positive wildcard answers.

8 February 2018: Wouter
	- iana port update.
	- auth zone url config.

5 February 2018: Wouter
	- Fix #3451: dnstap not building when you have a separate build dir.
	  And removed protoc warning, set dnstap.proto syntax to proto2.
	- auth-zone provides a way to configure RFC7706 from unbound.conf,
	  eg. with auth-zone: name: "." for-downstream: no for-upstream: yes
	  fallback-enabled: yes and masters or a zonefile with data.

2 February 2018: Wouter
	- Fix unfreed locks in log and arc4random at exit of unbound.
	- unit test with valgrind
	- Fix lock race condition in dns cache dname synthesis.
	- lock subnet new item before insertion to please checklocks,
	  no modification of critical regions outside of lock region.

1 February 2018: Wouter
	- fix unaligned structure making a false positive in checklock
	  unitialised memory.

29 January 2018: Ralph
	- Use NSEC with longest ce to prove wildcard absence.
	- Only use *.ce to prove wildcard absence, no longer names.

25 January 2018: Wouter
	- ltrace.conf file for libunbound in contrib.

23 January 2018: Wouter
	- Fix that unbound-checkconf -f flag works with auto-trust-anchor-file
	  for startup scripts to get the full pathname(s) of anchor file(s).
	- Print fatal errors about remote control setup before log init,
	  so that it is printed to console.

22 January 2018: Wouter
	- Accept tls-upstream in unbound.conf, the ssl-upstream keyword is
	  also recognized and means the same.  Also for tls-port,
	  tls-service-key, tls-service-pem, stub-tls-upstream and
	  forward-tls-upstream.
	- Fix #3397: Fix that cachedb could return a partial CNAME chain.
	- Fix #3397: Fix that when the cache contains an unsigned DNAME in
	  the middle of a cname chain, a result without the DNAME could
	  be returned.

19 January 2018: Wouter
	- tag 1.6.8 for release with CVE fix.
	- trunk has 1.6.9 with fix and previous commits.
	- patch for CVE-2017-15105: vulnerability in the processing of
	  wildcard synthesized NSEC records.
	- iana port update.
	- make depend: code dependencies updated in Makefile.

4 January 2018: Ralph
	- Copy query and correctly set flags on REFUSED answers when cache
	  snooping is not allowed.

3 January 2018: Ralph
	- Fix queries being leaked above stub when refetching glue.

2 January 2017: Wouter
	- Fix that DS queries with referral replies are answered straight
	  away, without a repeat query picking the DS from cache.
	  The correct reply should have been an answer, the reply is fixed
	  by the scrubber to have the answer in the answer section.
	- Remove clang optimizer disable,
	  Fix that expiration date checks don't fail with clang -O2.

15 December 2017: Wouter
	- Fix timestamp failure because of clang optimizer failure, by
	  disabling -O2 when the compiler --version is clang.
	- iana port update.
	- Also disable -flto for clang, to make incep-expi signature check
	  work.

12 December 2017: Ralph
	- Fix qname-minimisation documentation (A QTYPE, not NS)

12 December 2017: Wouter
	- authzone work, transfer connect.

7 December 2017: Ralph
	- Check whether --with-libunbound-only is set when using --with-nettle
	  or --with-nss.

4 December 2017: Wouter 
	- Fix link failure on OmniOS.

1 December 2017: Wouter 
	- auth zone work.

30 November 2017: Wouter 
	- Fix #3299 - forward CNAME daisy chain is not working

14 November 2017: Wouter 
	- Fix #2882: Unbound behaviour changes (wrong) when domain-insecure is
	  set for stub zone.  It no longer searches for DNSSEC information.
	- auth xfer work on probe timer and lookup.

13 November 2017: Wouter 
	- Fix #2801: Install libunbound.pc.
	- Fix qname minimisation to send AAAA queries at zonecut like type A.
	- reverted AAAA change.

7 November 2017: Wouter 
	- Fix #2492: Documentation libunbound.

3 November 2017: Wouter 
	- Fix #2362: TLS1.3/openssl-1.1.1 not working.
	- Fix #2034 - Autoconf and -flto.
	- Fix #2141 - for libsodium detect lack of entropy in chroot, print
	  a message and exit.

2 November 2017: Wouter 
	- Fix #1913: ub_ctx_config is under circumstances thread-safe.
	- make ip-transparent option work on OpenBSD.

31 October 2017: Wouter 
	- Document that errno is left informative on libunbound config read
	  fail.
	- lexer output.
	- iana port update.

25 October 2017: Ralph
	- Fixed libunbound manual typo.
	- Fix #1949: [dnscrypt] make provider name mismatch more obvious.
	- Fix #2031: Double included headers

24 October 2017: Ralph
	- Update B root ipv4 address.

19 October 2017: Wouter 
	- authzone work, probe timer setup.

18 October 2017: Wouter 
	- lint for recent authzone commit.

17 October 2017: Wouter 
	- Fix #1749: With harden-referral-path: performance drops, due to
	  circular dependency in NS and DS lookups.
	- [dnscrypt] prevent dnscrypt-secret-key, dnscrypt-provider-cert
	  duplicates
	- [dnscrypt] introduce dnscrypt-provider-cert-rotated option,
	  from Manu Bretelle.
	This option allows handling multiple cert/key pairs while only
	distributing some of them.
	In order to reliably match a client magic with a given key without
	strong assumption as to how those were generated, we need both key and
	cert. Likewise, in order to know which ES version should be used.
	On the other hand, when rotating a cert, it can be desirable to only
	serve the new cert but still be able to handle clients that are still
	using the old certs's public key.
	The `dnscrypt-provider-cert-rotated` allow to instruct unbound to not
	publish the cert as part of the DNS's provider_name's TXT answer.
	- Better documentation for cache-max-negative-ttl.
	- Work on local root zone code.

10 October 2017: Wouter 
	- tag 1.6.7
	- trunk has version 1.6.8.

6 October 2017: Wouter 
	- Fix spelling in unbound-control man page.

5 October 2017: Wouter 
	- Fix trust-anchor-signaling works in libunbound.
	- Fix some more crpls in testdata for different signaling default.
	- tag 1.6.7rc1

5 October 2017: Ralph 
	- Set trust-anchor-signaling default to yes
	- Use RCODE from A query on DNS64 synthesized answer.

2 October 2017: Wouter
	- Fix param unused warning for windows exportsymbol compile.

25 September 2017: Ralph
	- Fix #1450: Generate again patch contrib/aaaa-filter-iterator.patch
	   (by Danilo G. Baio).

21 September 2017: Ralph
	- Log name of looping module

19 September 2017: Wouter
	- use a cachedb answer even if it's "expired" when serve-expired is yes
	  (patch from Jinmei Tatuya).
	- trigger refetching of the answer in that case (this will bypass
	  cachedb lookup)
	- allow storing a 0-TTL answer from cachedb in the in-memory message
	  cache when serve-expired is yes
	- Fix DNSCACHE_STORE_ZEROTTL to be bigger than 0xffff.

18 September 2017: Ralph
	- Fix #1400: allowing use of global cache on ECS-forwarding unless
	  always-forward.

18 September 2017: Wouter
	- tag 1.6.6 (is 1.6.6rc2)
	- Fix that looping modules always stop the query, and don't pass
	  control.
	- Fix #1435: Please allow UDP to be disabled separately upstream and
	  downstream.
	- Fix #1440: [dnscrypt] client nonce cache.

15 September 2017: Wouter
	- Fix unbound-host to report error for DNSSEC state of failed lookups.
	- Spelling fixes, from Josh Soref.

13 September 2017: Wouter
	- tag 1.6.6rc2, became 1.6.6 on 18 sep.  trunk 1.6.7 in development.

12 September 2017: Wouter
	- Add dns64 for client-subnet in unbound-checkconf.

4 September 2017: Ralph
	- Fix #1412: QNAME minimisation strict mode not honored
	- Fix #1434: Fix windows openssl 1.1.0 linking.

4 September 2017: Wouter
	- tag 1.6.6rc1
	- makedist fix for windows binaries, with openssl 1.1.0 windres fix,
	  and expat 2.2.4 install target fix.

1 September 2017: Wouter
	- Recommend 1472 buffer size in unbound.conf

31 August 2017: Wouter
	- Fix #1424: cachedb:testframe is not thread safe.
	- For #1417: escape ; in dnscrypt tests.
	- but reverted that, tests fails with that escape.
	- Fix #1417: [dnscrypt] shared secret cache counters, and works when
	  dnscrypt is not enabled.  And cache size configuration option.
	- make depend
	- Fix #1418: [ip ratelimit] initialize slabhash using
	  ip-ratelimit-slabs.

30 August 2017: Wouter
	- updated contrib/fastrpz.patch to apply with configparser changes.
	- Fix 1416: qname-minimisation breaks TLSA lookups with CNAMEs.

29 August 2017: Wouter
	- Fix #1414: fix segfault on parse failure and log_replies.
	- zero qinfo in handle_request, this zeroes local_alias and also the
	  qname member.
	- new keys and certs for dnscrypt tests.
	- fixup WKS test on buildhost without servicebyname.

28 August 2017: Wouter
	- Fix #1415: patch to free dnscrypt environment on reload.
	- iana portlist update
	- Fix #1415: [dnscrypt] shared secret cache, patch from
	  Manu Bretelle.
	- Small fixes for the shared secret cache patch.
	- Fix WKS records on kvm autobuild host, with default protobyname
	  entries for udp and tcp.

23 August 2017: Wouter
	- Fix #1407: Add ECS options check to unbound-checkconf.
	- make depend
	- Fix to reclaim tcp handler when it is closed due to dnscrypt buffer
	  allocation failure.

22 August 2017: Wouter
	- Fix install of trust anchor when two anchors are present, makes both
	  valid. Checks hash of DS but not signature of new key. This fixes
	  the root.key file if created when unbound is installed between
	  sep11 and oct11 2017.
	- tag 1.6.5 with pointrelease 1.6.5 (1.6.4 plus 5011 fix).
	- trunk version 1.6.6 in development.
	- Fix issue on macOX 10.10 where TCP fast open is detected but not
	  implemented causing TCP to fail. The fix allows fallback to regular
	  TCP in this case and is also more robust for cases where connectx()
	  fails for some reason.
	- Fix #1402: squelch invalid argument error for fd_set_block on windows.

10 August 2017: Wouter
	- Patch to show DNSCrypt status in help output, from Carsten
	  Strotmann.

8 August 2017: Wouter
	- Fix #1398: make cachedb secret configurable.
	- Remove spaces from Makefile.

7 August 2017: Wouter
	- Fix #1397: Recursive DS lookups for AS112 zones names should recurse.

3 August 2017: Ralph
	- Remove unused iter_env member (ip6arpa_dname)
	- Do not reset rrset.bogus stats when called using stats_noreset.
	- Added stats for queries that have been ratelimited by domain
	  recursion.
	- Do not add rrset_bogus and query ratelimiting stats per thread, these
	  module stats are global.

3 August 2017: Wouter
	- Fix #1394: mix of serve-expired and response-ip could cause a crash.

24 July 2017: Wouter
	- upgrade aclocal(pkg.m4 0.29.1), config.guess(2016-10-02),
	  config.sub(2016-09-05).
	- annotate case statement fallthrough for gcc 7.1.1.
	- flex output from flex 2.6.1.
	- snprintf of thread number does not warn about truncated string.
	- squelch TCP fast open error on FreeBSD when kernel has it disabled,
	  unless verbosity is high.
	- remove warning from windows compile.
	- Fix compile with libnettle
	- Fix DSA configure switch (--disable dsa) for libnettle and libnss.
	- Fix #1365: Add Ed25519 support using libnettle.
	- iana portlist update

17 July 2017: Wouter
	- Fix #1350: make cachedb backend configurable (from JINMEI Tatuya).
	- Fix #1349: allow suppression of pidfiles (from Daniel Kahn Gillmor).
	  With the -p option unbound does not create a pidfile.

11 July 2017: Wouter
	- Fix #1344: RFC6761-reserved domains: test. and invalid.
	- Redirect all localhost names to localhost address for RFC6761.

6 July 2017: Wouter
	- Fix tests to use .tdir (from Manu Bretelle) instead of .tpkg.
	- Fix svn hooks for tdir (selected if testcode/mini_tdir.sh exists)..

4 July 2017: Wouter
	- Fix 1332: Bump verbosity of failed chown'ing of the control socket.

3 July 2017: Wouter
	- Fix for unbound-checkconf, check ipsecmod-hook if ipsecmod is turned
	  on.
	- Fix #1331: libunbound segfault in threaded mode when context is
	  deleted.
	- Fix pythonmod link line option flag.
	- Fix openssl 1.1.0 load of ssl error strings from ssl init.

29 June 2017: Wouter
	- Fix python example0 return module wait instead of error for pass.
	- iana portlist update
	- enhancement for hardened-tls for DNS over TLS.  Removed duplicated
	  security settings.

27 June 2017: Wouter
	- Tag 1.6.4 is created with the 1.6.4rc2 contents.
	- Trunk contains 1.6.5, with changes from 26, 27 june.
	- Remove signed unsigned warning from authzone.
	- Fix that infra cache host hash does not change after reconfig.

26 June 2017: Wouter
	- (for 1.6.5)
	  Better fixup of dnscrypt_cert_chacha test for different escapes.
	- First fix for zero b64 and hex text zone format in sldns.
	- unbound-control dump_infra prints port number for address if not 53.

23 June 2017: Wouter
	- (for 1.6.5): fixup of dnscrypt_cert_chacha test (from Manu Bretelle).

22 June 2017: Wouter
	- Tag 1.6.4rc2

22 June 2017: Ralph
	- Added fastrpz patch to contrib

21 June 2017: Wouter
	- Fix #1316: heap read buffer overflow in parse_edns_options.

20 June 2017: Wouter
	- Fix warning in pythonmod under clang compiler.
	- Tag 1.6.4rc1
	- Fix lintian typo.

16 June 2017: Ralph
	- Fix #1277: disable domain ratelimit by setting value to 0.

16 June 2017: Wouter
	- Fix #1301: memory leak in respip and tests.
	- Free callback in edns-subnetmod on exit and restart.
	- Fix memory leak in sldns_buffer_new_frm_data.
	- Fix memory leak in dnscrypt config read.
	- Fix dnscrypt chacha cert support ifdefs.
	- Fix dnscrypt chacha cert unit test escapes in grep.
	- Remove asynclook tests that cause test and purifier problems.
	- Fix to unlock view in view test.

15 June 2017: Wouter
	- Fix stub zone queries leaking to the internet for
	  harden-referral-path ns checks.
	- Fix query for refetch_glue of stub leaking to internet.

13 June 2017: Wouter
	- Fix #1279: Memory leak on reload when python module is enabled.
	- Fix #1280: Unbound fails assert when response from authoritative
	  contains malformed qname.  When 0x20 caps-for-id is enabled, when
	  assertions are not enabled the malformed qname is handled correctly.
	- 1.6.3 tag created, with only #1280 fix, trunk is 1.6.4 development.
	- More fixes in depth for buffer checks in 0x20 qname checks.

12 June 2017: Wouter
	- Fix #1278: Incomplete wildcard proof.

8 June 2017: Ralph
	- Added domain name based ECS whitelist.

8 June 2017: Wouter
	- Detect chacha for dnscrypt at configure time.
	- dnscrypt unit tests with chacha.

7 June 2017: Wouter
	- Fix that unbound-control can set val_clean_additional and val_permissive_mode.
	- Add dnscrypt XChaCha20 tests.

6 June 2017: Wouter
	- Add an explicit type cast for TCP FASTOPEN fix.
	- renumbering B-Root's IPv6 address to 2001:500:200::b.
	- Fix #1275: cached data in cachedb is never used.
	- Fix #1276: [dnscrypt] add XChaCha20-Poly1305 cipher.

1 June 2017: Ralph
	- Fix #1274: automatically trim chroot path from dnscrypt key/cert paths
	  (from Manu Bretelle).

1 June 2017: Wouter
	- Fix fastopen EPIPE fallthrough to perform connect.

31 May 2017: Ralph
	- Also use global local-zones when there is a matching view that does
	  not have any local-zone specified.

31 May 2017: Wouter
	- Fix #1273: cachedb.c doesn't compile with -Wextra.
	- If MSG_FASTOPEN gives EPIPE fallthrough to try normal tcp write.

30 May 2017: Ralph
	- Fix #1269: inconsistent use of built-in local zones with views.
	- Add defaults for new local-zone trees added to views using
	  unbound-control.

30 May 2017: Wouter
	- Support for openssl EVP_DigestVerify.
	- Support for the ED25519 algorithm with openssl (from openssl 1.1.1).

29 May 2017: Wouter
	- Fix assertion for low buffer size and big edns payload when worker
	  overrides udpsize.

26 May 2017: Ralph
	- Added redirect-bogus.patch to contrib directory.

26 May 2017: Wouter
	- Fix #1270: unitauth.c doesn't compile with higher warning level
	  and optimization
	- exec_prefix is by default equal to prefix.
	- printout localzone for duplicate local-zone warnings.

24 May 2017: Wouter
	- authzone cname chain, no rrset duplicates, wildcard doesn't change
	  rrsets added for cname chain.

23 May 2017: Wouter
	- first services/authzone check in, it compiles and reads and writes
	  zonefiles.
	- iana portlist update

22 May 2017: Wouter
	- Fix #1268: SIGSEGV after log_reopen.

18 May 2017: Wouter
	- Fix #1265 to use /bin/kill.
	- Fix #1267: Libunbound validator/val_secalgo.c uses obsolete APIs,
	  and compatibility with BoringSSL.

17 May 2017: Wouter
	- Fix #1265: contrib/unbound.service contains hardcoded path.

17 May 2017: George
	- Use qstate's region for IPSECKEY rrset (ipsecmod).

16 May 2017: George
	- Implemented opportunistic IPsec support module (ipsecmod).
	- Some whitespace fixup.

16 May 2017: Wouter
	- updated dependencies in the makefile.
	- document trust-anchor-signaling in example config file.
	- updated configure, dependencies and flex output.
	- better module memory lookup, fix of unbound-control shm names for
	  module memory printout of statistics.
	- Fix type AVC sldns rrdef.

12 May 2017: Wouter
	- Adjust servfail by iterator to not store in cache when serve-expired
	  is enabled, to avoid overwriting useful information there.
	- Fix queries for nameservers under a stub leaking to the internet.

9 May 2017: Ralph
	- Add 'c' to getopt() in testbound.
	- iana portlist update

8 May 2017: Wouter
	- Fix tcp-mss failure printout text.
	- Set SO_REUSEADDR on outgoing tcp connections to fix the bind before
	  connect limited tcp connections.  With the option tcp connections
	  can share the same source port (for different destinations).

2 May 2017: Ralph
	- Added mesh_add_sub to add detached mesh entries.
	- Use mesh_add_sub for key tag signaling query.

2 May 2017: Wouter
	- Added test for leak of stub information.
	- Fix sldns wire2str printout of RR type CAA tags.
	- Fix sldns int16_data parse.
	- Fix sldns parse and printout of TSIG RRs.
	- sldns SMIMEA and AVC definitions, same as getdns definitions.

1 May 2017: Wouter
	- Fix #1259: "--disable-ecdsa" argument overwritten 
	  by "#ifdef SHA256_DIGEST_LENGTH@daemon/remote.c".
	- iana portlist update
	- Fix #1258: Windows 10 X64 unbound 1.6.2 service will not start.
	  and fix that 64bit getting installed in C:\Program Files (x86).

26 April 2017: Ralph
	- Implemented trust anchor signaling using key tag query.

26 April 2017: Wouter
	- Based on #1257: check parse limit before t increment in sldns RR
	  string parse routine.

24 April 2017: Wouter
	- unbound-checkconf -o allows query of dnstap config variables.
	  Also unbound-control get_option.  Also for dnscrypt.
	- trunk contains 1.6.3 version number (changes from 1.6.2 back from
	  when the 1.6.2rc1 tag has been created).

21 April 2017: Ralph
	- Fix #1254: clarify ratelimit-{for,below}-domain (from Manu Bretelle).
	- iana portlist update
	
18 April 2017: Ralph
	- Fix #1252: more indentation inconsistencies.
	- Fix #1253: unused variable in edns-subnet/addrtree.c:getbit().

13 April 2017: Ralph
	- Added ECS unit test (from Manu Bretelle).
	- ECS documentation fix (from Manu Bretelle).

13 April 2017: Wouter
	- Fix #1250: inconsistent indentation in services/listen_dnsport.c.
	- tag for 1.6.2rc1
	- (for 1.6.3:) unbound.h exports the shm stats structures.  They use
	  type long long and no ifdefs, and ub_ before the typenames.

12 April 2017: Wouter
	- subnet mem value is available in shm, also when not enabled,
	  to make the struct easier to memmap by other applications,
	  independent of the configuration of unbound.

12 April 2017: Ralph
	- Fix #1247: unbound does not shorten source prefix length when
	  forwarding ECS.
	- Properly check for allocation failure in local_data_find_tag_datas.
	- Fix #1249: unbound doesn't return FORMERR to bogus ECS.
	- Set SHM ECS memory usage to 0 when module not loaded.

11 April 2017: Ralph
	- Display ECS module memory usage.

10 April 2017: Wouter
	- harden-algo-downgrade: no also makes unbound more lenient about
	  digest algorithms in DS records.

10 April 2017: Ralph
	- Remove ECS option after REFUSED answer.
	- Fix small memory leak in edns_opt_copy_alloc.
	- Respip dereference after NULL check.
	- Zero initialize addrtree allocation.
	- Use correct identifier for SHM destroy.

7 April 2017: George
	- Fix pythonmod for cb changes.
	- Some whitespace fixup.

7 April 2017: Ralph
	- Unlock view in respip unit test

6 April 2017: Ralph
	- Generalise inplace callback (de)registration
	- (de)register inplace callbacks for module id
	- No unbound-control set_option for ECS options
	- Deprecated client-subnet-opcode config option
	- Introduced client-subnet-always-forward config option
	- Changed max-client-subnet-ipv6 default to 56 (as in RFC)
	- Removed extern ECS config options
	- module_restart_next now calls clear on all following modules
	- Also create ECS module qstate on module_event_pass event
	- remove malloc from inplace_cb_register

6 April 2017: Wouter
	- Small fixup for documentation.
	- iana portlist update
	- Fix respip for braces when locks arent used.
	- Fix pythonmod for cb changes.

4 April 2017: Wouter
	- Fix #1244: document that use of chroot requires trust anchor file to
	  be under chroot.
	- iana portlist update

3 April 2017: Ralph
	- Do not add current time twice to TTL before ECS cache store.
	- Do not touch rrset cache after ECS cache message generation.
	- Use LDNS_EDNS_CLIENT_SUBNET as default ECS opcode.

3 April 2017: Wouter
	- Fix #1217: Add metrics to unbound-control interface showing
	  crypted, cert request, plaintext and malformed queries (from
	  Manu Bretelle).
	- iana portlist update

27 March 2017: Wouter
	- Remove (now unused) event2 include from dnscrypt code.

24 March 2017: George
	- Fix to prevent non-referal query from being cached as referal when the
	  no_cache_store flag was set.

23 March 2017: Wouter
	- Fix #1239: configure fails to find python distutils if python
	  prints warning.

22 March 2017: Wouter
	- Fix #1238: segmentation fault when adding through the remote
	  interface a per-view local zone to a view with no previous
	  (configured) local zones.
	- Fix #1229: Systemd service sandboxing, options in wrong sections.

21 March 2017: Ralph
	- Merge EDNS Client subnet implementation from feature branch into main
	  branch, using new EDNS processing framework. 

21 March 2017: Wouter
	- Fix doxygen for dnscrypt files.

20 March 2017: Wouter
	- #1217. DNSCrypt support, with --enable-dnscrypt, libsodium and then
	  enabled in the config file from Manu Bretelle.
	- make depend, autoconf, remove warnings about statement before var.
	- lru_demote and lruhash_insert_or_retrieve functions for getdns.
	- fixup for lruhash (whitespace and header file comment).
	- dnscrypt tests.

17 March 2017: Wouter
	- Patch for view functionality for local-data-ptr from Björn Ketelaars.
	- Fix #1237 - Wrong resolving in chain, for norec queries that get
	  SERVFAIL returned.

16 March 2017: Wouter
	- Fix that SHM is not inited if not enabled.
	- Add trustanchor.unbound CH TXT that gets a response with a number
	  of TXT RRs with a string like "example.com. 2345 1234" with
	  the trust anchors and their keytags.
	- Fix that looped DNAMEs do not cause unbound to spend effort.
	- trustanchor tags are sorted.  reusable routine to fetch taglist.

13 March 2017: Wouter
	- testbound understands Deckard MATCH rcode question answer commands.
	- Fix #1235: Fix too long DNAME expansion produces SERVFAIL instead
	  of YXDOMAIN + query loop, reported by Petr Spacek.

10 March 2017: Wouter
	- Fix #1234: shortening DNAME loop produces duplicate DNAME records
	  in ANSWER section.

9 March 2017: Wouter
	- --disable-sha1 disables SHA1 support in RRSIG, so from DNSKEY and
	  DS records.  NSEC3 is not disabled.
	- fake-sha1 test option; print warning if used.  To make unit tests.
	- unbound-control list local zone and data commands listed in the
	  help output.

8 March 2017: Wouter
	- make depend for build dependencies.
	- swig version 2.0.1 required.
	- fix enum conversion warnings

7 March 2017: Wouter
	- Fix #1230: swig version 2.0.0 is required for pythonmod, with
	  1.3.40 it crashes when running repeatly unbound-control reload.
	- Response actions based on IP address from Jinmei Tatuya (Infoblox).

6 March 2017: Wouter
	- Fix #1229: Systemd service sandboxing in contrib/unbound.service.
	- iana portlist update

28 February 2017: Ralph
	- Fix testpkts.c, check if DO bit is set, not only if there is an OPT
	  record.

28 February 2017: Wouter
	- For #1227: if we have sha256, set the cipher list to have no
	  known vulns.

27 February 2017: Wouter
	- Fix #1227: Fix that Unbound control allows weak ciphersuits.
	- Fix #1226: provide official 32bit binary for windows.

24 February 2017: Wouter
	- include sys/time.h for new shm code on NetBSD.

23 February 2017: Wouter
	- Fix doc/CNAME-basedRedirectionDesignNotes.pdf zone static to
	  redirect.
	- Patch from Luiz Fernando Softov for Stats Shared Memory.
	- unbound-control stats_shm command prints stats using shared memory,
	  which uses less cpu.
	- make depend, autoconf, doxygen and lint fixed up.

22 February 2017: Wouter
	- Fix #1224: Fix that defaults should not fall back to "Program Files
	  (x86) if Unbound is 64bit by default on windows.

21 February 2017: Wouter
	- iana portlist update

16 February 2017: Wouter
	- sldns updated for vfixed and buffer resize indication from getdns.

15 February 2017: Wouter
	- sldns has ED25519 and ED448 algorithm number and name for display.

14 February 2017: Wouter
	- tag 1.6.1rc3. -- which became 1.6.1 on 21feb, trunk has 1.6.2

13 February 2017: Wouter
	- Fix autoconf of systemd check for lack of pkg-config.

10 February 2017: Wouter
	- Fix pythonmod for typedef changes.
	- Fix dnstap for warning of set but not used.
	- tag 1.6.1rc2.

9 February 2017: Wouter
	- tag 1.6.1rc1.

8 February 2017: Wouter
	- Fix for type name change and fix warning on windows compile.

7 February 2017: Wouter
	- Include root trust anchor id 20326 in unbound-anchor.

6 February 2017: Wouter
	- Fix compile on solaris of the fix to use $host detect.

4 February 2017: Wouter
	- fix root_anchor test for updated icannbundle.pem lower certificates.

26 January 2017: Wouter
	- Fix 1211: Fix can't enable interface-automatic if no IPv6 with
	  more helpful error message.

20 January 2017: Wouter
	- Increase MAX_MODULE to 16.

19 January 2017: Wouter
	- Fix to Rename ub_callback_t to ub_callback_type, because POSIX
	  reserves _t typedefs.
	- Fix to rename internally used types from _t to _type, because _t
	  type names are reserved by POSIX.
	- iana portlist update

12 January 2017: Wouter
	- Fix to also block meta types 128 through to 248 with formerr. 
	- Fix #1206: Some view-related commands are missing from 'unbound-control -h'

9 January 2017: Wouter
	- Fix #1202: Fix code comment that packed_rrset_data is not always
	  'packed'.

6 January 2017: Wouter
	- Fix #1201: Fix missing unlock in answer_from_cache error condition.

5 January 2017: Wouter
	- Fix to return formerr for queries for meta-types, to avoid
	  packet amplification if this meta-type is sent on to upstream.
	- Fix #1184: Log DNS replies. This includes the same logging
	  information that DNS queries and response code and response size,
	  patch from Larissa Feng.
	- Fix #1187: Source IP rate limiting, patch from Larissa Feng.

3 January 2017: Wouter
	- configure --enable-systemd and lets unbound use systemd sockets if
	  you enable use-systemd: yes in unbound.conf.
	  Also there are contrib/unbound.socket and contrib/unbound.service:
	  systemd files for unbound, install them in /usr/lib/systemd/system.
	  Contributed by Sami Kerola and Pavel Odintsov.
	- Fix reload chdir failure when also chrooted to that directory.

2 January 2017: Wouter
	- Fix #1194: Cross build fails when $host isn't `uname` for getentropy.

23 December 2016: Ralph
	- Fix #1190: Do not echo back EDNS options in local-zone error response.
	- iana portlist update

21 December 2016: Ralph
	- Fix #1188: Unresolved symbol 'fake_dsa' in libunbound.so when built
	  with Nettle

19 December 2016: Ralph
	- Fix #1191: remove comment about view deletion.

15 December 2016: Wouter
	- iana portlist update
	- 64bit is default for windows builds.
	- Fix inet_ntop and inet_pton warnings in windows compile.

14 December 2016: Wouter
	- Fix #1178: attempt to fix setup error at end, pop result values
	  at end of install.

13 December 2016: Wouter
	- Fix #1182: Fix Resource leak (socket), at startup.
	- Fix unbound-control and ipv6 only.

9 December 2016: Wouter
	- Fix #1176: stack size too small for Alpine Linux.

8 December 2016: Wouter
	- Fix downcast warnings from visual studio in sldns code.
	- tag 1.6.0rc1 which became 1.6.0 on 15 dec, and trunk is 1.6.1.

7 December 2016: Ralph
	- Add DSA support for OpenSSL 1.1.0
	- Fix remote control without cert for LibreSSL

6 December 2016: George
	- Added generic EDNS code for registering known EDNS option codes,
	  bypassing the cache response stage and uniquifying mesh states. Four EDNS
	  option lists were added to module_qstate (module_qstate.edns_opts_*) to
	  store EDNS options from/to front/back side.
	- Added two flags to module_qstate (no_cache_lookup, no_cache_store) that
	  control the modules' cache interactions.
	- Added code for registering inplace callback functions. The registered
	  functions can be called just before replying with local data or Chaos,
	  replying from cache, replying with SERVFAIL, replying with a resolved
	  query, sending a query to a nameserver. The functions can inspect the
	  available data and maybe change response/query related data (i.e. append
	  EDNS options).
	- Updated Python module for the above.
	- Updated Python documentation.

5 December 2016: Ralph
	- Fix #1173: differ local-zone type deny from unset
	  tag_actions element.

5 December 2016: Wouter
	- Fix #1170: document that 'inform' local-zone uses local-data.

1 December 2016: Ralph
	- hyphen as minus fix, by Andreas Schulze

30 November 2016: Ralph
	- Added local-zones and local-data bulk addition and removal
	  functionality in unbound-control (local_zones, local_zones_remove,
	  local_datas and local_datas_remove).
	- iana portlist update

29 November 2016: Wouter
	- version 1.6.0 is in the development branch.
	- braces in view.c around lock statements.

28 November 2016: Wouter
	- new install-sh.

25 November 2016: Wouter
	- Fix that with openssl 1.1 control-use-cert: no uses less cpu, by
	  using no encryption over the unix socket.

22 Novenber 2016: Ralph
	- Make access-control-tag-data RDATA absolute. This makes the RDATA
	  origin consistent between local-data and access-control-tag-data.
	- Fix NSEC ENT wildcard check. Matching wildcard does not have to be a
	  subdomain of the NSEC owner.
	- QNAME minimisation uses QTYPE=A, therefore always check cache for
	  this type in harden-below-nxdomain functionality.
	- Added unit test for QNAME minimisation + harden below nxdomain
	  synergy.

22 November 2016: Wouter
	- iana portlist update.
	- Fix unit tests for DS hash processing for fake-dsa test option.
	- patch from Dag-Erling Smorgrav that removes code that relies
	  on sbrk().

21 November 2016: Wouter
	- Fix #1158: reference RFC 8020 "NXDOMAIN: There Really Is Nothing
	  Underneath" for the harden-below-nxdomain option.

10 November 2016: Ralph
	- Fix #1155: test status code of unbound-control in 04-checkconf,
	  not the status code from the tee command.

4 November 2016: Ralph
	- Added stub-ssl-upstream and forward-ssl-upstream options.

4 November 2016: Wouter
	- configure detects ssl security level API function in the autoconf
	  manner.  Every function on its own, so that other libraries (eg.
	  LibreSSL) can develop their API without hindrance.
	- Fix #1154: segfault when reading config with duplicate zones.
	- Note that for harden-below-nxdomain the nxdomain must be secure,
	  this means nsec3 with optout is insufficient.

3 November 2016: Ralph
	- Set OpenSSL security level to 0 when using aNULL ciphers.

3 November 2016: Wouter
	- .gitattributes line for githubs code language display.
	- log-identity: config option to set sys log identity, patch from
	  "Robin H. Johnson" <robbat2@gentoo.org>

2 November 2016: Wouter
	- iana portlist update.

31 October 2016: Wouter
	- Fix failure to build on arm64 with no sbrk.
	- iana portlist update.

28 October 2016: Wouter
	- Patch for server.num.zero_ttl stats for count of expired replies,
	  from Pavel Odintsov.

26 October 2016: Wouter
	- Fix unit tests for openssl 1.1, with no DSA, by faking DSA, enabled
	  with the undocumented switch 'fake-dsa'.  It logs a warning.

25 October 2016: Wouter
	- Fix #1134: unbound-control set_option -- val-override-date: -1 works
	  immediately to ignore datetime, or back to 0 to enable it again.
	  The -- is to ignore the '-1' as an option flag.

24 October 2016: Wouter
	- serve-expired config option: serve expired responses with TTL 0.
	- g.root-servers.net has AAAA address.

21 October 2016: Wouter
	- Ported tests for local_cname unit test to testbound framework.

20 October 2016: Wouter
	- suppress compile warning in lex files.
	- init lzt variable, for older gcc compiler warnings.
	- fix --enable-dsa to work, instead of copying ecdsa enable.
	- Fix DNSSEC validation of query type ANY with DNAME answers.
	- Fixup query_info local_alias init.

19 October 2016: Wouter
	- Fix #1130: whitespace in example.conf.in more consistent.

18 October 2016: Wouter
	- Patch that resolves CNAMEs entered in local-data conf statements that
	  point to data on the internet, from Jinmei Tatuya (Infoblox).
	- Removed patch comments from acllist.c and msgencode.c
	- Added documentation doc/CNAME-basedRedirectionDesignNotes.pdf,
	  from Jinmei Tatuya (Infoblox).
	- Fix #1125: unbound could reuse an answer packet incorrectly for
	  clients with different EDNS parameters, from Jinmei Tatuya.
	- Fix #1118: libunbound.pc sets strange Libs, Libs.private values.
	- Added Requires line to libunbound.pc
	- Please doxygen by modifying mesh.h

17 October 2016: Wouter
	- Re-fix #839 from view commit overwrite.
	- Fixup const void cast warning.

12 October 2016: Ralph
	- Free view config elements.

11 October 2016: Ralph
	- Added qname-minimisation-strict config option.
	- iana portlist update.
	- fix memoryleak logfile when in debug mode.

5 October 2016: Ralph
	- Added views functionality.
	- Fix #1117: spelling errors, from Robert Edmonds.

30 September 2016: Wouter
	- Fix Nits for 1.5.10 reported by Dag-Erling Smorgrav.

29 September 2016: Wouter
	- Fix #838: 1.5.10 cannot be built on Solaris, undefined PATH_MAX.
	- Fix #839: Memory grows unexpectedly with large RPZ files.
	- Fix #840: infinite loop in unbound_munin_ plugin on unowned lockfile.
	- Fix #841: big local-zone's make it consume large amounts of memory.

27 September 2016: Wouter
	- tag for 1.5.10 release
	- trunk contains 1.5.11 in development.
	- Fix dnstap relaying "random" messages instead of resolver/forwarder
	  responses, from Nikolay Edigaryev.
	- Fix #836: unbound could echo back EDNS options in an error response.

20 September 2016: Wouter
	- iana portlist update.
	- Fix #835: fix --disable-dsa with nettle verify.
	- tag for 1.5.10rc1 release.

15 September 2016: Wouter
	- Fix 883: error for duplicate local zone entry.
	- Test for openssl init_crypto and init_ssl functions.

15 September 2016: Ralph
	- fix potential memory leak in daemon/remote.c and nullpointer
	  dereference in validator/autotrust.
	- iana portlist update.

13 September 2016: Wouter
	- Silenced flex-generated sign-unsigned warning print with gcc
	  diagnostic pragma.
	- Fix for new splint on FreeBSD.  Fix cast for sockaddr_un.sun_len.

9 September 2016: Wouter
	- Fix #831: workaround for spurious fread_chk warning against petal.c

5 September 2016: Ralph
	- Take configured minimum TTL into consideration when reducing TTL
	  to original TTL from RRSIG.

5 September 2016: Wouter
	- Fix #829: doc of sldns_wire2str_rdata_buf() return value has an
	  off-by-one typo, from Jinmei Tatuya (Infoblox).
	- Fix incomplete prototypes reported by Dag-Erling Smørgrav.
	- Fix #828: missing type in access-control-tag-action redirect results
	  in NXDOMAIN.

2 September 2016: Wouter
	- Fix compile with openssl 1.1.0 with api=1.1.0.

1 September 2016: Wouter
	- RFC 7958 is now out, updated docs for unbound-anchor.
	- Fix for compile without warnings with openssl 1.1.0.
	- Fix #826: Fix refuse_non_local could result in a broken response.
	- iana portlist update.

29 August 2016: Wouter
	- Fix #777: OpenSSL 1.1.0 compatibility, patch from Sebastian A.
	  Siewior.
	- Add default root hints for IPv6 E.ROOT-SERVERS.NET, 2001:500:a8::e.

25 August 2016: Ralph
	- Clarify local-zone-override entry in unbound.conf.5 
	
25 August 2016: Wouter
	- 64bit build option for makedist windows compile, -w64.

24 August 2016: Ralph
	- Fix #820: set sldns_str2wire_rr_buf() dual meaning len parameter
	  in each iteration in find_tag_datas().
	- unbound.conf.5 entries for define-tag, access-control-tag,
	  access-control-tag-action, access-control-tag-data, local-zone-tag,
	  and local-zone-override.
	  
23 August 2016: Wouter
	- Fix #804: unbound stops responding after outage.  Fixes queries
	  that attempt to wait for an empty list of subqueries.
	- Fix #804: lower num_target_queries for iterator also for failed
	  lookups.

8 August 2016: Wouter
	- Note that OPENPGPKEY type is RFC 7929.

4 August 2016: Wouter
	- Fix #807: workaround for possible some "unused" function parameters
	  in test code, from Jinmei Tatuya.

3 August 2016: Wouter
	- use sendmsg instead of sendto for TFO.

28 July 2016: Wouter
	- Fix #806: wrong comment removed.

26 July 2016: Wouter
	- nicer ratelimit-below-domain explanation.

22 July 2016: Wouter
	- Fix #801: missing error condition handling in
	  daemon_create_workers().
	- Fix #802: workaround for function parameters that are "unused"
	  without log_assert.
	- Fix #803: confusing (and incorrect) code comment in daemon_cleanup().

20 July 2016: Wouter
	- Fix typo in unbound.conf.

18 July 2016: Wouter
	- Fix #798: Client-side TCP fast open fails (Linux).

14 July 2016: Wouter
	- TCP Fast open patch from Sara Dickinson.
	- Fixed unbound.doxygen for 1.8.11.

7 July 2016: Wouter
	- access-control-tag-data implemented. verbose(4) prints tag debug.

5 July 2016: Wouter
	- Fix dynamic link of anchor-update.exe on windows.
	- Fix detect of mingw for MXE package build.
	- Fixes for 64bit windows compile.
	- Fix #788 for nettle 3.0: Failed to build with Nettle >= 3.0 and
	  --with-libunbound-only --with-nettle.

4 July 2016: Wouter
	- For #787: prefer-ip6 option for unbound.conf prefers to send
	  upstream queries to ipv6 servers.
	- Fix #787: outgoing-interface netblock/64 ipv6 option to use linux
	  freebind to use 64bits of entropy for every query with random local
	  part.

30 June 2016: Wouter
	- Document always_transparent, always_refuse, always_nxdomain types.

29 June 2016: Wouter
	- Fix static compile on windows missing gdi32.

28 June 2016: Wouter
	- Create a pkg-config file for libunbound in contrib.

27 June 2016: Wouter
	- Fix #784: Build configure assumess that having getpwnam means there
	  is endpwent function available.
	- Updated repository with newer flex and bison output.

24 June 2016: Ralph
	- Possibility to specify local-zone type for an acl/tag pair
	- Possibility to specify (override) local-zone type for a source address
	  block
16 June 2016: Ralph
	- Decrease dp attempts at each QNAME minimisation iteration

16 June 2016: Wouter
	- Fix tcp timeouts in tv.usec.

15 June 2016: Wouter
	- TCP_TIMEOUT is specified in milliseconds.
	- If more than half of tcp connections are in use, a shorter timeout
	  is used (200 msec, vs 2 minutes) to pressure tcp for new connects.

14 June 2016: Ralph
	- QNAME minimisation unit test for dropped QTYPE=A queries.

14 June 2016: Wouter
	- Fix 775: unbound-host and unbound-anchor crash on windows, ignore
	  null delete for wsaevent.
	- Fix spelling in freebind option man page text.
	- Fix windows link of ssl with crypt32.
	- Fix 779: Union casting is non-portable.
	- Fix 780: MAP_ANON not defined in HP-UX 11.31.
	- Fix 781: prealloc() is an HP-UX system library call.

13 June 2016: Ralph
	- Use QTYPE=A for QNAME minimisation.
	- Keep track of number of time-outs when performing QNAME minimisation.
	  Stop minimising when number of time-outs for a QNAME/QTYPE pair is
	  more than three.

13 June 2016: Wouter
	- Fix #778: unbound 1.5.9: -h segfault (null deref).
	- Fix directory: fix for unbound-checkconf, it restores cwd.

10 June 2016: Wouter
	- And delete service.conf.shipped on uninstall.
	- In unbound.conf directory: dir immediately changes to that directory,
	  so that include: file below that is relative to that directory.
	  With chroot, make the directory an absolute path inside chroot.
	- keep debug symbols in windows build.
	- do not delete service.conf on windows uninstall.
	- document directory immediate fix and allow EXECUTABLE syntax in it
	  on windows.

9 June 2016: Wouter
	- Trunk is called 1.5.10 (with previous fixes already in there to 2
	  june).
	- Revert fix for NetworkService account on windows due to breakage
	  it causes.
	- Fix that windows install will not overwrite existing service.conf
	  file (and ignore gui config choices if it exists).

7 June 2016: Ralph
	- Lookup localzones by taglist from acl.
	- Possibility to lookup local_zone, regardless the taglist.
	- Added local_zone/taglist/acl unit test.

7 June 2016: Wouter
	- Fix #773: Non-standard Python location build failure with pyunbound.
	- Improve threadsafety for openssl 0.9.8 ecdsa dnssec signatures.

6 June 2016: Wouter
	- Better help text from -h (from Ray Griffith).
	- access-control-tag config directive.
	- local-zone-override config directive.
	- access-control-tag-action and access-control-tag-data config
	  directives.
	- free acl-tags, acltag-action and acltag-data config lists during
	  initialisation to free up memory for more entries.

3 June 2016: Wouter
	- Fix to not ignore return value of chown() in daemon startup.

2 June 2016: Wouter
	- Fix libubound for edns optlist feature.
	- Fix distinction between free and CRYPTO_free in dsa and ecdsa alloc.
	- Fix #752: retry resource temporarily unavailable on control pipe.
	- un-document localzone tags.
	- tag for release 1.5.9rc1.
	  And this also became release 1.5.9.
	- Fix (for 1.5.10): Fix unbound-anchor.exe file location defaults to
	  Program Files with (x86) appended.
	- re-documented localzone tags in example.conf.

31 May 2016: Wouter
	- Fix windows service to be created run with limited rights, as a
	  network service account, from Mario Turschmann.
	- compat strsep implementation.
	- generic edns option parse and store code.
	- and also generic edns options for upstream messages (and replies).
	  after parse use edns_opt_find(edns.opt_list, LDNS_EDNS_NSID),
	  to insert use edns_opt_append(edns, region, code, len, bindata) on
	  the opt_list passed to send_query, or in edns_opt_inplace_reply.

30 May 2016: Wouter
	- Fix time in case answer comes from cache in ub_resolve_event().
	- Attempted fix for #765: _unboundmodule missing for python3.

27 May 2016: Wouter
	- Fix #770: Small subgroup attack on DH used in unix pipe on localhost
	  if unbound control uses a unix local named pipe.
	- Document write permission to directory of trust anchor needed.
	- Fix #768:  Unbound Service Sometimes Can Not Shutdown
	  Completely, WER Report Shown Up.  Close handle before closing WSA.

26 May 2016: Wouter
	- Updated patch from Charles Walker.

24 May 2016: Wouter
	- disable-dnssec-lame-check config option from Charles Walker.
	- remove memory leak from lame-check patch.
	- iana portlist update.

23 May 2016: Wouter
	- Fix #767:  Reference to an expired Internet-Draft in
	  harden-below-nxdomain documentation.

20 May 2016: Ralph
	- No QNAME minimisation fall-back for NXDOMAIN answers from DNSSEC 
	  signed zones.
	- iana portlist update.

19 May 2016: Wouter
	- Fix #766: dns64 should synthesize results on timeout/errors.

18 May 2016: Wouter
	- Fix #761: DNSSEC LAME false positive resolving nic.club.

17 May 2016: Wouter
	- trunk updated with output of flex 2.6.0.

6 May 2016: Wouter
	- Fix memory leak in out-of-memory conditions of local zone add.

29 April 2016: Wouter
	- Fix sldns with static checking fixes copied from getdns.

28 April 2016: Wouter
	- Fix #759: 0x20 capsforid no longer checks type PTR, for
	  compatibility with cisco dns guard.  This lowers false positives.

18 April 2016: Wouter
	- Fix some malformed responses to edns queries get fallback to nonedns.

15 April 2016: Wouter
	- cachedb module event handling design.

14 April 2016: Wouter
	- cachedb module framework (empty).
	- iana portlist update.

12 April 2016: Wouter
	- Fix #753: document dump_requestlist is for first thread.

24 March 2016: Wouter
	- Document permit-small-holddown for 5011 debug.
	- Fix #749: unbound-checkconf gets SIGSEGV when use against a
	  malformatted conf file.

23 March 2016: Wouter
	- OpenSSL 1.1.0 portability, --disable-dsa configure option.

21 March 2016: Wouter
	- Fix compile of getentropy_linux for SLES11 servicepack 4.
	- Fix dnstap-log-resolver-response-messages, from Nikolay Edigaryev.
	- Fix test for openssl to use HMAC_Update for 1.1.0.
	- acx_nlnetlabs.m4 to v33, with HMAC_Update.
	- acx_nlnetlabs.m4 to v34, with -ldl -pthread test for libcrypto.
	- ERR_remove_state deprecated since openssl 1.0.0.
	- OPENSSL_config is deprecated, removing.

18 March 2016: Ralph
	- Validate QNAME minimised NXDOMAIN responses.
	- If QNAME minimisation is enabled, do cache lookup for QTYPE NS in
	  harden-below-nxdomain.

17 March 2016: Ralph
	- Limit number of QNAME minimisation iterations.

17 March 2016: Wouter
	- Fix #746: Fix unbound sets CD bit on all forwards.
	  If no trust anchors, it'll not set CD bit when forwarding to another
	  server.  If a trust anchor, no CD bit on the first attempt to a
	  forwarder, but CD bit thereafter on repeated attempts to get DNSSEC.
	- iana portlist update.

16 March 2016: Wouter
	- Fix ip-transparent for ipv6 on FreeBSD, thanks to Nick Hibma.
	- Fix ip-transparent for tcp on freebsd.

15 March 2016: Wouter
	- ip_freebind: yesno option in unbound.conf sets IP_FREEBIND for
	  binding to an IP address while the interface or address is down.

14 March 2016: Wouter
	- Fix warnings in ifdef corner case, older or unknown libevent.
	- Fix compile for ub_event code with older libev.

11 March 2016: Wouter
	- Remove warning about unused parameter in event_pluggable.c.
	- Fix libev usage of dispatch return value.
	- No side effects in tolower() call, in case it is a macro.
	- For test put free in pluggable api in parenthesis.

10 March 2016: Wouter
	- Fixup backend2str for libev.

09 March 2016: Willem
	- User defined pluggable event API for libunbound
	- Fixup of compile fix for pluggable event API from P.Y. Adi
	  Prasaja.

09 March 2016: Wouter
	- Updated configure and ltmain.sh.
	- Updated L root IPv6 address.

07 March 2016: Wouter
	- Fix #747: assert in outnet_serviced_query_stop.
	- iana ports fetched via https.
	- iana portlist update.

03 March 2016: Wouter
	- configure tests for the weak attribute support by the compiler.

02 March 2016: Wouter
	- 1.5.8 release tag
	- trunk contains 1.5.9 in development.
	- iana portlist update.
	- Fix #745: unbound.py - idn2dname throws UnicodeError when idnname
	  contains trailing dot.

24 February 2016: Wouter
	- Fix OpenBSD asynclook lock free that gets used later (fix test code).
	- Fix that NSEC3 negative cache is used when there is no salt.

23 February 2016: Wouter
	- ub_ctx_set_stub() function for libunbound to config stub zones.
	- sorted ubsyms.def file with exported libunbound functions.

19 February 2016: Wouter
	- Print understandable debug log when unusable DS record is seen.
	- load gost algorithm if digest is seen before key algorithm.
	- iana portlist update.

17 February 2016: Wouter
	- Fix that "make install" fails due to "text file busy" error.

16 February 2016: Wouter
	- Set IPPROTO_IP6 for ipv6 sockets otherwise invalid argument error.

15 February 2016: Wouter
	- ip-transparent option for FreeBSD with IP_BINDANY socket option.
	- wait for sendto to drain socket buffers when they are full.

9 February 2016: Wouter
	- Test for type OPENPGPKEY.
	- insecure-lan-zones: yesno config option, patch from Dag-Erling
	  Smørgrav.

8 February 2016: Wouter
	- Fix patch typo in prevuous commit for 734 from Adi Prasaja.
	- RR Type CSYNC support RFC 7477, in debug printout and config input.
	- RR Type OPENPGPKEY support (draft-ietf-dane-openpgpkey-07).

29 January 2016: Wouter
	- Neater cmdline_verbose increment patch from Edgar Pettijohn.

27 January 2016: Wouter
	- Made netbsd sendmsg test nonfatal, in case of false positives.
	- Fix #741: log message for dnstap socket connection is more clear.

26 January 2016: Wouter
	- Fix #734: chown the pidfile if it resides inside the chroot.
	- Use arc4random instead of random in tests (because it is
	  available, possibly as compat, anyway).
	- Fix cmsg alignment for argument to sendmsg on NetBSD.
	- Fix that unbound complains about unimplemented IP_PKTINFO for
	  sendmsg on NetBSD (for interface-automatic).

25 January 2016: Wouter
	- Fix #738: Swig should not be invoked with CPPFLAGS.

19 January 2016: Wouter
	- Squelch 'cannot assign requested address' log messages unless
	  verbosity is high, it was spammed after network down.

14 January 2016: Wouter
	- Fix to simplify empty string checking from Michael McConville.
	- iana portlist update.

12 January 2016: Wouter
	- Fix #734: Do not log an error when the PID file cannot be chown'ed.
	  Patch from Simon Deziel.

11 January 2016: Wouter
	- Fix test if -pthreads unused to use better grep for portability.

06 January 2016: Wouter
	- Fix mingw crosscompile for recent mingw.
	- Update aclocal, autoconf output with new versions (1.15, 2.4.6).

05 January 2016: Wouter
	- #731: tcp-mss, outgoing-tcp-mss options for unbound.conf, patch
	  from Daisuke Higashi.
	- Support RFC7686: handle ".onion" Special-Use Domain. It is blocked
	  by default, and can be unblocked with "nodefault" localzone config.

04 January 2016: Wouter
	- Define DEFAULT_SOURCE together with BSD_SOURCE when that is defined,
	  for Linux glibc 2.20.
	- Fixup contrib/aaaa-filter-iterator.patch for moved contents in the
	  source code, so it applies cleanly again.  Removed unused variable
	  warnings.

15 December 2015: Ralph
	- Fix #729: omit use of escape sequences in echo since they are not 
	  portable (unbound-control-setup).

11 December 2015: Wouter
	- remove NULL-checks before free, patch from Michael McConville.
	- updated ax_pthread.m4 to version 21 with clang support, this
	  removes a warning from compilation.
	- OSX portability, detect if sbrk is deprecated.
	- OSX clang, stop -pthread unused during link stage warnings.
	- OSX clang new flto check.

10 December 2015: Wouter
	- 1.5.7 release
	- trunk has 1.5.8 in development.

8 December 2015: Wouter
	- Fixup 724 for unbound-control.

7 December 2015: Ralph
	- Do not minimise forwarded requests.

4 December 2015: Wouter
	- Removed unneeded whitespace from example.conf.

3 December 2015: Ralph
	- (after rc1 tag)
	- Committed fix to qname minimisation and unit test case for it.
	
3 December 2015: Wouter
	- iana portlist update.
	- 1.5.7rc1 prerelease tag.

2 December 2015: Wouter
	- Fixup 724: Fix PCA prompt for unbound-service-install.exe.
	  re-enable stdout printout.
	- For 724: Add Changelog to windows binary dist.

1 December 2015: Ralph
	- Qname minimisation review fixes

1 December 2015: Wouter
	- Fixup 724 fix for fname_after_chroot() calls.
	- Remove stdout printout for unbound-service-install.exe
	- .gitignore for git users.

30 November 2015: Ralph
	- Implemented qname minimisation

30 November 2015: Wouter
	- Fix for #724: conf syntax to read files from run dir (on Windows).

25 November 2015: Wouter
	- Fix for #720, fix unbound-control-setup windows batch file.

24 November 2015: Wouter
	- Fix #720: add windows scripts to zip bundle.
	- iana portlist update.

20 November 2015: Wouter
	- Added assert on rrset cache correctness.
	- Fix that malformed EDNS query gets a response without malformed EDNS.

18 November 2015: Wouter
	- newer acx_nlnetlabs.m4.
	- spelling fixes from Igor Sobrado Delgado.

17 November 2015: Wouter
	- Fix #594. libunbound: optionally use libnettle for crypto.
	  Contributed by Luca Bruno.  Added --with-nettle for use with
	  --with-libunbound-only.
	- refactor nsec3 hash implementation to be more library-portable.
	- iana portlist update.
	- Fixup DER encoded DSA signatures for libnettle.

16 November 2015: Wouter
	- Fix for lenient accept of reverse order DNAME and CNAME.

6 November 2015: Wouter
	- Change example.conf: ftp.internic.net to https://www.internic.net

5 November 2015: Wouter
	- ACX_SSL_CHECKS no longer adds -ldl needlessly.

3 November 2015: Wouter
	- Fix #718: Fix unbound-control-setup with support for env
	  without HEREDOC bash support.

29 October 2015: Wouter
	- patch from Doug Hogan for SSL_OP_NO_SSLvx options.
	- Fix #716: nodata proof with empty non-terminals and wildcards.

28 October 2015: Wouter
	- Fix checklock testcode for linux threads on exit.

27 October 2015: Wouter
	- isblank() compat implementation.
	- detect libexpat without xml_StopParser function.
	- portability fixes.
	- portability, replace snprintf if return value broken.

23 October 2015: Wouter
	- Fix #714: Document config to block private-address for IPv4
	  mapped IPv6 addresses.

22 October 2015: Wouter
	- Fix #712: unbound-anchor appears to not fsync root.key.

20 October 2015: Wouter
	- 1.5.6 release.
	- trunk tracks development of 1.5.7.

15 October 2015: Wouter
	- Fix segfault in the dns64 module in the formaterror error path.
	- Fix sldns_wire2str_rdata_scan for malformed RRs.
	- tag for 1.5.6rc1 release.

14 October 2015: Wouter
	- ANY responses include DNAME records if present, as per Evan Hunt's
	  remark in dnsop.
	- Fix manpage to suggest using SIGTERM to terminate the server.

9 October 2015: Wouter
	- Default for ssl-port is port 853, the temporary port assignment
	  for secure domain name system traffic.
	  If you used to rely on the older default of port 443, you have
	  to put a clause in unbound.conf for that.  The new value is likely
	  going to be the standardised port number for this traffic.
	- iana portlist update.

6 October 2015: Wouter
	- 1.5.5 release.
	- trunk tracks the development of 1.5.6.

28 September 2015: Wouter
	- MAX_TARGET_COUNT increased to 64, to fix up sporadic resolution
	  failures.
	- tag for 1.5.5rc1 release.
	- makedist.sh: pgp sig echo commands.

25 September 2015: Wouter
	- Fix unbound-control flush that does not succeed in removing data.

22 September 2015: Wouter
	- Fix config globbed include chroot treatment, this fixes reload of
	  globs (patch from Dag-Erling Smørgrav).
	- iana portlist update.
	- Fix #702: New IPs for for h.root-servers.net.
	- Remove confusion comment from canonical_compare() function.
	- Fix #705: ub_ctx_set_fwd() return value mishandled on windows.
	- testbound selftest also works in non-debug mode.
	- Fix minor error in unbound.conf.5.in
	- Fix unbound.conf(5) access-control description for precedence
	  and default.

31 August 2015: Wouter
	- changed windows setup compression to be more transparent.

28 August 2015: Wouter
	- Fix #697: Get PY_MAJOR_VERSION failure at configure for python
	  2.4 to 2.6.
	- Feature #699: --enable-pie option to that builds PIE binary.
	- Feature #700: --enable-relro-now option that enables full read-only
	  relocation.

24 August 2015: Wouter
	- Fix deadlock for local data add and zone add when unbound-control
	  list_local_data printout is interrupted.
	- iana portlist update.
	- Change default of harden-algo-downgrade to off.  This is lenient
	  for algorithm rollover.

13 August 2015: Wouter
	- 5011 implementation does not insist on all algorithms, when
	  harden-algo-downgrade is turned off.
	- Reap the child process that libunbound spawns.

11 August 2015: Wouter
	- Fix #694: configure script does not detect LibreSSL 2.2.2

4 August 2015: Wouter
	- Document that local-zone nodefault matches exactly and transparent
	  can be used to release a subzone.

3 August 2015: Wouter
	- Document in the manual more text about configuring locally served
	  zones.
	- Fix 5011 anchor update timer after reload.
	- Fix mktime in unbound-anchor not using UTC.

30 July 2015: Wouter
	- please afl-gcc (llvm) for uninitialised variable warning.
	- Added permit-small-holddown config to debug fast 5011 rollover.

24 July 2015: Wouter
	- Fix #690: Reload fails when so-reuseport is yes after changing
	  num-threads.
	- iana portlist update.

21 July 2015: Wouter
	- Fix configure to detect SSL_CTX_set_ecdh_auto.
	- iana portlist update.

20 July 2015: Wouter
	- Enable ECDHE for servers.  Where available, use
	  SSL_CTX_set_ecdh_auto() for TLS-wrapped server configurations to
	  enable ECDHE.  Otherwise, manually offer curve p256.
	  Client connections should automatically use ECDHE when available.
	  (thanks Daniel Kahn Gillmor)

18 July 2015: Willem
	- Allow certificate chain files to allow for intermediate certificates.
	  (thanks Daniel Kahn Gillmor)

13 July 2015: Wouter
	- makedist produces sha1 and sha256 files for created binaries too.

9 July 2015: Wouter
	- 1.5.4 release tag
	- trunk has 1.5.5 in development.
	- Fix #681: Setting forwarders with unbound-control forward
	  implicitly turns on forward-first.

29 June 2015: Wouter
	- iana portlist update.
	- Fix alloc with log for allocation size checks.

26 June 2015: Wouter
	- Fix #677 Fix DNAME responses from cache that failed internal chain
	  test.
	- iana portlist update.

22 June 2015: Wouter
	- Fix #677 Fix CNAME corresponding to a DNAME was checked incorrectly
	  and was therefore always synthesized (thanks to Valentin Dietrich).

4 June 2015: Wouter
	- RFC 7553 RR type URI support, is now enabled by default.

2 June 2015: Wouter
	- Fix #674: Do not free pointers given by getenv.

29 May 2015: Wouter
	- Fix that unparseable error responses are ratelimited.
	- SOA negative TTL is capped at minimumttl in its rdata section.
	- cache-max-negative-ttl config option, default 3600.

26 May 2015: Wouter
	- Document that ratelimit works with unbound-control set_option.

21 May 2015: Wouter
	- iana portlist update.
	- documentation proposes ratelimit of 1000 (closer to what upstream
	  servers expect from us).

20 May 2015: Wouter
	- DLV is going to be decommissioned.  Advice to stop using it, and
	  put text in the example configuration and man page to that effect.

10 May 2015: Wouter
	- Change syntax of particular validator error to be easier for
	  machine parse, swap rrset and ip adres info so it looks like:
	  validation failure <www.example.nl. TXT IN>: signature crypto
	  failed from 2001:DB8:7:bba4::53 for <*.example.nl. NSEC IN>

1 May 2015: Wouter
	- caps-whitelist in unbound.conf allows whitelist of loadbalancers
	  that cannot work with caps-for-id or its fallback.

30 April 2015: Wouter
	- Unit test for type ANY synthesis.

22 April 2015: Wouter
	- Removed contrib/unbound_unixsock.diff, because it has been
	  integrated, use control-interface: /path in unbound.conf.
	- iana portlist update.

17 April 2015: Wouter
	- Synthesize ANY responses from cache.  Does not search exhaustively,
	  but MX,A,AAAA,SOA,NS also CNAME.
	- Fix leaked dns64prefix configuration string.

16 April 2015: Wouter
	- Add local-zone type inform_deny, that logs query and drops answer.
	- Ratelimit does not apply to prefetched queries, and ratelimit-factor
	  is default 10.  Repeated normal queries get resolved and with
	  prefetch stay in the cache.
	- Fix bug#664: libunbound python3 related fixes (from Tomas Hozza)
	  Use print_function also for Python2.
	  libunbound examples: produce sorted output.
	  libunbound-Python: libldns is not used anymore.
	  Fix issue with Python 3 mapping of FILE* using file_py3.i from ldns.

10 April 2015: Wouter
	- unbound-control ratelimit_list lists high rate domains.
	- ratelimit feature, ratelimit: 100, or some sensible qps, can be
	  used to turn it on.  It ratelimits recursion effort per zone.
	  For particular names you can configure exceptions in unbound.conf.
	- Fix that get_option for cache-sizes does not print double newline.
	- Fix#663: ssl handshake fails when using unix socket because dh size
	  is too small.

8 April 2015: Wouter
	- Fix crash in dnstap: Do not try to log TCP responses after timeout.

7 April 2015: Wouter
	- Libunbound skips dos-line-endings from etc/hosts.
	- Unbound exits with a fatal error when the auto-trust-anchor-file
	  fails to be writable.  This is seconds after startup.  You can
	  load a readonly auto-trust-anchor-file with trust-anchor-file.
	  The file has to be writable to notice the trust anchor change,
	  without it, a trust anchor change will be unnoticed and the system
	  will then become inoperable.
	- unbound-control list_insecure command shows the negative trust
	  anchors currently configured, patch from Jelte Jansen.

2 April 2015: Wouter
	- Fix #660: Fix interface-automatic broken in the presence of
	  asymmetric routing.

26 March 2015: Wouter
	- remote.c probedelay line is easier to read.
	- rename ldns subdirectory to sldns to avoid name collision.

25 March 2015: Wouter
	- Fix #657:  libunbound(3) recommends deprecated
	  CRYPTO_set_id_callback.
	- If unknown trust anchor algorithm, and libressl is used, error
	  message encourages upgrade of the libressl package.

23 March 2015: Wouter
	- Fix segfault on user not found at startup (from Maciej Soltysiak).

20 March 2015: Wouter
	- Fixed to add integer overflow checks on allocation (defense in depth).

19 March 2015: Wouter
	- Add ip-transparent config option for bind to non-local addresses.

17 March 2015: Wouter
	- Use reallocarray for integer overflow protection, patch submitted
	  by Loganaden Velvindron.

16 March 2015: Wouter
	- Fixup compile on cygwin, more portable openssl thread id.

12 March 2015: Wouter
	- Updated default keylength in unbound-control-setup to 3k.

10 March 2015: Wouter
	- Fix lintian warning in unbound-checkconf man page (from Andreas
	  Schulze).
	- print svnroot when building windows dist.
	- iana portlist update.
	- Fix warning on sign compare in getentropy_linux.

9 March 2015: Wouter
	- Fix #644: harden-algo-downgrade option, if turned off, fixes the
	  reported excessive validation failure when multiple algorithms
	  are present.  It allows the weakest algorithm to validate the zone.
	- iana portlist update.

5 March 2015: Wouter
	- contrib/unbound_smf22.tar.gz: Solaris SMF installation/removal
	  scripts.  Contributed by Yuri Voinov.
	- Document that incoming-num-tcp increase is good for large servers.
	- stats reports tcp usage, of incoming-num-tcp buffers.

4 March 2015: Wouter
	- Patch from Brad Smith that syncs compat/getentropy_linux with
	  OpenBSD's version (2015-03-04).
	- 0x20 fallback improved: servfail responses do not count as missing
	  comparisons (except if all responses are errors),
	  inability to find nameservers does not fail equality comparisons,
	  many nameservers does not try to compare more than max-sent-count,
	  parse failures start 0x20 fallback procedure.
	- store caps_response with best response in case downgrade response
	  happens to be the last one.
	- Document windows 8 tests.

3 March 2015: Wouter
	- tag 1.5.3rc1
	[ This became 1.5.3 on 10 March, trunk is 1.5.4 in development ]

2 March 2015: Wouter
	- iana portlist update.

20 February 2015: Wouter
	- Use the getrandom syscall introduced in Linux 3.17 (from Heiner
	  Kallweit).
	- Fix #645 Portability to Solaris 10, use AF_LOCAL.
	- Fix #646 Portability to Solaris, -lrt for getentropy_solaris.
	- Fix #647 crash in 1.5.2 because pwd.db no longer accessible after
	  reload.

19 February 2015: Wouter
	- 1.5.2 release tag.
	- svn trunk contains 1.5.3 under development.

13 February 2015: Wouter
	- Fix #643: doc/example.conf.in: unnecessary whitespace.

12 February 2015: Wouter
	- tag 1.5.2rc1

11 February 2015: Wouter
	- iana portlist update.

10 February 2015: Wouter
	- Fix scrubber with harden-glue turned off to reject NS (and other
	  not-address) records.

9 February 2015: Wouter
	- Fix validation failure in case upstream forwarder (ISC BIND) does
	  not have the same trust anchors and decides to insert unsigned NS
	  record in authority section.

2 February 2015: Wouter
	- infra-cache-min-rtt patch from Florian Riehm, for expected long
	  uplink roundtrip times.

30 January 2015: Wouter
	- Fix 0x20 capsforid fallback to omit gratuitous NS and additional
	  section changes.
	- Portability fix for Solaris ('sun' is not usable for a variable).

29 January 2015: Wouter
	- Fix pyunbound byte string representation for python3.

26 January 2015: Wouter
	- Fix unintended use of gcc extension for incomplete enum types,
	  compile with pedantic c99 compliance (from Daniel Dickman).

23 January 2015: Wouter
	- windows port fixes, no AF_LOCAL, no chown, no chmod(grp).

16 January 2015: Wouter
	- unit test for local unix connection.  Documentation and log_addr
	  does not inspect port for AF_LOCAL.
	- unbound-checkconf -f prints chroot with pidfile path.

13 January 2015: Wouter
	- iana portlist update.

12 January 2015: Wouter
	- Cast sun_len sizeof to socklen_t.
	- Fix pyunbound ord call, portable for python 2 and 3.

7 January 2015: Wouter
	- Fix warnings in pythonmod changes.

6 January 2015: Wouter
	- iana portlist update.
	- patch for remote control over local sockets, from Dag-Erling
	  Smorgrav, Ilya Bakulin.  Use control-interface: /path/sock and
	  control-use-cert: no.
	- Fixup that patch and uid lookup (only for daemon).
	- coded the default of control-use-cert, to yes.

5 January 2015: Wouter
	- getauxval test for ppc64 linux compatibility.
	- make strip works for unbound-host and unbound-anchor.
	- patch from Stephane Lapie that adds to the python API, that
	  exposes struct delegpt, and adds the find_delegation function.
	- print query name when max target count is exceeded.
	- patch from Stuart Henderson that fixes DESTDIR in
	  unbound-control-setup for installs where config is not in
	  the prefix location.
	- Fix #634: fix fail to start on Linux LTS 3.14.X, ignores missing
	  IP_MTU_DISCOVER OMIT option (fix from Remi Gacogne).
	- Updated contrib warmup.cmd/sh to support two modes - load
	  from pre-defined list of domains or (with filename as argument)
	  load from user-specified list of domains, and updated contrib
	  unbound_cache.sh/cmd to support loading/save/reload cache to/from
	  default path or (with secondary argument) arbitrary path/filename,
	  from Yuri Voinov.
	- Patch from Philip Paeps to contrib/unbound_munin_ that uses
	  type ABSOLUTE.  Allows munin.conf: [idleserver.example.net]
	  unbound_munin_hits.graph_period minute

9 December 2014: Wouter
	- svn trunk has 1.5.2 in development.
	- config.guess and config.sub update from libtoolize.
	- local-zone: example.com inform makes unbound log a message with
	  client IP for queries in that zone.  Eg. for finding infected hosts.

8 December 2014: Wouter
	- Fix CVE-2014-8602: denial of service by making resolver chase
	  endless series of delegations.

1 December 2014: Wouter
	- Fix bug#632: unbound fails to build on AArch64, protects
	  getentropy compat code from calling sysctl if it is has been removed.

29 November 2014: Wouter
	- Add include to getentropy_linux.c, hopefully fixing debian build.

28 November 2014: Wouter
	- Fix makefile for build from noexec source tree.

26 November 2014: Wouter
	- Fix libunbound undefined symbol errors for main.
	  Referencing main does not seem to be possible for libunbound.

24 November 2014: Wouter
	- Fix log at high verbosity and memory allocation failure.
	- iana portlist update.

21 November 2014: Wouter
	- Fix crash on multiple thread random usage on systems without
	  arc4random.

20 November 2014: Wouter
	- fix compat/getentropy_win.c check if CryptGenRandom works and no
	  immediate exit on windows.

19 November 2014: Wouter
	- Fix cdflag dns64 processing.

18 November 2014: Wouter
	- Fix that CD flag disables DNS64 processing, returning the DNSSEC
	  signed AAAA denial.
	- iana portlist update.

17 November 2014: Wouter
	- Fix #627: SSL_CTX_load_verify_locations return code not properly
	  checked.

14 November 2014: Wouter
	- parser with bison 2.7

13 November 2014: Wouter
	- Patch from Stephane Lapie for ASAHI Net that implements aaaa-filter,
	added to contrib/aaaa-filter-iterator.patch.

12 November 2014: Wouter
	- trunk has 1.5.1 in development.
	- Patch from Robert Edmonds to build pyunbound python module
	  differently.  No versioninfo, with -shared and without $(LIBS).
	- Patch from Robert Edmonds fixes hyphens in unbound-anchor man page.
	- Removed 'increased limit open files' log message that is written
	  to console.  It is only written on verbosity 4 and higher.
	  This keeps system bootup console cleaner.
	- Patch from James Raftery, always print stats for rcodes 0..5.

11 November 2014: Wouter
	- iana portlist update.
	- Fix bug where forward or stub addresses with same address but
	  different port number were not tried.
	- version number in svn trunk is 1.5.0
	- tag 1.5.0rc1
	- review fix from Ralph.

7 November 2014: Wouter
	- dnstap fixes by Robert Edmonds:
		dnstap/dnstap.m4: cosmetic fixes
		dnstap/: Remove compiled protoc-c output files
		dnstap/dnstap.m4: Error out if required libraries are not found
		dnstap: Fix ProtobufCBufferSimple usage that is incorrect as of
			protobuf-c 1.0.0
		dnstap/: Adapt to API changes in latest libfstrm (>= 0.2.0)

4 November 2014: Wouter
	- Add ub_ctx_add_ta_autr function to add a RFC5011 automatically
	  tracked trust anchor to libunbound.
	- Redefine internal minievent symbols to unique symbols that helps
	  linking on platforms where the linker leaks names across modules.

27 October 2014: Wouter
	- Disabled use of SSLv3 in remote-control and ssl-upstream.
	- iana portlist update.

16 October 2014: Wouter
	- Documented dns64 configuration in unbound.conf man page.

13 October 2014: Wouter
	- Fix #617: in ldns in unbound, lowercase WKS services.
	- Fix ctype invocation casts.

10 October 2014: Wouter
	- Fix unbound-checkconf check for module config with dns64 module.
	- Fix unbound capsforid fallback, it ignores TTLs in comparison.

6 October 2014: Wouter
	- Fix #614: man page variable substitution bug.
6 October 2014: Willem
	- Whitespaces after $ORIGIN are not part of the origin dname (ldns).
	- $TTL's value starts at position 5 (ldns).

1 October 2014: Wouter
	- fix #613: Allow tab ws in var length last rdfs (in ldns str2wire).

29 September 2014: Wouter
	- Fix #612: create service with service.conf in present directory and
	  auto load it.
	- Fix for mingw compile openssl ranlib.

25 September 2014: Wouter
	- updated configure and aclocal with newer autoconf 1.13.

22 September 2014: Wouter
	- Fix swig and python examples for Python 3.x.
	- Fix for mingw compile with openssl-1.0.1i.

19 September 2014: Wouter
	- improve python configuration detection to build on Fedora 22.

18 September 2014: Wouter
	- patches to also build with Python 3.x (from Pavel Simerda).

16 September 2014: Wouter
	- Fix tcp timer waiting list removal code.
	- iana portlist update.
	- Updated the TCP_BACLOG from 5 to 256, so that the tcp accept queue
	  is longer and more tcp connections can be handled.

15 September 2014: Wouter
	- Fix unit test for CDS typecode.

5 September 2014: Wouter
	- type CDS and CDNSKEY types in sldns.

25 August 2014: Wouter
	- Fixup checklock code for log lock and its mutual initialization
	  dependency.
	- iana portlist update.
	- Removed necessity for pkg-config from the dnstap.m4, new are
	  the --with-libfstrm and --with-protobuf-c configure options.

19 August 2014: Wouter
	- Update unbound manpage with more explanation (from Florian Obser).

18 August 2014: Wouter
	- Fix #603: unbound-checkconf -o <option> should skip verification
	  checks.
	- iana portlist update.
	- Fixup doc/unbound.doxygen to remove obsolete 1.8.7 settings.

5 August 2014: Wouter
	- dnstap support, with a patch from Farsight Security, written by
	  Robert Edmonds. The --enable-dnstap needs libfstrm and protobuf-c.
	  It is BSD licensed (see dnstap/dnstap.c).
	  Building with --enable-dnstap needs pkg-config with this patch.
	- Noted dnstap in doc/README and doc/CREDITS.
	- Changes to the dnstap patch.
	  - lint fixes.
	  - dnstap/dnstap_config.h should not have been added to the repo,
	    because is it generated.

1 August 2014: Wouter
	- Patch add msg, rrset, infra and key cache sizes to stats command
	  from Maciej Soltysiak.
	- iana portlist update.

31 July 2014: Wouter
	- DNS64 from Viagenie (BSD Licensed), written by Simon Perrault.
	  Initial commit of the patch from the FreeBSD base (with its fixes).
	  This adds a module (for module-config in unbound.conf) dns64 that
	  performs DNS64 processing, see README.DNS64.
	- Changes from DNS64:
	  strcpy changed to memmove.
	  arraybound check fixed from prefix_net/8/4 to prefix_net/8+4.
	  allocation of result consistently in the correct region.
	  time_t is now used for ttl in unbound (since the patch's version).
	- testdata/dns64_lookup.rpl for unit test for dns64 functionality.

29 July 2014: Wouter
	- Patch from Dag-Erling Smorgrav that implements feature, unbound -dd
	  does not fork in the background and also logs to stderr.

21 July 2014: Wouter
	- Fix endian.h include for OpenBSD.

16 July 2014: Wouter
	- And Fix#596: Bail out of unbound-control dump_infra when ssl
	  write fails.

15 July 2014: Wouter
	- Fix #596: Bail out of unbound-control list_local_zones when ssl
	  write fails.
	- iana portlist update.

13 July 2014: Wouter
	- Configure tests if main can be linked to from getentropy compat.

12 July 2014: Wouter
	- Fix getentropy compat code, function refs were not portable.
	- Fix to check openssl version number only for OpenSSL.
	- LibreSSL provides compat items, check for that in configure.
	- Fix bug in fix for log locks that caused deadlock in signal handler.
	- update compat/getentropy and arc4random to the most recent ones from OpenBSD.

11 July 2014: Matthijs
	- fake-rfc2553 patch (thanks Benjamin Baier).

11 July 2014: Wouter
	- arc4random in compat/ and getentropy, explicit_bzero, chacha for
	  dependencies, from OpenBSD.  arc4_lock and sha512 in compat.
	  This makes arc4random available on all platforms, except when
	  compiled with LIBNSS (it uses libNSS crypto random).
	- fix strptime implicit declaration error on OpenBSD.
	- arc4random, getentropy and explicit_bzero compat for Windows.

4 July 2014: Wouter
	- Fix #593: segfault or crash upon rotating logfile.

3 July 2014: Wouter
	- DLV tests added.
	- signit tool fixup for compile with libldns library.
	- iana portlist updated.

27 June 2014: Wouter
	- so-reuseport is available on BSDs(such as FreeBSD 10) and OS/X.

26 June 2014: Wouter
	- unbound-control status reports if so-reuseport was successful.
	- iana portlist updated.

24 June 2014: Wouter
	- Fix caps-for-id fallback, and added fallback attempt when servers
	  drop 0x20 perturbed queries.
	- Fixup testsetup for VM tests (run testcode/run_vm.sh).

17 June 2014: Wouter
	- iana portlist updated.

3 June 2014: Wouter
	- Add AAAA for B root server to default root hints.

2 June 2014: Wouter
	- Remove unused define from iterator.h

30 May 2014: Wouter
	- Fixup sldns_enum_edns_option typedef definition.

28 May 2014: Wouter
	- Code cleanup patch from Dag-Erling Smorgrav, with compiler issue
	  fixes from FreeBSD's copy of Unbound, he notes:
	  Generate unbound-control-setup.sh at build time so it respects
	  prefix and sysconfdir from the configure script.  Also fix the
	  umask to match the comment, and the comment to match the umask.
	  Add const and static where needed.  Use unions instead of
	  playing pointer poker.  Move declarations that are needed in
	  multiple source files into a shared header.  Move sldns_bgetc()
	  from parse.c to buffer.c where it belongs.  Introduce a new
	  header file, worker.h, which declares the callbacks that
	  all workers must define.  Remove those declarations from
	  libworker.h.	Include the correct headers in the correct places.
	  Fix a few dummy callbacks that don't match their prototype.
	  Fix some casts.  Hide the sbrk madness behind #ifdef HAVE_SBRK.
	  Remove a useless printf which breaks reproducible builds.
	  Get rid of CONFIGURE_{TARGET,DATE,BUILD_WITH} now that they're
	  no longer used.  Add unbound-control-setup.sh to the list of
	  generated files.  The prototype for libworker_event_done_cb()
	  needs to be moved from libunbound/libworker.h to
	  libunbound/worker.h.
	- Fixup out-of-directory compile with unbound-control-setup.sh.in.
	- make depend.

23 May 2014: Wouter
	- unbound-host -D enabled dnssec and reads root trust anchor from
	  the default root key file that was compiled in.

20 May 2014: Wouter
	- Feature, unblock-lan-zones: yesno that you can use to make unbound
	  perform 10.0.0.0/8 and other reverse lookups normally, for use if
	  unbound is running service for localhost on localhost.

16 May 2014: Wouter
	- Updated create_unbound_ad_servers and unbound_cache scripts from
	  Yuri Voinov in the source/contrib directory. Added
	  warmup.cmd (and .sh): warm up the DNS cache with your MRU domains.

9 May 2014: Wouter
	- Implement draft-ietf-dnsop-rfc6598-rfc6303-01.
	- iana portlist updated.

8 May 2014: Wouter
	- Contrib windows scripts from Yuri Voinov added to src/contrib:
	  create_unbound_ad_servers.cmd: enters anti-ad server lists.
	  unbound_cache.cmd: saves and loads the cache.
	- Added unbound-control-setup.cmd from Yuri Voinov to the windows
	  unbound distribution set.  It requires openssl installed in %PATH%.

6 May 2014: Wouter
	- Change MAX_SENT_COUNT from 16 to 32 to resolve some cases easier.

5 May 2014: Wouter
	- More #567: remove : from output of stub and forward lists, this is
	  easier to parse.

29 April 2014: Wouter
	- iana portlist updated.
	- Add unbound-control flush_negative that flushed nxdomains, nodata,
	  and errors from the cache.  For dnssec-trigger and NetworkManager,
	  fixes cases where network changes have localdata that was already
	  negatively cached from the previous network.

23 April 2014: Wouter
	- Patch from Jeremie Courreges-Anglas to use arc4random_uniform
	  if available on the OS, it gets entropy from the OS.

15 April 2014: Wouter
	- Fix compile with libevent2 on FreeBSD.

11 April 2014: Wouter
	- Fix #502: explain that do-ip6 disable does not stop AAAA lookups,
	  but it stops the use of the ipv6 transport layer for DNS traffic.
	- iana portlist updated.

10 April 2014: Wouter
	- iana portlist updated.
	- Patch from Hannes Frederic Sowa for Linux 3.15 fragmentation
	  option for DNS fragmentation defense.
	- Document that dump_requestlist only prints queries from thread 0.
	- unbound-control stats prints num.query.tcpout with number of TCP
	  outgoing queries made in the previous statistics interval.
	- Fix #567: unbound lists if forward zone is secure or insecure with
	  +i annotation in output of list_forwards, also for list_stubs
	  (for NetworkManager integration.)
	- Fix #554: use unsigned long to print 64bit statistics counters on
	  64bit systems.
	- Fix #558: failed prefetch lookup does not remove cached response
	  but delays next prefetch (in lieu of caching a SERVFAIL).
	- Fix #545: improved logging, the ip address of the error is printed
	  on the same log-line as the error.

8 April 2014: Wouter
	- Fix #574: make test fails on Ubuntu 14.04.  Disabled remote-control
	  in testbound scripts.
	- iana portlist updated.

7 April 2014: Wouter
	- C.ROOT-SERVERS.NET has an IPv6 address, and we updated the root
	  hints (patch from Anand Buddhdev).
	- Fix #572: Fix unit test failure for systems with different
	  /etc/services.

28 March 2014: Wouter
	- Fix #569: do_tcp is do-tcp in unbound.conf man page.

25 March 2014: Wouter
	- Patch from Stuart Henderson to build unbound-host man from .1.in.

24 March 2014: Wouter
	- Fix print filename of encompassing config file on read failure.

12 March 2014: Wouter
	- tag 1.4.22
	- trunk has 1.4.23 in development.

10 March 2014: Wouter
	- Fix bug#561: contrib/cacti plugin did not report SERVFAIL rcodes
	  because of spelling.  Patch from Chris Coates.

27 February 2014: Wouter
	- tag 1.4.22rc1

21 February 2014: Wouter
	- iana portlist updated.

20 February 2014: Matthijs
	- Be lenient when a NSEC NameError response with RCODE=NXDOMAIN is
	  received. This is okay according 4035, but not after revising
	  existence in 4592.  NSEC empty non-terminals exist and thus the
	  RCODE should have been NOERROR. If this occurs, and the RRsets
	  are secure, we set the RCODE to NOERROR and the security status
	  of the response is also considered secure.

14 February 2014: Wouter
	- Works on Minix (3.2.1).

11 February 2014: Wouter
	- Fix parse of #553(NSD) string in sldns, quotes without spaces.

7 February 2014: Wouter
	- iana portlist updated.
	- add body to ifstatement if locks disabled.
	- add TXT string"string" test case to unit test.
	- Fix #551: License change "Regents" to "Copyright holder", matching
	  the BSD license on opensource.org.

6 February 2014: Wouter
	- sldns has type HIP.
	- code documentation on the module interface.

5 February 2014: Wouter
	- Fix sldns parse tests on osx.

3 February 2014: Wouter
	- Detect libevent2 install automatically by configure.
	- Fixup link with lib/event2 subdir.
	- Fix parse in sldns of quoted parenthesized text strings.

31 January 2014: Wouter
	- unit test for ldns wire to str and back with zones, root, nlnetlabs
	  and types.sidnlabs.
	- Fix for hex to string in unknown, atma and nsap.
	- fixup nss compile (no ldns in it).
	- fixup warning in unitldns
	- fixup WKS and rdata type service to print unsigned because strings
	  are not portable; they cannot be read (for sure) on other computers.
	- fixup type EUI48 and EUI64, type APL and type IPSECKEY in string
	  parse sldns.

30 January 2014: Wouter
	- delay-close does not act if there are udp-wait queries, so that
	  it does not make a socketdrain DoS easier.

28 January 2014: Wouter
	- iana portlist updated.
	- iana portlist test updated so it does not touch the source
	  if there are no changes.
	- delay-close: msec option that delays closing ports for which
	  the UDP reply has timed out.  Keeps the port open, only accepts
	  the correct reply.  This correct reply is not used, but the port
	  is open so that no port-denied ICMPs are generated.

27 January 2014: Wouter
	- reuseport is attempted, then fallback to without on failure.

24 January 2014: Wouter
	- Change unbound-event.h to use void* buffer, length idiom.
	- iana portlist updated.
	- unbound-event.h is installed if you configure --enable-event-api.
	- speed up unbound (reports say it could be up to 10%), by reducing
	  lock contention on localzones.lock.  It is changed to an rwlock.
	- so-reuseport: yesno option to distribute queries evenly over
	  threads on Linux (Thanks Robert Edmonds).
	- made lint clean.

21 January 2014: Wouter
	- Fix #547: no trustanchor written if filesystem full, fclose checked.

17 January 2014: Wouter
	- Fix isprint() portability in sldns, uses unsigned int.
	- iana portlist updated.

16 January 2014: Wouter
	- fix #544: Fixed +i causes segfault when running with module conf
	  "iterator".
	- Windows port, adjust %lld to %I64d, and warning in win_event.c.

14 January 2014: Wouter
	- iana portlist updated.

5 Dec 2013: Wouter
	- Fix bug in cachedump that uses sldns.
	- update pythonmod for ldns_ to sldns_ name change.

3 Dec 2013: Wouter
	- Fix sldns to use sldns_ prefix for all ldns_ variables.
	- Fix windows compile to compile with sldns.

30 Nov 2013: Wouter
	- Fix sldns to make globals use sldns_ prefix.  This fixes
	  linking with libldns that uses global variables ldns_ .

13 Nov 2013: Wouter
	- Fix bug#537: compile python plugin without ldns library.

12 Nov 2013: Wouter
	- Fix bug#536: acl_deny_non_local and refuse_non_local added.

5 Nov 2013: Wouter
	- Patch from Neel Goyal to fix async id assignment if callback
	  is called by libunbound in the mesh attach.
	- Accept ip-address: as an alternative for interface: for
	  consistency with nsd.conf syntax.

4 Nov 2013: Wouter
	- Patch from Neel Goyal to fix callback in libunbound.

3 Nov 2013: Wouter
	- if configured --with-libunbound-only fix make install.

31 Oct 2013: Wouter
	- Fix #531: Set SO_REUSEADDR so that the wildcard interface and a 
	  more specific interface port 53 can be used at the same time, and
	  one of the daemons is unbound.
	- iana portlist update.
	- separate ldns into core ldns inside ldns/ subdirectory.  No more
	  --with-ldns is needed and unbound does not rely on libldns.
	- portability fixes for new USE_SLDNS ldns subdir codebase.

22 Oct 2013: Wouter
	- Patch from Neel Goyal: Add an API call to set an event base on an
	  existing ub_ctx.  This basically just destroys the current worker and
	  sets the event base to the current.  And fix a deadlock in
	  ub_resolve_event – the cfglock is held when libworker_create is
	  called.  This ends up trying to acquire the lock again in
	  context_obtain_alloc in the call chain.
	- Fix #528: if very high logging (4 or more) segfault on allow_snoop.

26 Sep 2013: Wouter
	- unbound-event.h is installed if configured --with-libevent.  It
	  contains low-level library calls, that use libevent's event_base
	  and an ldns_buffer for the wire return packet to perform async
	  resolution in the client's eventloop.

19 Sep 2013: Wouter
	- 1.4.21 tag created.
	- trunk has 1.4.22 number inside it.
	- iana portlist updated.
	- acx_nlnetlabs.m4 to 26; improve FLTO help text.

16 Sep 2013: Wouter
	- Fix#524: max-udp-size not effective to non-EDNS0 queries, from
	  Daisuke HIGASHI.

10 Sep 2013: Wouter
	- MIN_TTL and MAX_TTL also in time_t.
	- tag 1.4.21rc1 made again.

26 Aug 2013: Wouter
	- More fixes for bug#519: for the threaded case test if the bg
	  thread has been killed, on ub_ctx_delete, to avoid hangs.

22 Aug 2013: Wouter
	- more fixes that I overlooked.
	- review fixes from Willem.

21 Aug 2013: Wouter
	- Fix#520: Errors found by static analysis from Tomas Hozza(redhat).

20 Aug 2013: Wouter
	- Fix for 2038, with time_t instead of uint32_t.

19 Aug 2013: Wouter
	- Fix#519 ub_ctx_delete may hang in some scenarios (libunbound).

14 Aug 2013: Wouter
	- Fix uninit variable in fix#516.

8 Aug 2013: Wouter
	- Fix#516 dnssec lameness detection for answers that are improper.

30 Jun 2013: Wouter
	- tag 1.4.21rc1

29 Jun 2013: Wouter
	- Fix#512 memleak in testcode for testbound (if it fails).
	- Fix#512 NSS returned arrays out of setup function to be statics.

26 Jun 2013: Wouter
	- max include of 100.000 files (depth and globbed at one time).
	  This is to preserve system memory in bug cases, or endless cases.
	- iana portlist updated.

19 Jun 2013: Wouter
	- streamtcp man page, contributed by Tomas Hozza.
	- iana portlist updated.
	- libunbound documentation on how to avoid openssl race conditions.

25 Jun 2013: Wouter
	- Squelch sendto-permission denied errors when the network is
	  not connected, to avoid spamming syslog.
	- configure --disable-flto option (from Robert Edmonds).

18 Jun 2013: Wouter
	- Fix for const string literals in C++ for libunbound, from Karel
	  Slany.
	- iana portlist updated.

17 Jun 2013: Wouter
	- Fixup manpage syntax.

14 Jun 2013: Wouter
	- get_option and set_option support for log-time-ascii, python-script
	  val-sig-skew-min and val-sig-skew-max.  log-time-ascii takes effect
	  immediately.  The others are mostly useful for libunbound users.

13 Jun 2013: Wouter
	- get_option, set_option, unbound-checkconf -o and libunbound
	  getoption and setoption support cache-min-ttl and cache-max-ttl.

10 Jun 2013: Wouter
	- Fix#501: forward-first does not recurse, when forward name is ".".
	- iana portlist update.
	- Max include depth is unlimited.

27 May 2013: Wouter
	- Update acx_pthreads.m4 to ax_pthreads.4 (2013-03-29), and apply
	  patch to it to not fail when -Werror is also specified, from the
	  autoconf-archives.
	- iana portlist update.

21 May 2013: Wouter
	- Explain bogus and secure flags in libunbound more.

16 May 2013: Wouter
	- Fix#499 use-after-free in out-of-memory handling code (thanks Jake
	  Montgomery).
	- Fix#500 use on non-initialised values on socket bind failures.

15 May 2013: Wouter
	- Fix round-robin doesn't work with some Windows clients (from Ilya
	  Bakulin).

3 May 2013: Wouter
	- update acx_nlnetlabs.m4 to v23, sleep w32 fix.

26 April 2013: Wouter
	- add unbound-control insecure_add and insecure_remove for the
	  administration of negative trust anchors.

25 April 2013: Wouter
	- Implement max-udp-size config option, default 4096 (thanks
	  Daisuke Higashi).
	- Robust checks on dname validity from rdata for dname compare.
	- updated iana portlist.

19 April 2013: Wouter
	- Fixup snprintf return value usage, fixed libunbound_get_option.

18 April 2013: Wouter
	- fix bug #491: pick program name (0th argument) as syslog identity.
	- own implementation of compat/snprintf.c.

15 April 2013: Wouter
	- Fix so that for a configuration line of include: "*.conf" it is not
	  an error if there are no files matching the glob pattern.
	- unbound-anchor review: BIO_write can return 0 successfully if it
	  has successfully appended a zero length string.

11 April 2013: Wouter
	- Fix queries leaking up for stubs and forwards, if the configured
	  nameservers all fail to answer.

10 April 2013: Wouter
	- code improve for minimal responses, small speed increase.

9 April 2013: Wouter
	- updated iana portlist.
	- Fix crash in previous private address fixup of 22 March.

28 March 2013: Wouter
	- Make reverse zones easier by documenting the nodefault statements
	  commented-out in the example config file.

26 March 2013: Wouter
	- more fixes to lookup3.c endianness detection.

25 March 2013: Wouter
	- #492: Fix endianness detection, revert to older lookup3.c detection
	  and put new detect lines after previous tests, to avoid regressions
	  but allow new detections to succeed.
	  And add detection for machine/endian.h to it.

22 March 2013: Wouter
	- Fix resolve of names that use a mix of public and private addresses.
	- iana portlist update.
	- Fix makedist for new svn for -d option.
	- unbound.h header file has UNBOUND_VERSION_MAJOR define.
	- Fix windows RSRC version for long version numbers.

21 March 2013: Wouter
	- release 1.4.20
	- trunk has 1.4.21
	- committed libunbound version 4:1:2 for binary API updated in 1.4.20
	- install copy of unbound-control.8 man page for unbound-control-setup

14 March 2013: Wouter
	- iana portlist update.
	- tag 1.4.20rc1

12 March 2013: Wouter
	- Fixup makedist.sh for windows compile.

11 March 2013: Wouter
	- iana portlist update.
	- testcode/ldns-testpkts.c check for makedist is informational.

15 February 2013: Wouter
	- fix defines in lookup3 for bigendian bsd alpha

11 February 2013: Wouter
	- Fixup openssl_thread init code to only run if compiled with SSL.

7 February 2013: Wouter
	- detect endianness in lookup3 on BSD.
	- add libunbound.ttl at end of result structure, version bump for
	  libunbound and binary backwards compatible, but 1.4.19 is not
	  forward compatible with 1.4.20.
	- update iana port list.

30 January 2013: Wouter
	- includes and have_ssl fixes for nss.

29 January 2013: Wouter
	- printout name of zone with duplicate fwd and hint errors.

28 January 2013: Wouter
	- updated fwd_zero for newer nc. Updated common.sh for newer netstat.

17 January 2013: Wouter
	- unbound-anchors checks the emailAddress of the signer of the
	  root.xml file, default is dnssec@iana.org.  It also checks that
	  the signer has the correct key usage for a digital signature.
	- update iana port list.

3 January 2013: Wouter
	- Test that unbound-control checks client credentials.
	- Test that unbound can handle a CNAME at an intermediate node in
	  the chain of trust (where it seeks a DS record).
	- Check the commonName of the signer of the root.xml file in
	  unbound-anchor, default is dnssec@iana.org.

2 January 2013: Wouter
	- Fix openssl lock free on exit (reported by Robert Fleischman).
	- iana portlist updated.
	- Tested that unbound implements the RFC5155 Technical Errata id 3441.
	  Unbound already implements insecure classification of an empty
	  nonterminal in NSEC3 optout zone.

20 December 2012: Wouter
	- Fix unbound-anchor xml parse of entity declarations for safety.

19 December 2012: Wouter
	- iana portlist updated.

18 December 2012: Wouter
	- iana portlist updated.

14 December 2012: Wouter
	- Change of D.ROOT-SERVERS.NET A address in default root hints.

12 December 2012: Wouter
	- 1.4.19 release.
	- trunk has 1.4.20 under development.

5 December 2012: Wouter
	- note support for AAAA RR type RFC.

4 December 2012: Wouter
	- 1.4.19rc1 tag.

30 November 2012: Wouter
	- bug 481: fix python example0.
	- iana portlist updated.

27 November 2012: Wouter
	- iana portlist updated.

9 November 2012: Wouter
	- Fix unbound-control forward disables configured stubs below it.

7 November 2012: Wouter
	- Fixup ldns-testpkts, identical to ldns/examples.
	- iana portlist updated.

30 October 2012: Wouter
	- Fix bug #477: unbound-anchor segfaults if EDNS is blocked.

29 October 2012: Matthijs
	- Fix validation for responses with both CNAME and wildcard
	  expanded CNAME records in answer section.

8 October 2012: Wouter
	- update ldns-testpkts.c to ldns 1.6.14 version.
	- fix build of pythonmod in objdir, for unbound.py.
	- make clean and makerealclean remove generated python and docs.

5 October 2012: Wouter
	- fix build of pythonmod in objdir (thanks Jakob Schlyter).

3 October 2012: Wouter
	- fix text in unbound-anchor man page.

1 October 2012: Wouter
	- ignore trusted-keys globs that have no files (from Paul Wouters).

27 September 2012: Wouter
	- include: directive in config file accepts wildcards.  Patch from
	  Paul Wouters.  Suggested use: include: "/etc/unbound.d/conf.d/*"
	- unbound-control -q option is quiet, patch from Mariano Absatz.
	- iana portlist updated.
	- updated contrib/unbound.spec, patch from Valentin Bud.

21 September 2012: Wouter
	- chdir to / after chroot call (suggested by Camiel Dobbelaar).

17 September 2012: Wouter
	- patch_rsamd5_enable.diff: this patch enables RSAMD5 validation
	  otherwise it is treated as insecure.  The RSAMD5 algorithm is
	  deprecated (RFC6725).  The MD5 hash is considered weak for some
	  purposes, if you want to sign your zone, then RSASHA256 is an
	  uncontested hash.

30 August 2012: Wouter
	- RFC6725 deprecates RSAMD5: this DNSKEY algorithm is disabled.
	- iana portlist updated.

29 August 2012: Wouter
	- Nicer comments outgoing-port-avoid, thanks Stu (bug #465).

22 August 2012: Wouter
	- Fallback to 1472 and 1232, one fragment size without headers.

21 August 2012: Wouter
	- Fix timeouts so that when a server has been offline for a while
	  and is probed to see it works, it becomes fully available for
	  server selection again.

17 August 2012: Wouter
	- Add documentation to libunbound for default nonuse of resolv.conf.

2 August 2012: Wouter
	- trunk has 1.4.19 under development (fixes from 1 aug and 31 july
	are for 1.4.19).
	- iana portlist updated.

1 August 2012: Wouter
	- Fix openssl race condition, initializes openssl locks, reported
	  by Einar Lonn and Patrik Wallstrom.

31 July 2012: Wouter
	- Improved forward-first and stub-first documentation.
	- Fix that enables modules to register twice for the same
	  serviced_query, without race conditions or administration issues.
	  This should not happen with the current codebase, but it is robust.
	- Fix forward-first option where it sets the RD flag wrongly.
	- added manpage links for libunbound calls (Thanks Paul Wouters).

30 July 2012: Wouter
	- tag 1.4.18rc2 (became 1.4.18 release at 2 august 2012).

27 July 2012: Wouter
	- unbound-host works with libNSS
	- fix bogus nodata cname chain not reported as bogus by validator,
	  (Thanks Peter van Dijk).

26 July 2012: Wouter
	- iana portlist updated.
	- tag 1.4.18rc1.

25 July 2012: Wouter
	- review fix for libnss, check hash prefix allocation size.

23 July 2012: Wouter
	- fix missing break for GOST DS hash function.
	- implemented forward_first for the root.

20 July 2012: Wouter
	- Fix bug#452 and another assertion failure in mesh.c, makes
	  assertions in mesh.c resist duplicates.  Fixes DS NS search to
	  not generate duplicate sub queries.

19 July 2012: Willem
	- Fix bug#454: Remove ACX_CHECK_COMPILER_FLAG from configure.ac,
	  if CFLAGS is specified at configure time then '-g -O2' is not
	  appended to CFLAGS, so that the user can override them.

18 July 2012: Willem
	- Fix libunbound report of errors when in background mode.

11 July 2012: Willem
	- updated iana ports list.

9 July 2012: Willem
	- Add flush_bogus option for unbound-control

6 July 2012: Wouter
	- Fix validation of qtype DS queries that result in no data for
	  non-optout NSEC3 zones.

4 July 2012: Wouter
	- compile libunbound with libnss on Suse, passes regression tests.

3 July 2012: Wouter
	- FIPS_mode openssl does not use arc4random but RAND_pseudo_bytes.

2 July 2012: Wouter
	- updated iana ports list.

29 June 2012: Wouter
	- patch for unbound_munin_ script to handle arbitrary thread count by
	  Sven Ulland.

28 June 2012: Wouter
	- detect if openssl has FIPS_mode.
	- code review: return value of cache_store can be ignored for better
	  performance in out of memory conditions.
	- fix edns-buffer-size and msg-buffer-size manpage documentation.
	- updated iana ports list.

25 June 2012: Wouter
	- disable RSAMD5 if in FIPS mode (for openssl and for libnss).

22 June 2012: Wouter
	- implement DS records, NSEC3 and ECDSA for compile with libnss.

21 June 2012: Wouter
	- fix error handling of alloc failure during rrsig verification.
	- nss check for verification failure.
	- nss crypto works for RSA and DSA.

20 June 2012: Wouter
	- work on --with-nss build option (for now, --with-libunbound-only).

19 June 2012: Wouter
	- --with-libunbound-only build option, only builds the library and
	  not the daemon and other tools.

18 June 2012: Wouter
	- code review.

15 June 2012: Wouter
	- implement log-time-ascii on windows.
	- The key-cache bad key ttl is now 60 seconds.
	- updated iana ports list.
	- code review.

11 June 2012: Wouter
	- bug #452: fix crash on assert in mesh_state_attachment.

30 May 2012: Wouter
	- silence warning from swig-generated code (md set but not used in
	  swig initmodule, due to ifdefs in swig-generated code).

27 May 2012: Wouter
	- Fix debian-bugs-658021: Please enable hardened build flags.

25 May 2012: Wouter
	- updated iana ports list.

24 May 2012: Wouter
	- tag for 1.4.17 release.
	- trunk is 1.4.18 in development.

18 May 2012: Wouter
	- Review comments, removed duplicate memset to zero in delegpt.

16 May 2012: Wouter
	- Updated doc/FEATURES with RFCs that are implemented but not listed.
	- Protect if statements in val_anchor for compile without locks.
	- tag for 1.4.17rc1.

15 May 2012: Wouter
	- fix configure ECDSA support in ldns detection for windows compile.
	- fix possible uninitialised variable in windows pipe implementation.

9 May 2012: Wouter
	- Fix alignment problem in util/random on sparc64/freebsd.

8 May 2012: Wouter
	- Fix for accept spinning reported by OpenBSD.
	- iana portlist updated.

2 May 2012: Wouter
	- Fix validation of nodata for DS query in NSEC zones, reported by
	  Ondrej Mikle.

13 April 2012: Wouter
	- ECDSA support (RFC 6605) by default. Use --disable-ecdsa for older
	  openssl.

10 April 2012: Wouter
	- Applied patch from Daisuke HIGASHI for rrset-roundrobin and
	  minimal-responses features.
	- iana portlist updated.

5 April 2012: Wouter
	- fix bug #443: --with-chroot-dir not honoured by configure.
	- fix bug #444: setusercontext was called too late (thanks Bjorn
	  Ketelaars).

27 March 2012: Wouter
	- fix bug #442: Fix that Makefile depends on pythonmod headers
	  even using --without-pythonmodule.

22 March 2012: Wouter
	- contrib/validation-reporter follows rotated log file (patch from
	  Augie Schwer).

21 March 2012: Wouter
	- new approach to NS fetches for DS lookup that works with
	  cornercases, and is more robust and considers forwarders.

19 March 2012: Wouter
	- iana portlist updated.
	- fix to locate nameservers for DS lookup with NS fetches.

16 March 2012: Wouter
	- Patch for access to full DNS packet data in unbound python module
	  from Ondrej Mikle.

9 March 2012: Wouter
	- Applied line-buffer patch from Augie Schwer to validation.reporter.sh.

2 March 2012: Wouter
	- flush_infra cleans timeouted servers from the cache too.
	- removed warning from --enable-ecdsa.

1 March 2012: Wouter
	- forward-first option.  Tries without forward if a query fails.
	  Also stub-first option that is similar.

28 February 2012: Wouter
	- Fix from code review, if EINPROGRESS not defined chain if statement
	  differently.

27 February 2012: Wouter
	- Fix bug#434: on windows check registry for config file location
	  for unbound-control.exe, and unbound-checkconf.exe.

23 February 2012: Wouter
	- Fix to squelch 'network unreachable' errors from tcp connect in
	  logs, high verbosity will show them.

16 February 2012: Wouter
	- iter_hints is now thread-owned in module env, and thus threadsafe.
	- Fix prefetch and sticky NS, now the prefetch works.  It picks
	  nameservers that 'would be valid in the future', and if this makes
	  the NS timeout, it updates that NS by asking delegation from the
	  parent again.  If child NS has longer TTL, that TTL does not get
	  refreshed from the lookup to the child nameserver.

15 February 2012: Wouter
	- Fix forward-zone memory, uses malloc and frees original root dp.
	- iter hints (stubs) uses malloc inside for more dynamicity.
	- unbound-control forward_add, forward_remove, stub_add, stub_remove
	  can modify stubs and forwards for running unbound (on mobile computer)
	  they can also add and remove domain-insecure for the zone.

14 February 2012: Wouter
	- Fix sticky NS (ghost domain problem) if prefetch is yes.
	- iter forwards uses malloc inside for more dynamicity.

13 February 2012: Wouter
	- RT#2955. Fix for cygwin compilation. 
	- iana portlist updated.

10 February 2012: Wouter
	- Slightly smaller critical region in one case in infra cache.
	- Fix timeouts to keep track of query type, A, AAAA and other, if
	  another has caused timeout blacklist, different type can still probe.
	- unit test fix for nomem_cnametopos.rpl race condition.

9 February 2012: Wouter
	- Fix AHX_BROKEN_MEMCMP for autoheader mess up of #undef in config.h.

8 February 2012: Wouter
	- implement draft-ietf-dnsext-ecdsa-04; which is in IETF LC; This
	  implementation is experimental at this time and not recommended
	  for use on the public internet (the protocol numbers have not
	  been assigned).  Needs recent ldns with --enable-ecdsa.
	- fix memory leak in errorcase for DSA signatures.
	- iana portlist updated.
	- workaround for openssl 0.9.8 ecdsa sha2 and evp problem.

3 February 2012: Wouter
	- fix for windows, rename() is not posix compliant on windows.

2 February 2012: Wouter
	- 1.4.16 release tag.
	- svn trunk is 1.4.17 in development.
	- iana portlist updated.

1 February 2012: Wouter
	- Fix validation failures (like: validation failure xx: no NSEC3
	  closest encloser from yy for DS zz. while building chain of trust,
	  because of a bug in the TTL-fix in 1.4.15, it picked the wrong rdata
	  for an NSEC3.  Now it does not change rdata, and fixes TTL.

30 January 2012: Wouter
	- Fix version-number in libtool to be version-info so it produces
	  libunbound.so.2 like it should.

26 January 2012: Wouter
	- Tag 1.4.15 (same as 1.4.15rc1), for 1.4.15 release.
	- trunk 1.4.16; includes changes memset testcode, #424 openindiana,
	  and keyfile write fixup.
	- applied patch to support outgoing-interface with ub_ctx_set_option.

23 January 2012: Wouter
	- Fix memset in test code.

20 January 2012: Wouter
	- Fix bug #424: compile on OpenIndiana OS with gcc 4.6.2.

19 January 2012: Wouter
	- Fix to write key files completely to a temporary file, and if that
	  succeeds, replace the real key file.  So failures leave a useful file.

18 January 2012: Wouter
	- tag 1.4.15rc1 created
	- updated libunbound/ubsyms.def and remade tag 1.4.15rc1.

17 January 2012: Wouter
	- Fix bug where canonical_compare of RRSIG did not downcase the
	  signer-name.  This is mostly harmless because RRSIGs do not have
	  to be sorted in canonical order, usually.

12 January 2012: Wouter
	- bug#428: add ub_version() call to libunbound.  API version increase,
	  with (binary) backwards compatibility for the previous version.

10 January 2012: Wouter
	- Fix bug #425: unbound reports wrong TTL in reply, it reports a TTL
	  that would be permissible by the RFCs but it is not the TTL in the
	  cache.
	- iana portlist updated.
	- uninitialised variable in reprobe for rtt blocked domains fixed.
	- lintfix and new flex output.

2 January 2012: Wouter
	- Fix to randomize hash function, based on 28c3 congress, reported
	  by Peter van Dijk.

24 December 2011: Wouter
	- Fix for memory leak (about 20 bytes when a tcp or udp send operation
	  towards authority servers failed, takes about 50.000 such failures to
	  leak one Mb, such failures are also usually logged), reported by
	  Robert Fleischmann.
	- iana portlist updated.

19 December 2011: Wouter
	- Fix for VU#209659 CVE-2011-4528: Unbound denial of service
	  vulnerabilities from nonstandard redirection and denial of existence
	  http://www.unbound.net/downloads/CVE-2011-4528.txt
	- robust checks for next-closer NSEC3s.
	- tag 1.4.14 created.
	- trunk has 1.4.15 in development.

15 December 2011: Wouter
	- remove uninit warning from cachedump code.
	- Fix parse error on negative SOA RRSIGs if badly ordered in the packet.

13 December 2011: Wouter
	- iana portlist updated.
	- svn tag 1.4.14rc1
	- fix infra cache comparison.
	- Fix to constrain signer_name to be a parent of the lookupname.

5 December 2011: Wouter
	- Fix getaddrinfowithincludes on windows with fedora16 mingw32-gcc.
	- Fix warnings with gcc 4.6 in compat/inet_ntop.c.
	- Fix warning unused in compat/strptime.c.
	- Fix malloc detection and double definition.

2 December 2011: Wouter
	- configure generated with autoconf 2.68.

30 November 2011: Wouter
	- Fix for tcp-upstream and ssl-upstream for if a laptop sleeps, causes
	  SERVFAILs.  Also fixed for UDP (but less likely).

28 November 2011: Wouter
	- Fix quartile time estimate, it was too low, (thanks Jan Komissar).
	- iana ports updated.

11 November 2011: Wouter
	- Makefile compat with SunOS make, BSD make and GNU make.
	- iana ports updated.

10 November 2011: Wouter
	- Makefile changed for BSD make compatibility.

9 November 2011: Wouter
	- added unit test for SSL service and SSL-upstream.

8 November 2011: Wouter
	- can configure ssl service to one port number, and not on others.
	- fixup windows compile with ssl support.
	- Fix double free in unbound-host, reported by Steve Grubb.
	- iana portlist updated.

1 November 2011: Wouter
	- dns over ssl support as a client, ssl-upstream yes turns it on.
	  It performs an SSL transaction for every DNS query (250 msec).
	- documentation for new options: ssl-upstream, ssl-service-key and
	  ssl-service.pem.
	- iana portlist updated.
	- fix -flto detection on Lion for llvm-gcc.

31 October 2011: Wouter
	- dns over ssl support, ssl-service-pem and ssl-service-key files
	  can be given and then TCP queries are serviced wrapped in SSL.

27 October 2011: Wouter
	- lame-ttl and lame-size options no longer exist, it is integrated
	  with the host info.  They are ignored (with verbose warning) if
	  encountered to keep the config file backwards compatible.
	- fix iana-update for changing gzip compression of results.
	- fix export-all-symbols on OSX.

26 October 2011: Wouter
	- iana portlist updated.
	- Infra cache stores information about ping and lameness per IP, zone.
	  This fixes bug #416.
	- fix iana_update target for gzipped file on iana site.

24 October 2011: Wouter
	- Fix resolve of partners.extranet.microsoft.com with a fix for the
	  server selection for choosing out of a (particular) list of bad
	  choices. (bug#415)
	- Fix make_new_space function so that the incoming query is not
	  overwritten if a jostled out query causes a waiting query to be
	  resumed that then fails and sends an error message.  (Thanks to
	  Matthew Lee).

21 October 2011: Wouter
	- fix --enable-allsymbols, fptr wlist is disabled on windows with this 
	  option enabled because of memory layout exe vs dll.

19 October 2011: Wouter
	- fix unbound-anchor for broken strptime on OSX lion, detected
	  in configure.
	- Detect if GOST really works, openssl1.0 on OSX fails.
	- Implement ipv6%interface notation for scope_id usage.

17 October 2011: Wouter
	- better documentation for inform_super (Thanks Yang Zhe).

14 October 2011: Wouter
	- Fix for out-of-memory condition in libunbound (thanks
	  Robert Fleischman).

13 October 2011: Wouter
	- Fix --enable-allsymbols, it depended on link specifics of the
	  target platform, or fptr_wlist assertion failures could occur.

12 October 2011: Wouter
	- updated contrib/unbound_munin_ to family=auto so that it works with
	  munin-node-configure automatically (if installed as
	  /usr/local/share/munin/plugins/unbound_munin_ ).

27 September 2011: Wouter
	- unbound.exe -w windows option for start and stop service.

23 September 2011: Wouter
	- TCP-upstream calculates tcp-ping so server selection works if there
	  are alternatives.

20 September 2011: Wouter
	- Fix classification of NS set in answer section, where there is a
	  parent-child server, and the answer has the AA flag for dir.slb.com.
	  Thanks to Amanda Constant from Secure64.

16 September 2011: Wouter
	- fix bug #408: accept patch from Steve Snyder that comments out
	  unused functions in lookup3.c.
	- iana portlist updated.
	- fix EDNS1480 change memleak and TCP fallback.
	- fix various compiler warnings (reported by Paul Wouters).
	- max sent count.  EDNS1480 only for rtt < 5000.  No promiscuous
	  fetch if sentcount > 3, stop query if sentcount > 16.  Count is
	  reset when referral or CNAME happens.  This makes unbound better
	  at managing large NS sets, they are explored when there is continued
	  interest (in the form of queries).

15 September 2011: Wouter
	- release 1.4.13.
	- trunk contains 1.4.14 in development.
	- Unbound probes at EDNS1480 if there an EDNS0 timeout.

12 September 2011: Wouter
	- Reverted dns EDNS backoff fix, it did not help and needs
	  fragmentation fixes instead.
	- tag 1.4.13rc2

7 September 2011: Wouter
	- Fix operation in ipv6 only (do-ip4: no) mode.

6 September 2011: Wouter
	- fedora specfile updated.

5 September 2011: Wouter
	- tag 1.4.13rc1

2 September 2011: Wouter
	- iana portlist updated.

26 August 2011: Wouter
	- Fix num-threads 0 does not segfault, reported by Simon Deziel.
	- Fix validation failures due to EDNS backoff retries, the retry
	  for fetch of data has want_dnssec because the iter_indicate_dnssec
	  function returns true when validation failure retry happens, and
	  then the serviced query code does not fallback to noEDNS, even if
	  the cache says it has this.  This helps for DLV deployment when
	  the DNSSEC status is not known for sure before the lookup concludes.

24 August 2011: Wouter
	- Applied patch from Karel Slany that fixes a memory leak in the
	  unbound python module, in string conversions.

22 August 2011: Wouter
	- Fix validation of qtype ANY responses with CNAMEs (thanks Cathy
	  Zhang and Luo Ce).  Unbound responds with the RR types that are
	  available at the name for qtype ANY and validates those RR types.
	  It does not test for completeness (i.e. with NSEC or NSEC3 query),
	  and it does not follow the CNAME or DNAME to another name (with
	  even more data for the already large response).
	- Fix that internally, CNAMEs with NXDOMAIN have that as rcode.
	- Documented the options that work with control set_option command.
	- tcp-upstream yes/no option (works with set_option) for tunnels.

18 August 2011: Wouter
	- fix autoconf call in makedist crosscompile to RC or snapshot.

17 August 2011: Wouter
	- Fix validation of . DS query.
	- new xml format at IANA, new awk for iana_update.
	- iana portlist updated.

10 August 2011: Wouter
	- Fix python site-packages path to /usr/lib64.
	- updated patch from Tom.
	- fix memory and fd leak after out-of-memory condition.

9 August 2011: Wouter
	- patch from Tom Hendrikx fixes load of python modules.

8 August 2011: Wouter
	- make clean had ldns-src reference, removed.

1 August 2011: Wouter
	- Fix autoconf 2.68 warnings

14 July 2011: Wouter
	- Unbound implements RFC6303 (since version 1.4.7).
	- tag 1.4.12rc1 is released as 1.4.12 (without the other fixes in the
	  meantime, those are for 1.4.13).
	- iana portlist updated.

13 July 2011: Wouter
	- Quick fix for contrib/unbound.spec example, no ldns-builtin any more.

11 July 2011: Wouter
	- Fix wildcard expansion no-data reply under an optout NSEC3 zone is
	  validated as insecure, reported by Jia Li (lijia@cnnic.cn).

4 July 2011: Wouter
	- 1.4.12rc1 tag created.

1 July 2011: Wouter
	- version number in example config file.
	- fix that --enable-static-exe does not complain about it unknown.

30 June 2011: Wouter
	- tag relase 1.4.11, trunk is 1.4.12 development.
	- iana portlist updated.
	- fix bug#395: id bits of other query may leak out under conditions
	- fix replyaddr count wrong after jostled queries, which leads to
	  eventual starvation where the daemon has no replyaddrs left to use.
	- fix comment about rndc port, that referred to the old port number.
	- fix that the listening socket is not closed when too many remote
	  control connections are made at the same time.
	- removed ldns-src tarball inside the unbound tarball.

23 June 2011: Wouter
	- Changed -flto check to support clang compiler.
	- tag 1.4.11rc3 created.

17 June 2011: Wouter
	- tag 1.4.11rc1 created.
	- remove warning about signed/unsigned from flex (other flex version).
	- updated aclocal.m4 and libtool to match.
	- tag 1.4.11rc2 created.

16 June 2011: Wouter
	- log-queries: yesno option, default is no, prints querylog.
	- version is 1.4.11.

14 June 2011: Wouter
	- Use -flto compiler flag for link time optimization, if supported.
	- iana portlist updated.

12 June 2011: Wouter
	- IPv6 service address for d.root-servers.net (2001:500:2D::D).

10 June 2011: Wouter
	- unbound-control has version number in the header,
	  UBCT[version]_space_ is the header sent by the client now.
	- Unbound control port number is registered with IANA:
	  ub-dns-control  8953/tcp    unbound dns nameserver control
	  This is the new default for the control-port config setting.
	- statistics-interval prints the number of jostled queries to log.

30 May 2011: Wouter
	- Fix Makefile for U in environment, since wrong U is more common than
	  deansification necessity.
	- iana portlist updated.
	- updated ldns tarball to 1.6.10rc2 snapshot of today.

25 May 2011: Wouter
	- Fix assertion failure when unbound generates an empty error reply
	  in response to a query, CVE-2011-1922 VU#531342.
	- This fix is in tag 1.4.10.
	- defense in depth against the above bug, an error is printed to log
	  instead of an assertion failure.

10 May 2011: Wouter
	- bug#386: --enable-allsymbols option links all binaries to libunbound
	  and reduces install size significantly.
	- feature, ignore-cd-flag: yesno to provide dnssec to legacy servers.
	- iana portlist updated.
	- Fix TTL of SOA so negative TTL is separately cached from normal TTL.

14 April 2011: Wouter
	- configure created with newer autoconf 2.66.

12 April 2011: Wouter
	- bug#378: Fix that configure checks for ldns_get_random presence.

8 April 2011: Wouter
	- iana portlist updated.
	- queries with CD flag set cause DNSSEC validation, but the answer is
	  not withheld if it is bogus.  Thus, unbound will retry if it is bad
	  and curb the TTL if it is bad, thus protecting the cache for use by
	  downstream validators.
	- val-override-date: -1 ignores dates entirely, for NTP usage.

29 March 2011: Wouter
	- harden-below-nxdomain: changed so that it activates when the
	  cached nxdomain is dnssec secure.  This avoids backwards
	  incompatibility because those old servers do not have dnssec.

24 March 2011: Wouter
	- iana portlist updated.
	- release 1.4.9.
	- trunk is 1.5.0

17 March 2011: Wouter
	- bug#370: new unbound.spec for CentOS 5.x from Harold Jones.
	  Applied but did not do the --disable-gost.

10 March 2011: Wouter
	- tag 1.4.9 release candidate 1 created.

3 March 2011: Wouter
	- updated ldns to today.

1 March 2011: Wouter
	- Fix no ADflag for NXDOMAIN in NSEC3 optout. And wildcard in optout.
	- give config parse error for multiple names on a stub or forward zone.
	- updated ldns tarball to 1.6.9(todays snapshot).

24 February 2011: Wouter
	- bug #361: Fix, time.elapsed variable not reset with stats_noreset.

23 February 2011: Wouter
	- iana portlist updated.
	- common.sh to version 3.

18 February 2011: Wouter
	- common.sh in testdata updated to version 2.

15 February 2011: Wouter
	- Added explicit note on unbound-anchor usage:
	  Please note usage of unbound-anchor root anchor is at your own risk
	  and under the terms of our LICENSE (see that file in the source).

11 February 2011: Wouter
	- iana portlist updated.
	- tpkg updated with common.sh for common functionality.

7 February 2011: Wouter
	- Added regression test for addition of a .net DS to the root, and
	  cache effects with different TTL for glue and DNSKEY.
	- iana portlist updated.

28 January 2011: Wouter
	- Fix remove private address does not throw away entire response.

24 January 2011: Wouter
	- release 1.4.8

19 January 2011: Wouter
	- fix bug#349: no -L/usr for ldns.

18 January 2011: Wouter
	- ldns 1.6.8 tarball included.
	- release 1.4.8rc1.

17 January 2011: Wouter
	- add get and set option for harden-below-nxdomain feature.
	- iana portlist updated.

14 January 2011: Wouter
	- Fix so a changed NS RRset does not get moved name stuck on old
	  server, for type NS the TTL is not increased.

13 January 2011: Wouter
	- Fix prefetch so it does not get stuck on old server for moved names.

12 January 2011: Wouter
	- iana portlist updated.

11 January 2011: Wouter
	- Fix insecure CNAME sequence marked as secure, reported by Bert
	  Hubert.

10 January 2011: Wouter
	- faster lruhash get_mem routine.

4 January 2011: Wouter
	- bug#346: remove ITAR scripts from contrib, the service is discontinued, use the root.
	- iana portlist updated.

23 December 2010: Wouter
	- Fix in infra cache that could cause rto larger than TOP_TIMEOUT kept.

21 December 2010: Wouter
	- algorithm compromise protection using the algorithms signalled in
	  the DS record.  Also, trust anchors, DLV, and RFC5011 receive this,
	  and thus, if you have multiple algorithms in your trust-anchor-file
	  then it will now behave different than before.  Also, 5011 rollover
	  for algorithms needs to be double-signature until the old algorithm
	  is revoked.
	  It is not an option, because I see no use to turn the security off.
	- iana portlist updated.

17 December 2010: Wouter
	- squelch 'tcp connect: bla' in logfile, (set verbosity 2 to see them).
	- fix validation in this case: CNAME to nodata for co-hosted opt-in
	  NSEC3 insecure delegation, was bogus, fixed to be insecure.

16 December 2010: Wouter
	- Fix our 'BDS' license (typo reported by Xavier Belanger).

10 December 2010: Wouter
	- iana portlist updated.
	- review changes for unbound-anchor.

2 December 2010: Wouter
	- feature typetransparent localzone, does not block other RR types.

1 December 2010: Wouter
	- Fix bug#338: print address when socket creation fails.

30 November 2010: Wouter
	- Fix storage of EDNS failures in the infra cache.
	- iana portlist updated.

18 November 2010: Wouter
	- harden-below-nxdomain option, default off (because very old
	  software may be incompatible).  We could enable it by default in
	  the future.

17 November 2010: Wouter
	- implement draft-vixie-dnsext-resimprove-00, we stop on NXDOMAIN.
	- make test output nicer.

15 November 2010: Wouter
	- silence 'tcp connect: broken pipe' and 'net down' at low verbosity.
	- iana portlist updated.
	- so-sndbuf option for very busy servers, a bit like so-rcvbuf.

9 November 2010: Wouter
	- unbound-anchor compiles with openssl 0.9.7.

8 November 2010: Wouter
	- release tag 1.4.7.
	- trunk is version 1.4.8.
	- Be lenient and accept imgw.pl malformed packet (like BIND).

5 November 2010: Wouter
	- do not synthesize a CNAME message from cache for qtype DS.

4 November 2010: Wouter
	- Use central entropy to seed threads.

3 November 2010: Wouter
	- Change the rtt used to probe EDNS-timeout hosts to 1000 msec.

2 November 2010: Wouter
	- tag 1.4.7rc1.
	- code review.

1 November 2010: Wouter
	- GOST code enabled by default (RFC 5933).

27 October 2010: Wouter
	- Fix uninit value in dump_infra print.
	- Fix validation failure for parent and child on same server with an
	  insecure childzone and a CNAME from parent to child.
	- Configure detects libev-4.00.

26 October 2010: Wouter
	- dump_infra and flush_infra commands for unbound-control.
	- no timeout backoff if meanwhile a query succeeded.
	- Change of timeout code.  No more lost and backoff in blockage.
	  At 12sec timeout (and at least 2x lost before) one probe per IP
	  is allowed only.  At 120sec, the IP is blocked.  After 15min, a
	  120sec entry has a single retry packet.

25 October 2010: Wouter
	- Configure errors if ldns is not found.

22 October 2010: Wouter
	- Windows 7 fix for the installer.

21 October 2010: Wouter
	- Fix bug where fallback_tcp causes wrong roundtrip and edns
	  observation to be noted in cache.  Fix bug where EDNSprobe halted
	  exponential backoff if EDNS status unknown.
	- new unresponsive host method, exponentially increasing block backoff.
	- iana portlist updated.

20 October 2010: Wouter
	- interface automatic works for some people with ip6 disabled.
	  Therefore the error check is removed, so they can use the option.

19 October 2010: Wouter
	- Fix for request list growth, if a server has long timeout but the
	  lost counter is low, then its effective rtt is the one without
	  exponential backoff applied.  Because the backoff is not working.
	  The lost counter can then increase and the server is blacklisted,
	  or the lost counter does not increase and the server is working
	  for some queries.

18 October 2010: Wouter
	- iana portlist updated.

13 October 2010: Wouter
	- Fix TCP so it uses a random outgoing-interface.
	- unbound-anchor handles ADDPEND keystate.

11 October 2010: Wouter
	- Fix bug when DLV below a trust-anchor that uses NSEC3 optout where
	  the zone has a secure delegation hosted on the same server did not
	  verify as secure (it was insecure by mistake).
	- iana portlist updated.
	- ldns tarball updated (for reading cachedumps with bad RR data).

1 October 2010: Wouter
	- test for unbound-anchor. fix for reading certs.
	- Fix alloc_reg_release for longer uptime in out of memory conditions.

28 September 2010: Wouter
	- unbound-anchor working, it creates or updates a root.key file.
	  Use it before you start the validator (e.g. at system boot time).

27 September 2010: Wouter
	- iana portlist updated.

24 September 2010: Wouter
	- bug#329: in example.conf show correct ipv4 link-local 169.254/16.

23 September 2010: Wouter
	- unbound-anchor app, unbound requires libexpat (xml parser library).

22 September 2010: Wouter
	- compliance with draft-ietf-dnsop-default-local-zones-14, removed
	  reverse ipv6 orchid prefix from builtin list.
	- iana portlist updated.

17 September 2010: Wouter
	- DLV has downgrade protection again, because the RFC says so.
	- iana portlist updated.

16 September 2010: Wouter
	- Algorithm rollover operational reality intrudes, for trust-anchor,
	  5011-store, and DLV-anchor if one key matches it's good enough.
	- iana portlist updated.
	- Fix reported validation error in out of memory condition.

15 September 2010: Wouter
	- Abide RFC5155 section 9.2: no AD flag for replies with NSEC3 optout.

14 September 2010: Wouter
	- increased mesh-max-activation from 1000 to 3000 for crazy domains
	  like _tcp.slb.com with 262 servers.
	- iana portlist updated.

13 September 2010: Wouter
	- bug#327: Fix for cannot access stub zones until the root is primed.

9 September 2010: Wouter
	- unresponsive servers are not completely blacklisted (because of
	  firewalls), but also not probed all the time (because of the request
	  list size it generates).  The probe rate is 1%.
	- iana portlist updated.

20 August 2010: Wouter
	- openbsd-lint fixes: acl_list_get_mem used if debug-alloc enabled.
	  iterator get_mem includes priv_get_mem.  delegpt nodup removed.
	  listen_pushback, query_info_allocqname, write_socket, send_packet,
	  comm_point_set_cb_arg and listen_resume removed.

19 August 2010: Wouter
	- Fix bug#321: resolution of rs.ripe.net artifacts with 0x20.
	  Delegpt structures checked for duplicates always.
	  No more nameserver lookups generated when depth is full anyway.
	- example.conf notes how to do DNSSEC validation and track the root.
	- iana portlist updated.

18 August 2010: Wouter
	- Fix bug#322: configure does not respect CFLAGS on Solaris.
	  Pass CFLAGS="-xO4 -xtarget=generic" on the configure command line
	  if use sun-cc, but some systems need different flags.

16 August 2010: Wouter
	- Fix acx_nlnetlabs.m4 configure output for autoconf-2.66 AS_TR_CPP
	  changes, uses m4_bpatsubst now.
	- make test (or make check) should be more portable and run the unit 
	  test and testbound scripts. (make longtest has special requirements).

13 August 2010: Wouter
	- More pleasant remote control command parsing.
	- documentation added for return values reported by doxygen 1.7.1.
	- iana portlist updated.

9 August 2010: Wouter
	- Fix name of rrset printed that failed validation.

5 August 2010: Wouter
	- Return NXDOMAIN after chain of CNAMEs ends at name-not-found.

4 August 2010: Wouter
	- Fix validation in case a trust anchor enters into a zone with
	  unsupported algorithms.

3 August 2010: Wouter
	- updated ldns tarball with bugfixes.
	- release tag 1.4.6.
	- trunk becomes 1.4.7 develop.
	- iana portlist updated.

22 July 2010: Wouter
	- more error details on failed remote control connection.

15 July 2010: Wouter
	- rlimit adjustments for select and ulimit can happen at the same time.

14 July 2010: Wouter
	- Donation text added to README.
	- Fix integer underflow in prefetch ttl creation from cache.  This
	  fixes a potential negative prefetch ttl.

12 July 2010: Wouter
	- Changed the defaults for num-queries-per-thread/outgoing-range.
	  For builtin-select: 512/960, for libevent 1024/4096 and for
	  windows 24/48 (because of win api).  This makes the ratio this way
	  to improve resilience under heavy load.  For high performance, use
	  libevent and possibly higher numbers.

10 July 2010: Wouter
	- GOST enabled if SSL is recent and ldns has GOST enabled too.
	- ldns tarball updated.

9 July 2010: Wouter
	- iana portlist updated.
	- Fix validation of qtype DNSKEY when a key-cache entry exists but
	  no rr-cache entry is used (it expired or prefetch), it then goes
	  back up to the DS or trust-anchor to validate the DNSKEY.

7 July 2010: Wouter
	- Neat function prototypes, unshadowed local declarations.

6 July 2010: Wouter
	- failure to chown the pidfile is not fatal any more.
	- testbound uses UTC timezone.
	- ldns tarball updated (ports and works on Minix 3.1.7).  On Minix, add
	  /usr/gnu/bin to PATH, use ./configure AR=/usr/gnu/bin/gar and gmake.

5 July 2010: Wouter
	- log if a server is skipped because it is on the donotquery list,
	  at verbosity 4, to enable diagnosis why no queries to 127.0.0.1.
	- added feature to print configure date, target and options with -h.
	- added feature to print event backend system details with -h.
	- wdiff is not actually required by make test, updated requirements.

1 July 2010: Wouter
	- Fix RFC4035 compliance with 2.2 statement that the DNSKEY at apex
	  must be signed with all algorithms from the DS rrset at the parent.
	  This is now checked and becomes bogus if not.

28 June 2010: Wouter
	- Fix jostle list bug found by Vince (luoce@cnnic), it caused the qps
	  in overload situations to be about 5 qps for the class of shortly
	  serviced queries.
	  The capacity of the resolver is then about (numqueriesperthread / 2)
	  / (average time for such long queries) qps for long queries.
	  And about (numqueriesperthread / 2)/(jostletimeout in whole seconds)
	  qps for short queries, per thread.
	- Fix the max number of reply-address count to be applied for duplicate
	  queries, and not for new query list entries.  This raises the memory
	  usage to a max of (16+1)*numqueriesperthread reply addresses.

25 June 2010: Wouter
	- Fix handling of corner case reply from lame server, follows rfc2308.
	  It could lead to a nodata reply getting into the cache if the search
	  for a non-lame server turned up other misconfigured servers.
	- unbound.h has extern "C" statement for easier include in c++.

23 June 2010: Wouter
	- iana portlist updated.
	- makedist upgraded cross compile openssl option, like this: 
	  ./makedist.sh -s -wssl openssl-1.0.0a.tar.gz -w --enable-gost

22 June 2010: Wouter
	- Unbound reports libev or libevent correctly in logs in verbose mode.
	- Fix to unload gost dynamic library module for leak testing.

18 June 2010: Wouter
	- iana portlist updated.

17 June 2010: Wouter
	- Add AAAA to root hints for I.ROOT-SERVERS.NET.

16 June 2010: Wouter
	- Fix assertion failure reported by Kai Storbeck from XS4ALL, the
	  assertion was wrong.
	- updated ldns tarball.

15 June 2010: Wouter
	- tag 1.4.5 created.
	- trunk contains 1.4.6 in development.
	- Fix TCPreply on systems with no writev, if just 1 byte could be sent.
	- Fix to use one pointer less for iterator query state store_parent_NS.
	- makedist crosscompile to windows uses builtin ldns not host ldns.
	- Max referral count from 30 to 130, because 128 one character domains
	  is valid DNS.
	- added documentation for the histogram printout to syslog.

11 June 2010: Wouter
	- When retry to parent the retrycount is not wiped, so failed 
	  nameservers are not tried again.
	- iana portlist updated.

10 June 2010: Wouter
	- Fix bug where a long loop could be entered, now cycle detection
	  has a loop-counter and maximum search amount.

4 June 2010: Wouter
	- iana portlist updated.
	- 1.4.5rc1 tag created.

3 June 2010: Wouter
	- ldns tarball updated, 1.6.5.
	- review comments, split dependency cycle tracking for parentside
	  last resort lookups for A and AAAA so there are more lookup options.

2 June 2010: Wouter
	- Fix compile warning if compiled without threads.
	- updated ldns-tarball with current ldns svn (pre 1.6.5).
	- GOST disabled-by-default, the algorithm number is allocated but the
	  RFC is still has to pass AUTH48 at the IETF.

1 June 2010: Wouter
	- Ignore Z flag in incoming messages too.
	- Fix storage of negative parent glue if that last resort fails.
	- libtoolize 2.2.6b, autoconf 2.65 applied to configure.
	- new splint flags for newer splint install.

31 May 2010: Wouter
	- Fix AD flag handling, it could in some cases mistakenly copy the AD 
	  flag from upstream servers.
	- alloc_special_obtain out of memory is not a fatal error any more,
	  enabling unbound to continue longer in out of memory conditions.
	- parentside names are dispreferred but not said to be dnssec-lame.
	- parentside check for cached newname glue.
	- fix parentside and querytargets modulestate, for dump_requestlist.
	- unbound-control-setup makes keys -rw-r--- so not all users permitted.
	- fix parentside from cache to be marked dispreferred for bad names.

28 May 2010: Wouter
	- iana portlist updated.
	- parent-child disagreement approach altered.  Older fixes are
	  removed in place of a more exhaustive search for misconfigured data
	  available via the parent of a delegation.
	  This is designed to be throttled by cache entries, with TTL from the
	  parent if possible.  Additionally the loop-counter is used.
	  It also tests for NS RRset differences between parent and child.
	  The fetch of misconfigured data should be more reliable and thorough.
	  It should work reliably even with no or only partial data in cache.
	  Data received from the child (as always) is deemed more
	  authoritative than information received from the delegation parent.
	  The search for misconfigured data is not performed normally.

26 May 2010: Wouter
	- Contribution from Migiel de Vos (Surfnet): nagios patch for
	  unbound-host, in contrib/ (in the source tarball).  Makes
	  unbound-host suitable for monitoring dnssec(-chain) status.

21 May 2010: Wouter
	- EDNS timeout code will not fire if EDNS status already known.
	- EDNS failure not stored if EDNS status known to work.

19 May 2010: Wouter
	- Fix resolution for domains like safesvc.com.cn.  If the iterator
	  can not recurse further and it finds the delegation in a state
	  where it would otherwise have rejected it outhand if so received
	  from a cache lookup, then it can try to ask higherup (with loop
	  protection).
	- Fix comments in iter_utils:dp_is_useless.

18 May 2010: Wouter
	- Fix various compiler warnings from the clang llvm compiler.
	- iana portlist updated.

6 May 2010: Wouter
	- Fix bug#308: spelling error in variable name in parser and lexer.

4 May 2010: Wouter
	- Fix dnssec-missing detection that was turned off by server selection.
	- Conforms to draft-ietf-dnsop-default-local-zones-13.  Added default
	  reverse lookup blocks for IPv4 test nets 100.51.198.in-addr.arpa,
	  113.0.203.in-addr.arpa and Orchid prefix 0.1.1.0.0.2.ip6.arpa.

29 April 2010: Wouter
	- Fix for dnssec lameness detection to use the key cache.
	- infra cache entries that are expired are wiped clean.  Previously
	  it was possible to not expire host data (if accessed often).

28 April 2010: Wouter
	- ldns tarball updated and GOST support is detected and then enabled. 
	- iana portlist updated.
	- Fix detection of gost support in ldns (reported by Chris Smith).

27 April 2010: Wouter
	- unbound-control get_option domain-insecure shows config file items.
	- fix retry sequence if prime hints are recursion-lame.
	- autotrust anchor file can be initialized with a ZSK key as well.
	- harden-referral-path does not result in failures due to max-depth.
	  You can increase the max-depth by adding numbers (' 0') after the
	  target-fetch-policy, this increases the depth to which is checked.

26 April 2010: Wouter
	- Compile fix using Sun Studio 12 compiler on Solaris 5.9, use
	  CPPFLAGS during configure process.
	- if libev is installed on the base system (not libevent), detect
	  it from the event.h header file and link with -lev.
	- configlexer.lex gets config.h, and configyyrename.h added by make,
	  no more double include.
	- More strict scrubber (Thanks to George Barwood for the idea):
	  NS set must be pertinent to the query (qname subdomain nsname).
	- Fix bug#307: In 0x20 backoff fix fallback so the number of 
	  outstanding queries does not become -1 and block the request.
	  Fixed handling of recursion-lame in combination with 0x20 fallback.
	  Fix so RRsets are compared canonicalized and sorted if the immediate
	  comparison fails, this makes it work around round-robin sites.

23 April 2010: Wouter
	- Squelch log message: sendto failed permission denied for
	  255.255.255.255, it is visible in VERB_DETAIL (verbosity 2).
	- Fix to fetch data as last resort more tenaciously.  When cycle
	  targets cause the server selection to believe there are more options
	  when they really are not there, the server selection is reinitiated.
	- Fix fetch from blacklisted dnssec lame servers as last resort.  The
	  server's IP address is then given in validator errors as well.
	- Fix local-zone type redirect that did not use the query name for
	  the answer rrset.

22 April 2010: Wouter
	- tag 1.4.4.
	- trunk contains 1.4.5 in development.
	- Fix validation failure for qtype ANY caused by a RRSIG parse failure.
	  The validator error message was 'no signatures from ...'.

16 April 2010: Wouter
	- more portability defines for CMSG_SPACE, CMSG_ALIGN, CMSG_LEN.
	- tag 1.4.4rc1.

15 April 2010: Wouter
	- ECC-GOST algorithm number 12 that is assigned by IANA.  New test
	  example key and signatures for GOST.  GOST requires openssl-1.0.0.
	  GOST is still disabled by default.

9 April 2010: Wouter
	- Fix bug#305: pkt_dname_tolower could read beyond end of buffer or
	  get into an endless loop, if 0x20 was enabled, and buffers are small
	  or particular broken packets are received.
	- Fix chain of trust with CNAME at an intermediate step, for the DS
	  processing proof.

8 April 2010: Wouter
	- Fix validation of queries with wildcard names (*.example).

6 April 2010: Wouter
	- Fix EDNS probe for .de DNSSEC testbed failure, where the infra
	  cache timeout coincided with a server update, the current EDNS 
	  backoff is less sensitive, and does not cache the backoff unless 
	  the backoff actually works and the domain is not expecting DNSSEC.
	- GOST support with correct algorithm numbers.

1 April 2010: Wouter
	- iana portlist updated.

24 March 2010: Wouter
	- unbound control flushed items are not counted when flushed again.

23 March 2010: Wouter
	- iana portlist updated.

22 March 2010: Wouter
	- unbound-host disables use-syslog from config file so that the
	  config file for the main server can be used more easily.
	- fix bug#301: unbound-checkconf could not parse interface
	  '0.0.0.0@5353', even though unbound itself worked fine.

19 March 2010: Wouter
	- fix fwd_ancil test to pass if the socket options are not supported.

18 March 2010: Wouter
	- Fixed random numbers for port, interface and server selection.
	  Removed very small bias.
	- Refer to the listing in unbound-control man page in the extended
	  statistics entry in the unbound.conf man page.

16 March 2010: Wouter
	- Fix interface-automatic for OpenBSD: msg.controllen was too small,
	  also assertions on ancillary data buffer.
	- check for IP_SENDSRCADDR for interface-automatic or IP_PKTINFO.
	- for NSEC3 check if signatures are cached.

15 March 2010: Wouter
	- unit test for util/regional.c.

12 March 2010: Wouter
	- Reordered configure checks so fork and -lnsl -lsocket checks are
	  earlier, and thus later checks benefit from and do not hinder them.
	- iana portlist updated.
	- ldns tarball updated.
	- Fix python use when multithreaded.
	- Fix solaris python compile.
	- Include less in config.h and include per code file for ldns, ssl.

11 March 2010: Wouter
	- another memory allocation option: --enable-alloc-nonregional.
	  exposes the regional allocations to other memory purifiers.
	- fix for memory alignment in struct sock_list allocation.
	- Fix for MacPorts ldns without ssl default, unbound checks if ldns
	  has dnssec functionality and uses the builtin if not.
	- Fix daemonize on Solaris 10, it did not detach from terminal.
	- tag 1.4.3 created.
	- trunk is 1.4.4 in development.
	- spelling fix in validation error involving cnames.

10 March 2010: Wouter
	- --enable-alloc-lite works with test set.
	- portability in the testset: printf format conversions, prototypes.

9 March 2010: Wouter
	- tag 1.4.2 created.
	- trunk is 1.4.3 in development.
	- --enable-alloc-lite debug option.

8 March 2010: Wouter
	- iana portlist updated.

4 March 2010: Wouter
	- Fix crash in control channel code.

3 March 2010: Wouter
	- better casts in pipe code, brackets placed wrongly.
	- iana portlist updated.

1 March 2010: Wouter
	- make install depends on make all.
	- Fix 5011 auto-trust-anchor-file initial read to skip RRSIGs.
	- --enable-checking: enables assertions but does not look nonproduction.
	- nicer VERB_DETAIL (verbosity 2, unbound-host -d) output, with
	  nxdomain and nodata distinguished.
	- ldns tarball updated.
	- --disable-rpath fixed for libtool not found errors.
	- new fedora specfile from Fedora13 in contrib from Paul Wouters.

26 February 2010: Wouter
	- Fixup prototype for lexer cleanup in daemon code.
	- unbound-control list_stubs, list_forwards, list_local_zones and
	  list_local_data.

24 February 2010: Wouter
	- Fix scrubber bug that potentially let NS records through.  Reported
	  by Amanda Constant.
	- Also delete potential poison references from additional.
	- Fix: no classification of a forwarder as lame, throw away instead.

23 February 2010: Wouter
	- libunbound ub_ctx_get_option() added.
	- unbound-control set_option and get_option commands.
	- iana portlist updated.

18 February 2010: Wouter
	- A little more strict DS scrubbing.
	- No more blacklisting of unresponsive servers, a 2 minute timeout
	  is backed off to.
	- RD flag not enabled for dnssec-blacklisted tries, unless necessary.
	- pickup ldns compile fix, libdl for libcrypto.
	- log 'tcp connect: connection timed out' only in high verbosity.
	- unbound-control log_reopen command.
	- moved get_option code from unbound-checkconf to util/config_file.c

17 February 2010: Wouter
	- Disregard DNSKEY from authority section for chain of trust.
	  DS records that are irrelevant to a referral scrubbed.  Anti-poison.
	- iana portlist updated.

16 February 2010: Wouter
	- Check for 'no space left on device' (or other errors) when 
	  writing updated autotrust anchors and print errno to log.

15 February 2010: Wouter
	- Fixed the requery protection, the TTL was 0, it is now 900 seconds,
	  hardcoded.  We made the choice to send out more conservatively,
	  protecting against an aggregate effect more than protecting a
	  single user (from their own folly, perhaps in case of misconfig).

12 February 2010: Wouter
	- Re-query pattern changed on validation failure.  To protect troubled
	  authority servers, unbound caches a failure for the DNSKEY or DS
	  records for the entire zone, and only retries that 900 seconds later.
	  This implies that only a handful of packets are sent extra to the
	  authority if the zone fails.

11 February 2010: Wouter
	- ldns tarball update for long label length syntax error fix.
	- iana portlist updated.

9 February 2010: Wouter
	- Fixup in compat snprintf routine, %f 1.02 and %g support.
	- include math.h for testbound test compile portability.

2 February 2010: Wouter
	- Updated url of IANA itar, interim trust anchor repository, in script.

1 February 2010: Wouter
	- iana portlist updated.
	- configure test for memcmp portability.

27 January 2010: Wouter
	- removed warning on format string in validator error log statement.
	- iana portlist updated.

22 January 2010: Wouter
	- libtool finish the install of unbound python dynamic library.

21 January 2010: Wouter
	- acx_nlnetlabs.m4 synchronised with nsd's version.

20 January 2010: Wouter
	- Fixup lookup trouble for parent-child domains on the first query.

14 January 2010: Wouter
	- Fixup ldns detection to also check for header files.

13 January 2010: Wouter
	- prefetch-key option that performs DNSKEY queries earlier in the
	  validation process, and that could halve the latency on DNSSEC
	  queries.  It takes some extra processing (CPU, a cache is needed).

12 January 2010: Wouter
	- Fix unbound-checkconf for auto-trust-anchor-file present checks.

8 January 2010: Wouter
	- Fix for parent-child disagreement code which could have trouble
	  when (a) ipv6 was disabled and (b) the TTL for parent and child
	  were different.  There were two bugs, the parent-side information
	  is fixed to no longer block lookup of child side information and
	  the iterator is fixed to no longer attempt to get ipv6 when it is
	  not enabled and then give up in failure.
	- test and fixes to make prefetch actually store the answer in the
	  cache.  Considers some rrsets 'already expired' but does not allow
	  overwriting of rrsets considered more secure.

7 January 2010: Wouter
	- Fixup python documentation (thanks Leo Vandewoestijne).
	- Work on cache prefetch feature.
	- Stats for prefetch, in log print stats, unbound-control stats
	  and in unbound_munin plugin.

6 January 2010: Wouter
	- iana portlist updated.
	- bug#291: DNS wireformat max is 255. dname_valid allowed 256 length.
	- verbose output includes parent-side-address notion for lameness.
	- documented val-log-level: 2 setting in example.conf and man page.
	- change unbound-control-setup from 1024(sha1) to 1536(sha256).

1 January 2010: Wouter
	- iana portlist updated.

22 December 2009: Wouter
	- configure with newer libtool 2.2.6b.

17 December 2009: Wouter
	- review comments.
	- tag 1.4.1.
	- trunk to version 1.4.2.
	
15 December 2009: Wouter
	- Answer to qclass=ANY queries, with class IN contents.
	  Test that validation also works.
	- updated ldns snapshot tarball with latest fixes (parsing records).

11 December 2009: Wouter
	- on IPv4 UDP turn off DF flag.

10 December 2009: Wouter
	- requirements.txt updated with design choice explanations.
	- Reading fixes: fix to set unlame when child confirms parent glue,
	  and fix to avoid duplicate addresses in delegation point.
	- verify_rrsig routine checks expiration last.

9 December 2009: Wouter
	- Fix Bug#287(reopened): update of ldns tarball with fix for parse
	  errors generated for domain names like '.example.com'.
	- Fix SOA excluded from negative DS responses.  Reported by Hauke
	  Lampe.  The negative cache did not include proper SOA records for
	  negative qtype DS responses which makes BIND barf on it, such
	  responses are now only used internally.
	- Fix negative cache lookup of closestencloser check of DS type bit.

8 December 2009: Wouter
	- Fix for lookup of parent-child disagreement domains, where the
	  parent-side glue works but it does not provide proper NS, A or AAAA
	  for itself, fixing domains such as motorcaravanners.eu.
	- Feature: you can specify a port number in the interface: line, so
	  you can bind the same interface multiple times at different ports.

7 December 2009: Wouter
	- Bug#287: Fix segfault when unbound-control remove nonexistent local
	  data.  Added check to tests.

1 December 2009: Wouter
	- Fix crash with module-config "iterator".
	- Added unit test that has "iterator" module-config.

30 November 2009: Wouter
	- bug#284: fix parse of # without end-of-line at end-of-file.

26 November 2009: Wouter
	- updated ldns with release candidate for version 1.6.3.
	- tag for 1.4.0 release.
	- 1.4.1 version in trunk.
	- Fixup major libtool version to 2 because of why_bogus change.
	  It was 1:5:0 but should have been 2:0:0.

23 November 2009: Wouter
	- Patch from David Hubbard for libunbound manual page.
	- Fixup endless spinning in unbound-control stats reported by
	  Attila Nagy.  Probably caused by clock reversal.

20 November 2009: Wouter
	- contrib/split-itar.sh contributed by Tom Hendrikx.

19 November 2009: Wouter
	- better argument help for unbound-control.
	- iana portlist updated.

17 November 2009: Wouter
	- noted multiple entries for multiple domain names in example.conf.
	- iana portlist updated.

16 November 2009: Wouter
	- Fixed signer detection of CNAME responses without signatures.
	- Fix#282 libunbound memleak on error condition by Eric Sesterhenn.
	- Tests for CNAMEs to deeper trust anchors, secure and bogus.
	- svn tag 1.4.0rc1 made.

13 November 2009: Wouter
	- Fixed validation failure for CNAME to optout NSEC3 nodata answer.
	- unbound-host does not fail on type ANY.
	- Fixed wireparse failure to put RRSIGs together with data in some
	  long ANY mix cases, which fixes validation failures.

12 November 2009: Wouter
	- iana portlist updated.
	- fix manpage errors reported by debian lintian.
	- review comments.
	- fixup very long vallog2 level error strings.
	
11 November 2009: Wouter
	- ldns tarball updated (to 1.6.2).
	- review comments.

10 November 2009: Wouter
	- Thanks to Surfnet found bug in new dnssec-retry code that failed
	  to combine well when combined with DLV and a particular failure. 
	- Fixed unbound-control -h output about argument optionality.
	- review comments.

5 November 2009: Wouter
	- lint fixes and portability tests.
	- better error text for multiple domain keys in one autotrust file.

2 November 2009: Wouter
	- Fix bug where autotrust does not work when started with a DS.
	- Updated GOST unit tests for unofficial algorithm number 249
	  and DNSKEY-format changes in draft version -01.

29 October 2009: Wouter
	- iana portlist updated.
	- edns-buffer-size option, default 4096.
	- fixed do-udp: no.

28 October 2009: Wouter
	- removed abort on prealloc failure, error still printed but softfail.
	- iana portlist updated.
	- RFC 5702: RSASHA256 and RSASHA512 support enabled by default.
	- ldns tarball updated (which also enables rsasha256 support).

27 October 2009: Wouter
	- iana portlist updated.

8 October 2009: Wouter
	- please doxygen
	- add val-log-level print to corner case (nameserver.epost.bg).
	- more detail to errors from insecure delegation checks.
	- Fix double time subtraction in negative cache reported by 
	  Amanda Constant and Hugh Mahon.
	- Made new validator error string available from libunbound for
	  applications.  It is in result->why_bogus, a zero-terminated string.
	  unbound-host prints it by default if a result is bogus.
	  Also the errinf is public in module_qstate (for other modules).

7 October 2009: Wouter
	- retry for validation failure in DS and prime results. Less mem use.
	  unit test.  Provisioning in other tests for requeries.
	- retry for validation failure in DNSKEY in middle of chain of trust.
	  unit test.
	- retry for empty non terminals in chain of trust and unit test.
	- Fixed security bug where the signatures for NSEC3 records were not
	  checked when checking for absence of DS records.  This could have
	  enabled the substitution of an insecure delegation.
	- moved version number to 1.4.0 because of 1.3.4 release with only
	  the NSEC3 patch from the entry above.
	- val-log-level: 2 shows extended error information for validation
	  failures, but still one (longish) line per failure.  For example:
	  validation failure <example.com. DNSKEY IN>: signature expired from
	  192.0.2.4 for trust anchor example.com. while building chain of trust
	  validation failure <www.example.com. A IN>: no signatures from
	  192.0.2.6 for key example.com. while building chain of trust

6 October 2009: Wouter
	- Test set updated to provide additional ns lookup result.
	  The retry would attempt to fetch the data from other nameservers
	  for bogus data, and this needed to be provisioned in the tests.

5 October 2009: Wouter
	- first validation failure retry code.  Retries for data failures.
	  And unit test.

2 October 2009: Wouter
	- improve 5011 modularization.
	- fix unbound-host so -d can be given before -C.
	- iana portlist updated.

28 September 2009: Wouter
	- autotrust-anchor-file can read multiline input and $ORIGIN.
	- prevent integer overflow in holddown calculation. review fixes.
	- fixed race condition in trust point revocation. review fix.
	- review fixes to comments, removed unused code.

25 September 2009: Wouter
	- so-rcvbuf: 4m option added.  Set this on large busy servers to not
	  drop the occasional packet in spikes due to full socket buffers.
	  netstat -su keeps a counter of UDP dropped due to full buffers.
	- review of validator/autotrust.c, small fixes and comments.

23 September 2009: Wouter
	- 5011 query failed counts verification failures, not lookup failures.
	- 5011 probe failure handling fixup.
	- test unbound reading of original autotrust data.
	  The metadata per-key, such as key state (PENDING, MISSING, VALID) is
	  picked up, otherwise performs initial probe like usual.

22 September 2009: Wouter
	- autotrust test with algorithm rollover, new ordering of checks
	  assists in orderly rollover.
	- autotrust test with algorithm rollover to unknown algorithm.
	  checks if new keys are supported before adding them.
	- autotrust test with trust point revocation, becomes unsigned.
	- fix DNSSEC-missing-signature detection for minimal responses
	  for qtype DNSKEY (assumes DNSKEY occurs at zone apex).

18 September 2009: Wouter
	- autotrust tests, fix trustpoint timer deletion code.
	  fix count of valid anchors during missing remove.
	- autotrust: pick up REVOKE even if not signed with known other keys.

17 September 2009: Wouter
	- fix compile of unbound-host when --enable-alloc-checks.
	- Fix lookup problem reported by Koh-ichi Ito and Jaap Akkerhuis.
	- Manual page fixes reported by Tony Finch.

16 September 2009: Wouter
	- Fix memory leak reported by Tao Ma.
	- Fix memstats test tool for log-time-ascii log format.

15 September 2009: Wouter
	- iana portlist updated.

10 September 2009: Wouter
	- increased MAXSYSLOGLEN so .bg key can be printed in debug output.
	- use linebuffering for log-file: output, this can be significantly
	  faster than the previous fflush method and enable some class of
	  resolvers to use high verbosity (for short periods).
	  Not on windows, because line buffering does not work there.

9 September 2009: Wouter
	- Fix bug where DNSSEC-bogus messages were marked with too high TTL.
	  The RRsets would still expire at the normal time, but this would
	  keep messages bogus in the cache for too long.
	- regression test for that bug.
	- documented that load_cache is meant for debugging.

8 September 2009: Wouter
	- fixup printing errors when load_cache, they were printed to the
	  SSL connection which broke, now to the log.
	- new ldns - with fixed parse of large SOA values.

7 September 2009: Wouter
	- autotrust testbound scenarios.
	- autotrust fix that failure count is written to file.
	- autotrust fix that keys may become valid after add holddown time
	  alone, before the probe returns.

4 September 2009: Wouter
	- Changes to make unbound work with libevent-2.0.3 alpha. (in
	  configure detection due to new ssl dependency in libevent)
	- do not call sphinx for documentation when python is disabled.
	- remove EV_PERSIST from libevent timeout code to make the code
	  compatible with the libevent-2.0.  Works with older libevent too.
	- fix memory leak in python code.

3 September 2009: Wouter
	- Got a patch from Luca Bruno for libunbound support on windows to
	  pick up the system resolvconf nameservers and hosts there.
	- included ldns updated (enum warning fixed).
	- makefile fix for parallel makes.
	- Patch from Zdenek Vasicek and Attila Nagy for using the source IP
	  from python scripts.  See pythonmod/examples/resip.py.
	- doxygen comment fixes.

2 September 2009: Wouter
	- TRAFFIC keyword for testbound. Simplifies test generation.
	  ${range lower val upper} to check probe timeout values.
	- test with 5011-prepublish rollover and revocation.
	- fix revocation of RR for autotrust, stray exclamation mark.

1 September 2009: Wouter
	- testbound variable arithmetic.
	- autotrust probe time is randomised.
	- autotrust: the probe is active and does not fetch from cache.

31 August 2009: Wouter
	- testbound variable processing.

28 August 2009: Wouter
	- fixup unbound-control lookup to print forward and stub servers.

27 August 2009: Wouter
	- autotrust: mesh answer callback is empty.

26 August 2009: Wouter
	- autotrust probing.
	- iana portlist updated.

25 August 2009: Wouter
	- fixup memleak in trust anchor unsupported algorithm check.
	- iana portlist updated.
	- autotrust options: add-holddown, del-holddown, keep-missing.
	- autotrust store revoked status of trust points.
	- ctime_r compat definition.
	- detect yylex_destroy() in configure.
	- detect SSL_get_compression_methods declaration in configure.
	- fixup DS lookup at anchor point with unsigned parent.
	- fixup DLV lookup for DS queries to unsigned domains.

24 August 2009: Wouter
	- cleaner memory allocation on exit. autotrust test routines.
	- free all memory on program exit, fix for ssl and flex.

21 August 2009: Wouter
	- autotrust: debug routines. Read,write and conversions work.

20 August 2009: Wouter
	- autotrust: save and read trustpoint variables.

19 August 2009: Wouter
	- autotrust: state table updates.
	- iana portlist updated.

17 August 2009: Wouter
	- autotrust: process events.

17 August 2009: Wouter
	- Fix so that servers are only blacklisted if they fail to reply 
	  to 16 queries in a row and the timeout gets above 2 minutes.
	- autotrust work, split up DS verification of DNSKEYs.

14 August 2009: Wouter
	- unbound-control lookup prints out infra cache information, like RTT.
	- Fix bug in DLV lookup reported by Amanda from Secure64.
	  It could sometimes wrongly classify a domain as unsigned, which
	  does not give the AD bit on replies.

13 August 2009: Wouter
	- autotrust read anchor files. locked trust anchors.

12 August 2009: Wouter
	- autotrust import work.

11 August 2009: Wouter
	- Check for openssl compatible with gost if enabled.
	- updated unit test for GOST=211 code.
	  Nicer naming of test files.
	- iana portlist updated.

7 August 2009: Wouter
	- call OPENSSL_config() in unbound and unit test so that the
	  operator can use openssl.cnf for configuration options.
	- removed small memory leak from config file reader.

6 August 2009: Wouter
	- configure --enable-gost for GOST support, experimental
	  implementation of draft-dolmatov-dnsext-dnssec-gost-01.
	- iana portlist updated.
	- ldns tarball updated (with GOST support).

5 August 2009: Wouter
	- trunk moved to 1.3.4.

4 August 2009: Wouter
	- Added test that the examples from draft rsasha256-14 verify.
	- iana portlist updated.
	- tagged 1.3.3

3 August 2009: Wouter
	- nicer warning when algorithm not supported, tells you to upgrade.
	- iana portlist updated.

27 July 2009: Wouter
	- Updated unbound-cacti contribution from Dmitriy Demidov, with
	  the queue statistics displayed in its own graph.
	- iana portlist updated.

22 July 2009: Wouter
	- Fix bug found by Michael Tokarev where unbound would try to
	  prime the root servers even though forwarders are configured for
	  the root.
	- tagged 1.3.3rc1

21 July 2009: Wouter
	- Fix server selection, so that it waits for open target queries when
	  faced with lameness.

20 July 2009: Wouter
	- Ignore transient sendto errors, no route to host, and host, net down.
	- contrib/update-anchor.sh has -r option for root-hints.
	- feature val-log-level: 1 prints validation failures so you can
	  keep track of them during dnssec deployment.

16 July 2009: Wouter
	- fix replacement malloc code.  Used in crosscompile.
	- makedist -w creates crosscompiled setup.exe on fedora11.

15 July 2009: Wouter
	- dependencies for compat items, for crosscompile.
	- mingw32 crosscompile changes, dependencies and zipfile creation.
	  and with System.dll from the windows NSIS you can make setup.exe.
	- package libgcc_s_sjlj exception handler for NSISdl.dll.

14 July 2009: Wouter
	- updated ldns tarball for solaris x64 compile assistance.
	- no need to define RAND_MAX from config.h.
	- iana portlist updated.
	- configure changes and ldns update for mingw32 crosscompile.

13 July 2009: Wouter
	- Fix for crash at start on windows.
	- tag for release 1.3.2.
	- trunk has version 1.3.3.
	- Fix for ID bits on windows to use all 16. RAND_MAX was not
	  defined like you'd expect on mingw. Reported by Mees de Roo.

9 July 2009: Wouter
	- tag for release 1.3.1.
	- trunk has version 1.3.2.

7 July 2009: Wouter
	- iana portlist updated.

6 July 2009: Wouter
	- prettier error handling in SSL setup.
	- makedist.sh uname fix (same as ldns).
	- updated fedora spec file.

3 July 2009: Wouter
	- fixup linking when ldnsdir is "".

30 June 2009: Wouter
	- more lenient truncation checks.

29 June 2009: Wouter
	- ldns trunk r2959 imported as tarball, because of solaris cc compile
	  support for c99.  r2960 for better configure.
	- better wrongly_truncated check.
	- On Linux, fragment IPv6 datagrams to the IPv6 minimum MTU, to
	  avoid dropped packets at routers.

26 June 2009: Wouter
	- Fix EDNS fallback when EDNS works for short answers but long answers
	  are dropped.

22 June 2009: Wouter
	- fixup iter priv strict aliasing while preserving size of sockaddr.
	- iana portlist updated.  (one less port allocated, one more fraction
	  of a bit for security!)
	- updated fedora specfile in contrib from Paul Wouters.
	
19 June 2009: Wouter
	- Fixup strict aliasing warning in iter priv code.
	  and config_file code.
	- iana portlist updated.
	- harden-referral-path: handle cases where NS is in answer section.

18 June 2009: Wouter
	- Fix of message parse bug where (specifically) an NSEC and RRSIG
	  in the wrong order would be parsed, but put wrongly into internal
	  structures so that later validation would fail.
	- Extreme lenience for wrongly truncated replies where a positive
	  reply has an NS in the authority but no signatures.  They are
	  turned into minimal responses with only the (secure) answer.
	- autoconf 2.63 for configure.
	- python warnings suppress.  Keep python API away from header files.

17 June 2009: Wouter
	- CREDITS entry for cz.nic, sponsoring a 'summer of code' that was
	  used for the python code in unbound. (http://www.nic.cz/vip/ in cz).

16 June 2009: Wouter
	- Fixup opportunistic target query generation to it does not
	  generate queries that are known to fail.
	- Touchup on munin total memory report.
	- messages picked out of the cache by the iterator are checked
	  if their cname chain is still correct and if validation status
	  has to be reexamined.

15 June 2009: Wouter
	- iana portlist updated.

14 June 2009: Wouter
	- Fixed bug where cached responses would lose their security
	  status on second validation, which especially impacted dlv
	  lookups.  Reported by Hauke Lampe.

13 June 2009: Wouter
	- bug #254. removed random whitespace from example.conf.

12 June 2009: Wouter
	- Fixup potential wrong NSEC picked out of the cache.
	- If unfulfilled callbacks are deleted they are called with an error.
	- fptr wlist checks for mesh callbacks.
	- fwd above stub in configuration works.

11 June 2009: Wouter
	- Fix queries for type DS when forward or stub zones are there.
	  They are performed to higherup domains, and thus treated as if
	  going to higher zones when looking up the right forward or stub
	  server.  This makes a stub pointing to a local server that has
	  a local view of example.com signed with the same keys as are
	  publicly used work.  Reported by Johan Ihren.
	- Added build-unbound-localzone-from-hosts.pl to contrib, from
	  Dennis DeDonatis.  It converts /etc/hosts into config statements.
	- same thing fixed for forward-zone and DS, chain of trust from
	  public internet into the forward-zone works now.  Added unit test.

9 June 2009: Wouter
	- openssl key files are opened apache-style, when user is root and
	  before chrooting.  This makes permissions on remote-control key 
	  files easier to set up.  Fixes bug #251.
	- flush_type and flush_name remove msg cache entries.
	- codereview - dp copy bogus setting fix.

8 June 2009: Wouter
	- Removed RFC5011 REVOKE flag support. Partial 5011 support may cause
	  inadvertant behaviour.
	- 1.3.0 tarball for release created.
	- 1.3.1 development in svn trunk.
	- iana portlist updated.
	- fix lint from complaining on ldns/sha.h.
	- help compiler figure out aliasing in priv_rrset_bad() routine.
	- fail to configure with python if swig is not found.
	- unbound_munin_ in contrib uses ps to show rss if sbrk does not work.

3 June 2009: Wouter
	- fixup bad free() when wrongly encoded DSA signature is seen.
	  Reported by Paul Wouters.
	- review comments from Matthijs.

2 June 2009: Wouter
	- --enable-sha2 option. The draft rsasha256 changed its algorithm
	  numbers too often.  Therefore it is more prudent to disable the
	  RSASHA256 and RSASHA512 support by default.
	- ldns trunk included as new tarball.
	- recreated the 1.3.0 tag in svn. rc1 tarball generated at this point.

29 May 2009: Wouter
	- fixup doc bug in README reported by Matthew Dempsky.

28 May 2009: Wouter
	- update iana port list
	- update ldns lib tarball

27 May 2009: Wouter
	- detect lack of IPv6 support on XP (with a different error code).
	- Fixup a crash-on-exit which was triggered by a very long queue.
	  Unbound would try to re-use ports that came free, but this is
	  of course not really possible because everything is deleted.
	  Most easily triggered on XP (not Vista), maybe because of the
	  network stack encouraging large messages backlogs.
	- change in debug statements.
	- Fixed bug that could cause a crash if root prime failed when there
	  were message backlogs.

26 May 2009: Wouter
	- Thanks again to Brett Carr, found an assertion that was not true.
	  Assertion checked if recursion parent query still existed.

29 April 2009: Wouter
	- Thanks to Brett Carr, caught windows resource leak, use 
	  closesocket() and not close() on sockets or else the network stack
	  starts to leak handles.
	- Removed usage of windows Mutex because windows cannot handle enough
	  mutexes open.  Provide own mutex implementation using primitives.

28 April 2009: Wouter
	- created svn tag for 1.3.0.

27 April 2009: Wouter
	- optimised cname from cache.
	- ifdef windows functions in testbound.

23 April 2009: Wouter
	- fix for threadsafety in solaris thr_key_create() in tests.
	- iana portlist updated.
	- fix pylib test for Darwin.
	- fix pymod test for Darwin and a python threading bug in pymod init.
	- check python >= 2.4 in configure.
	- -ldl check for libcrypto 1.0.0beta.

21 April 2009: Wouter
	- fix for build outside sourcedir.
	- fix for configure script swig detection.

17 April 2009: Wouter
	- Fix reentrant in minievent handler for unix. Could have resulted
	  in spurious event callbacks.
	- timers do not take up a fd slot for winsock handler.
	- faster fix for winsock reentrant check.
	- fix rsasha512 unit test for new (interim) algorithm number.
	- fix test:ldns doesn't like DOS line endings in keyfiles on unix.
	- fix compile warning on ubuntu (configlexer fwrite return value).
	- move python include directives into CPPFLAGS instead of CFLAGS.

16 April 2009: Wouter
	- winsock event handler exit very quickly on signal, even if
	  under heavy load.
	- iana portlist updated.
	- fixup windows winsock handler reentrant problem.

14 April 2009: Wouter
	- bug #245: fix munin plugin, perform cleanup of stale lockfiles.
	- makedist.sh; better help text.
	- cache-min-ttl option and tests.
	- mingw detect error condition on TCP sockets (NOTCONN).

9 April 2009: Wouter
	- Fix for removal of RSASHA256_NSEC3 protonumber from ldns.
	- ldns tarball updated.
	- iana portlist update.
	- detect GOST support in openssl-1.0.0-beta1, and fix compile problem
	  because that openssl defines the name STRING for itself.

6 April 2009: Wouter
	- windows compile fix.
	- Detect FreeBSD jail without ipv6 addresses assigned.
	- python libunbound wrapper unit test.
	- installs the following files. Default is to not build them.
	  	from configure --with-pythonmodule:
	  /usr/lib/python2.x/site-packages/unboundmodule.py
	  	from configure --with-pyunbound:
	  /usr/lib/python2.x/site-packages/unbound.py
	  /usr/lib/python2.x/site-packages/_unbound.so*
	  The example python scripts (pythonmod/examples and
	  libunbound/python/examples) are not installed.
	- python invalidate routine respects packed rrset ids and locks.
	- clock skew checks in unbound, config statements.
	- nxdomain ttl considerations in requirements.txt

3 April 2009: Wouter
	- Fixed a bug that caused messages to be stored in the cache too 
	  long.  Hard to trigger, but NXDOMAINs for nameservers or CNAME
	  targets have been more vulnerable to the TTL miscalculation bug. 
	- documentation test fixed for python addition.

2 April 2009: Wouter
	- pyunbound (libunbound python plugin) compiles using libtool.
	- documentation for pythonmod and pyunbound is generated in doc/html.
	- iana portlist updated.
	- fixed bug in unbound-control flush_zone where it would not flush
	  every message in the target domain.  This especially impacted 
	  NXDOMAIN messages which could remain in the cache regardless.
	- python module test package.

1 April 2009: Wouter
	- suppress errors when trying to contact authority servers that gave
	  ipv6 AAAA records for their nameservers with ipv4 mapped contents.
	  Still tries to do so, could work when deployed in intranet.
	  Higher verbosity shows the error.
	- new libunbound calls documented.
	- pyunbound in libunbound/python. Removed compile warnings.
	  Makefile to make it.

30 March 2009: Wouter
	- Fixup LDFLAGS from libevent sourcedir compile configure restore.
	- Fixup so no non-absolute rpaths are added.
	- Fixup validation of RRSIG queries, they are let through.
	- read /dev/random before chroot
	- checkconf fix no python checks when no python module enabled.
	- fix configure, pthread first, so other libs do not change outcome.

27 March 2009: Wouter
	- nicer -h output. report linked libraries and modules.
	- prints modules in intuitive order (config file friendly).
	- python compiles easily on BSD.

26 March 2009: Wouter
	- ignore swig varargs warnings with gcc.
	- remove duplicate example.conf text from python example configs.
	- outofdir compile fix for python.
	- pyunbound works.
	- print modules compiled in on -h. manpage.

25 March 2009: Wouter
	- initial import of the python contribution from Zdenek Vasicek and
	  Marek Vavrusa.
	- pythonmod in Makefile; changes to remove warnings/errors for 1.3.0.

24 March 2009: Wouter
	- more neat configure.ac. Removed duplicate config.h includes.
	- neater config.h.in.
	- iana portlist updated.
	- fix util/configlexer.c and solaris -std=c99 flag.
	- fix postcommit aclocal errors.
	- spaces stripped. Makefile cleaner, /usr omitted from -I, -L, -R.
	- swap order of host detect and libtool generation.

23 March 2009: Wouter
	- added launchd plist example file for MacOSX to contrib.
	- deprecation test for daemon(3).
	- moved common configure actions to m4 include, prettier Makefile.

20 March 2009: Wouter
	- bug #239: module-config entries order is important. Documented.
	- build fix for test asynclook.

19 March 2009: Wouter
	- winrc/README.txt dos-format text file.
	- iana portlist updated.
	- use _beginthreadex() when available (performs stack alignment).
	- defaults for windows baked into configure.ac (used if on mingw).

18 March 2009: Wouter
	- Added tests, unknown algorithms become insecure. fallback works.
	- Fix for and test for unknown algorithms in a trust anchor
	  definition.  Trust anchors with no supported algos are ignored.
	  This means a (higher)DS or DLV entry for them could succeed, and
	  otherwise they are treated as insecure.
	- domain-insecure: "example.com" statement added. Sets domain
	  insecure regardless of chain of trust DSs or DLVs. The inverse
	  of a trust-anchor.

17 March 2009: Wouter
	- unit test for unsupported algorithm in anchor warning.
	- fixed so queries do not fail on opportunistic target queries.

16 March 2009: Wouter
	- fixup diff error printout in contrib/update-itar.sh.
	- added contrib/unbound_cacti for statistics support in cacti,
	  contributed by Dmitriy Demidov.

13 March 2009: Wouter
	- doxygen and lex/yacc on linux.
	- strip update-anchor on makedist -w.
	- fix testbound on windows.
	- default log to syslog for windows.
	- uninstaller can stop unbound - changed text on it to reflect that.
	- remove debugging from windows 'cron' actions.

12 March 2009: Wouter
	- log to App.logs on windows prints executable identity.
	- fixup tests.
	- munin plugin fix benign locking error printout.
	- anchor-update for windows, called every 24 hours; unbound reloads.

11 March 2009: Wouter
	- winsock event handler resets WSAevents after signalled.
	- winsock event handler tests if signals are really signalled.
	- install and service with log to file works on XP and Vista on 
	  default install location.
	- on windows logging to the Application logbook works (as a service).
	- fix RUN_DIR on windows compile setting in makedist.
	- windows registry has Software\Unbound\ConfigFile element.
	  If does not exist, the default is used. The -c switch overrides it.
	- fix makedist version cleanup function.

10 March 2009: Wouter
	- makedist -w strips out old rc.. and snapshot info from version.
	- setup.exe starts and stops unbound after install, before uninstall.
	- unbound-checkconf recognizes absolute pathnames on windows (C:...).

9 March 2009: Wouter
	- Nullsoft NSIS installer creation script.

5 March 2009: Wouter
	- fixup memory leak introduced on 18feb in mesh reentrant fix.

3 March 2009: Wouter
	- combined icon with 16x16(4) 32x32(4) 48x48(8) 64x64(8).
	- service works on xp/vista, no config necessary (using defaults).
	- windows registry settings.

2 March 2009: Wouter
	- fixup --export-symbols to be -export-symbls for libtool.
	  This should fix extraneous symbols exported from libunbound.
	  Thanks to Ondrej Sury and Robert Edmonds for finding it.
	- iana portlist updated.
	- document FAQ entry on stub/forward zones and default blocking.
	- fix asynclook test app for libunbound not exporting symbols.
	- service install and remove utils that work with vista UAC.
		
27 February 2009: Wouter
	- Fixup lexer, to not give warnings about fwrite. Appeared in
	  new lexer features.
	- makedistro functionality for mingw. Has RC support.
	- support spaces and backslashes in configured defaults paths.
	- register, deregister in service control manager.

25 February 2009: Wouter
	- windres usage for application resources.

24 February 2009: Wouter
	- isc moved their dlv key download location.
	- fixup warning on vista/mingw.
	- makedist -w for window zip distribution first version.

20 February 2009: Wouter
	- Fixup contrib/update-itar.sh, the exit codes 1 and 0 were swapped.
	  Nicer script layout.  Added url to site in -h output.

19 February 2009: Wouter
	- unbound-checkconf and unbound print warnings when trust anchors
	  have unsupported algorithms.
	- added contrib/update-itar.sh  This script is similar to
	  update-anchor.sh, and updates from the IANA ITAR repository.
	  You can provide your own PGP key and trust repo, or can use the
	  builtin.  The program uses wget and gpg to work.
	- iana portlist updated.
	- update-itar.sh: using ftp:// urls because https godaddy certificate
	  is not available everywhere and then gives fatal errors.  The 
	  security is provided by pgp signature.

18 February 2009: Wouter
	- more cycle detection. Also for target queries.
	- fixup bug where during deletion of the mesh queries the callbacks
	  that were reentrant caused assertion failures. Keep the mesh in 
	  a reentrant safe state.  Affects libunbound, reload of server,
	  on quit and flush_requestlist.
	- iana portlist updated.

13 February 2009: Wouter
	- forwarder information now per-thread duplicated.
	  This keeps it read only for speed, with no locking necessary.
	- forward command for unbound control to change forwarders to use
	  on the fly.
	- document that unbound-host reads no config file by default.
	- updated iana portlist.

12 February 2009: Wouter
	- call setusercontext if available (on BSD).
	- small refactor of stats clearing.
	- #227: flush_stats feature for unbound-control.
	- stats_noreset feature for unbound-control.
	- flush_requestlist feature for unbound-control.
	- libunbound version upped API (was changed 5 feb).
	- unbound-control status shows if root forwarding is in use.
	- slightly nicer memory management in iter-fwd code.

10 February 2009: Wouter
	- keys with rfc5011 REVOKE flag are skipped and not considered when
	  validating data.
	- iana portlist updated
	- #226: dump_requestlist feature for unbound-control.

6 February 2009: Wouter
	- contrib contains specfile for fedora 1.2.1 (from Paul Wouters).
	- iana portlist updated.
	- fixup EOL in include directive (reported by Paul Wouters).
	  You can no longer specify newlines in the names of included files.
	- config parser changed. Gives some syntax errors closer to where they 
	  occurred. Does not enforce a space after keyword anymore.
	  Does not allow literal newlines inside quoted strings anymore.
	- verbosity level 5 logs customer IP for new requestlist entries.
	- test fix, lexer and cancel test.
	- new option log-time-ascii: yes  if you enable it prints timestamps
	  in the log file as Feb 06 13:45:26 (like syslog does).
	- detect event_base_new in libevent-1.4.1 and later and use it.
	- #231 unbound-checkconf -o option prints that value from config file.
	  Useful for scripting in management scripts and the like.

5 February 2009: Wouter
	- ldns 1.5.0 rc as tarball included.
	- 1.3.0 development continues:
	  change in libunbound API: ub_cancel can return an error, that
	  the async_id did not exist, or that it was already delivered.
	  The result could have been delivered just before the cancel 
	  routine managed to acquire the lock, so a caller may get the
	  result at the same time they call cancel.  For this case, 
	  ub_cancel tries to return an error code.
	  Fixes race condition in ub_cancel() libunbound function.
	- MacOSX Leopard cleaner text output from configure.
	- initgroups(3) is called to drop secondary group permissions, if
	  applicable.
	- configure option --with-ldns-builtin forces the use of the 
	  inluded ldns package with the unbound source.  The -I include
	  is put before the others, so it avoids bad include files from
	  an older ldns install.
	- daemon(3) posix call is used when available.
	- testbound test for older fix added.

4 February 2009: Wouter
	- tag for release 1.2.1.
	- trunk setup for 1.3.0 development.

3 February 2009: Wouter
	- noted feature requests in doc/TODO.
	- printout more detailed errors on ssl certificate loading failures.
	- updated IANA portlist.

16 January 2009: Wouter
	- more quiet about ipv6 network failures, i.e. when ipv6 is not
	  available (network unreachable). Debug still printed on high
	  verbosity.
	- unbound-host -4 and -6 options. Stops annoying ipv6 errors when
	  debugging with unbound-host -4 -d ... 
	- more cycle detection for NS-check, addr-check, root-prime and
	  stub-prime queries in the iterator.  Avoids possible deadlock
	  when priming fails.

15 January 2009: Wouter
	- bug #229: fixup configure checks for compilation with Solaris 
	  Sun cc compiler, ./configure CC=/opt/SUNWspro/bin/cc
	- fixup suncc warnings.
	- fix bug where unbound could crash using libevent 1.3 and older.
	- update testset for recent retry change.

14 January 2009: Wouter
	- 1.2.1 feature: negative caching for failed queries.
	  Queries that failed are cached for 5 seconds (NORR_TTL).
	  If the failure is local, like out of memory, it is not cached.
	- the TTL comparison for the cache used different comparisons,
	  causing many cache responses that used the iterator and validator
	  state machines unnecessarily.
	- retry from 4 to 5 so that EDNS drop retry is part of the first
	  query resolve attempt, and cached error does not stop EDNS fallback.
	- remove debug prints that protect against bad referrals.
	- honor QUIET=no on make commandline (or QUIET=yes ).

13 January 2009: Wouter
	- fixed bug in lameness marking, removed printouts.
	- find NS rrset more cleanly for qtype NS.
	- Moved changes to 1.2.0 for release. Thanks to Mark Zealey for
	  reporting and logs.
	- 1.2.1 feature: stops resolving AAAAs promiscuously when they
	  are in the negative cache.

12 January 2009: Wouter
	- fixed bug in infrastructure lameness cache, did not lowercase
	  name of zone to hash when setting lame.
	- lameness debugging printouts.

9 January 2009: Wouter
	- created svn tag for 1.2.0 release.
	- svn trunk contains 1.2.1 version number.
	- iana portlist updated for todays list.
	- removed debug print.

8 January 2009: Wouter
	- new version of ldns-trunk (today) included as tarball, fixed 
	  bug #224, building with -j race condition.
	- remove possible race condition in the test for race conditions.

7 January 2009: Wouter
	- version 1.2.0 in preparation.
	- feature to allow wildcards (*, ?, [], {}. ~) in trusted-keys-file
	  statements. (Adapted from patch by Paul Wouters).
	- typo fix and iana portlist updated.
	- porting testsuite; unused var warning, and type fixup.

6 January 2009: Wouter
	- fixup packet-of-death when compiled with --enable-debug.
	  A malformed packet could cause an internal assertion failure.
	- added test for HINFO canonicalisation behaviour.
	- fixup reported problem with transparent local-zone data where
	  queries with different type could get nxdomain. Now queries
	  with a different name get resolved normally, with different type
	  get a correct NOERROR/NODATA answer.
	- HINFO no longer downcased for validation, making unbound compatible
	  with bind and ldns.
	- fix reading included config files when chrooted.
	  Give full path names for include files.
	  Relative path names work if the start dir equals the working dir.
	- fix libunbound message transport when no packet buffer is available.

5 January 2009: Wouter
	- fixup getaddrinfo failure handling for remote control port.
	- added L.ROOT-SERVERS.NET. AAAA 2001:500:3::42 to builtin root hints.
	- fixup so it works with libev-3.51 from http://dist.schmorp.de/libev/
	- comm_timer_set performs base_set operation after event_add.

18 December 2008: Wouter
	- fixed bug reported by Duane Wessels: error in DLV lookup, would make
	  some zones that had correct DLV keys as insecure.
	- follows -rc makedist from ldns changes (no _rc).
	- ldns tarball updated with 1.4.1rc for DLV unit test.
	- verbose prints about recursion lame detection and server selection.
	- fixup BSD port for infra host storage. It hashed wrongly.
	- fixup makedist snapshot name generation.
	- do not reopen syslog to avoid dev/log dependency.

17 December 2008: Wouter
	- follows ldns makedist.sh. -rc option. autom4te dir removed.
	- unbound-control status command.
	- extended statistics has a number of ipv6 queries counter.
	  contrib/unbound_munin_ was updated to draw ipv6 in the hits graph.

16 December 2008: Wouter
	- follow makedist improvements from ldns, for maintainers prereleases.
	- snapshot version uses _ not - to help rpm distinguish the
	  version number.

11 December 2008: Wouter
	- better fix for bug #219: use LOG_NDELAY with openlog() call.
	  Thanks to Tamas Tevesz.

9 December 2008: Wouter
	- bug #221 fixed: unbound checkconf checks if key files exist if
	  remote control is enabled. Also fixed NULL printf when not chrooted.
	- iana portlist updated.

3 December 2008: Wouter
	- Fix problem reported by Jaco Engelbrecht where unbound-control stats
	  freezes up unbound if this was compiled without threading, and
	  was using multiple processes.
	- iana portlist updated.
	- test for remote control with interprocess communication.
	- created command distribution mechanism so that remote control
	  commands other than 'stats' work on all processes in a nonthreaded
	  compiled version. dump/load cache work, on the first process.
	- fixup remote control local_data addition memory corruption bug.

1 December 2008: Wouter
	- SElinux policy files in contrib/selinux for the unbound daemon,
	  by Paul Wouters and Adam Tkac.

25 November 2008: Wouter
	- configure complains when --without-ssl is given (bug #220).
	- skip unsupported feature tests on vista/mingw.
	- fixup testcode/streamtcp to work on vista/mingw.
	- root-hints test checks version of dig required.
	- blacklisted servers are polled at a low rate (1%) to see if they
	  come back up. But not if there is some other working server.

24 November 2008: Wouter
	- document that the user of the server daemon needs read privileges
	  on the keys and certificates generated by unbound-control-setup.
	  This is different per system or distribution, usually, running the
	  script under the same username as the server uses suffices.
	  i.e.  sudo -u unbound unbound-control-setup
	- testset port to vista/mingw.
	- tcp_sigpipe to freebsd port.

21 November 2008: Wouter
	- fixed tcp accept, errors were printed when they should not.
	- unbound-control-setup.sh removes read/write permissions other
	  from the keys it creates (as suggested by Dmitriy Demidov).

20 November 2008: Wouter
	- fixup fatal error due to faulty error checking after tcp accept.
	- add check in rlimit to avoid integer underflow.
	- rlimit check with new formula; better estimate for number interfaces
	- nicer comments in rlimit check.
	- tag 1.1.1 created in svn.
	- trunk label is 1.1.2

19 November 2008: Wouter
	- bug #219: fixed so that syslog which delays opening until the first
	  log line is written, gets a log line while not chroot'ed yet.

18 November 2008: Wouter
	- iana portlist updated.
	- removed cast in unit test debug print that was not 64bit safe.
	- trunk back to 1.1.0; copied to tags 1.1.0 release.
	- trunk to has version number 1.1.1 again.
	- in 1.1.1; make clean nicer. grammar in manpage.

17 November 2008: Wouter
	- theoretical fix for problems reported on mailing list.
	  If a delegation point has no A but only AAAA and do-ip6 is no,
	  resolution would fail. Fixed to ask for the A and AAAA records.
	  It has to ask for both always, so that it can fail quietly, from
	  TLD perspective, when a zone is only reachable on one transport.
	- test for above, only AAAA and doip6 is no. Fix causes A record
	  for nameserver to be fetched.
	- fixup address duplication on cache fillup for delegation points.
	- testset updated for new query answer requirements.

14 November 2008: Wouter
	- created 1.1.0 release tag in svn.
	- trunk moved to 1.1.1
	- fixup unittest-neg for locking.

13 November 2008: Wouter
	- added fedora init and specfile to contrib (by Paul Wouters).
	- added configure check for ldns 1.4.0 (using its compat funcs).
	- neater comments in worker.h.
	- removed doc/plan and updated doc/TODO.
	- silenced EHOSTDOWN (verbosity 2 or higher to see it).
	- review comments from Jelte, Matthijs. Neater code.

12 November 2008: Wouter
	- add unbound-control manpage to makedist replace list.

11 November 2008: Wouter
	- unit test for negative cache, stress tests the refcounting.
	- fix for refcounting error that could cause fptr_wlist fatal exit
	  in the negative cache rbtree (upcoming 1.1 feature). (Thanks to 
	  Attila Nagy for testing).
	- nicer comments in cachedump about failed RR to string conversion.
	- fix 32bit wrap around when printing large (4G and more) mem usage
	  for extended statistics.

10 November 2008: Wouter
	- fixup the getaddrinfo compat code rename.

8 November 2008: Wouter
	- added configure check for eee build warning.

7 November 2008: Wouter
	- fix bug 217: fixed, setreuid and setregid do not work on MacOSX10.4.
	- detect nonblocking problems in network stack in configure script.

6 November 2008: Wouter
	- dname_priv must decompress the name before comparison.
	- iana portlist updated.

5 November 2008: Wouter
	- fixed possible memory leak in key_entry_key deletion.
	  Would leak a couple bytes when trust anchors were replaced.
	- if query and reply qname overlap, the bytes are skipped not copied.
	- fixed file descriptor leak when messages were jostled out that
	  had outstanding (TCP) replies.
	- DNAMEs used from cache have their synthesized CNAMEs initialized
	  properly.
	- fixed file descriptor leak for localzone type deny (for TCP).
	- fixed memleak at exit for nsec3 negative cached zones.
	- fixed memleak for the keyword 'nodefault' when reading config.
	- made verbosity of 'edns incapable peer' warning higher, so you
	  do not get spammed by it.
	- caught elusive Bad file descriptor error bug, that would print the
	  error while unnecessarily try to listen to a closed fd. Fixed.

4 November 2008: Wouter
	- fixed -Wwrite-strings warnings that result in better code.

3 November 2008: Wouter
	- fixup build process for Mac OSX linker, use ldns b32 compat funcs.
	- generated configure with autoconf-2.61.
	- iana portlist updated.
	- detect if libssl needs libdl.  For static linking with libssl.
	- changed to use new algorithm identifiers for sha256/sha512
	  from ldns 1.4.0 (need very latest version).
	- updated the included ldns tarball.
	- proper detection of SHA256 and SHA512 functions (not just sizes).

23 October 2008: Wouter
	- a little more debug info for failure on signer names. prints names.

22 October 2008: Wouter
	- CFLAGS are picked up by configure from the environment.
	- iana portlist updated.
	- updated ldns to use 1.4.0-pre20081022 so it picks up CFLAGS too.
	- new stub-prime: yesno option. Default is off, so it does not prime.
	  can be turned on to get same behaviour as previous unbound release.
	- made automated test that checks if builtin root hints are uptodate.
	- finished draft-wijngaards-dnsext-resolver-side-mitigation
	  implementation. The unwanted-reply-threshold can be set.
	- fixup so fptr_whitelist test in alloc.c works.

21 October 2008: Wouter
	- fix update-anchors.sh, so it does not report different RR order
	  as an update.  Sorts the keys in the file.  Updated copyright.
	- fixup testbound on windows, the command control pipe doesn't exist.
	- skip 08hostlib test on windows, no fork() available.
	- made unbound-remote work on windows.

20 October 2008: Wouter
	- quench a log message that is debug only.
	- iana portlist updated.
	- do not query bogus nameservers.  It is like nameservers that have 
	  the NS or A or AAAA record bogus are listed as donotquery.
	- if server selection is faced with only bad choices, it will
	  attempt to get more options to be fetched.
	- changed bogus-ttl default value from 900 to 60 seconds.
	  In anticipation that operator caused failures are more likely than
	  actual attacks at this time.  And thus repeated validation helps
	  the operators get the problem fixed sooner.  It makes validation
	  failures go away sooner (60 seconds after the zone is fixed).
	  Also it is likely to try different nameserver targets every minute,
	  so that if a zone is bad on one server but not another, it is 
	  likely to pick up the 'correct' one after a couple minutes,
	  and if the TTL is big enough that solves validation for the zone.
	- fixup unbound-control compilation on windows.

17 October 2008: Wouter
	- port Leopard/G5: fixup type conversion size_t/uint32.
	  please ranlib, stop file without symbols warning.
	- harden referral path now also validates the root after priming.
	  It looks up the root NS authoritatively as well as the root servers
	  and attemps to validate the entries.

16 October 2008: Wouter
	- Fixup negative TTL values appearing (reported by Attila Nagy).

15 October 2008: Wouter
	- better documentation for 0x20; remove fallback TODO, it is done.
	- harden-referral-path feature includes A, AAAA queries for glue,
	  as well as very careful NS caching (only when doing NS query).
	  A, AAAA use the delegation from the NS-query.

14 October 2008: Wouter
	- fwd_three.tpkg test was flaky.  If the three requests hit the
	  wrong threads by chance (or bad OS) then the test would fail.
	  Made less flaky by increasing number of retries.
	- stub_udp.tpkg changed to work, give root hints. fixed ldns_dname_abs.
	- ldns tarball is snapshot of ldns r2759 (1.4.0-pre-20081014).
	  Which includes the ldns_dname_absolute fix.
	- fwd_three test remains flaky now that unbound does not stop
	  listening when full.  Thus, removed timeout problem.
	  It may be serviced by three threads, or maybe by one.
	  Mostly only useful for lock-check testing now.

13 October 2008: Wouter
	- fixed recursion servers deployed as authoritative detection, so
	  that as a last resort, a +RD query is sent there to get the 
	  correct answer.
	- iana port list update.
	- ldns tarball is snapshot of ldns r2759 (1.4.0-pre-20081013).

10 October 2008: Wouter
	- fixup tests - the negative cache contained the correct NSEC3s for
	  two tests that are supposed to fail to validate.

9 October 2008: Wouter
	- negative cache caps max iterations of NSEC3 done.
	- NSEC3 negative cache for qtype DS works.

8 October 2008: Wouter
	- NSEC negative cache for DS.

6 October 2008: Wouter
	- jostle-timeout option, so you can config for slow links.
	- 0x20 fallback code.  Tries 3xnumber of nameserver addresses
	  queries that must all be the same.  Sent to random nameservers.
	- documented choices for DoS, EDNS, 0x20.

2 October 2008: Wouter
	- fixup unlink of pidfile.
	- fixup SHA256 algorithm collation code.
	- contrib/update-anchor.sh does not overwrite anchors if not needed.
	  exits 0 when a restart is needed, other values if not.
	  so,  update-anchor.sh -d mydir && /etc/rc.d/unbound restart
	  can restart unbound exactly when needed.

30 September 2008: Wouter
	- fixup SHA256 DS downgrade, no longer possible to downgrade to SHA1.
	- tests for sha256 support and downgrade resistance.
	- RSASHA256 and RSASHA512 support (using the draft in dnsext),
	  using the drafted protocol numbers.
	- when using stub on localhost (127.0.0.1@10053) unbound works.
	  Like when running NSD to host a local zone, on the same machine.
	  The noprime feature. manpages more explanation. Added a test for it.
	- shorthand for reverse PTR,  local-data-ptr: "1.2.3.4 www.ex.com"

29 September 2008: Wouter
	- EDNS lameness detection, if EDNS packets are dropped this is
	  detected, eventually.
	- multiple query timeout rtt backoff does not backoff too much.

26 September 2008: Wouter
	- tests for remote-control.
	- small memory leak in exception during remote control fixed.
	- fixup for lock checking but not unchecking in remote control.
	- iana portlist updated.

23 September 2008: Wouter
	- Msg cache is loaded. A cache load enables cache responses.
	- unbound-control flush [name], flush_type and flush_zone.

22 September 2008: Wouter
	- dump_cache and load_cache statements in unbound-control.
	  RRsets are dumped and loaded correctly.
	  Msg cache is dumped.

19 September 2008: Wouter
	- locking on the localdata structure.
	- add and remove local zone and data with unbound-control.
	- ldns trunk snapshot updated, make tests work again.

18 September 2008: Wouter
	- fixup error in time calculation.
	- munin plugin improvements.
	- nicer abbreviations for high query types values (ixfr, axfr, any...)
	- documented the statistics output in unbound-control man page.
	- extended statistics prints out histogram, over unbound-control.

17 September 2008: Wouter
	- locking for threadsafe bogus rrset counter.
	- ldns trunk no longer exports b32 functions, provide compat.
	- ldns tarball updated.
	- testcode/ldns-testpkts.c const fixups.
	- fixed rcode stat printout.
	- munin plugin in contrib.
	- stats always printout uptime, because stats plugins need it.

16 September 2008: Wouter
	- extended-statistics: yesno config option.
	- unwanted replies spoof nearmiss detector.
	- iana portlist updated.

15 September 2008: Wouter
	- working start, stop, reload commands for unbound-control.
	- test for unbound-control working; better exit value for control.
	- verbosity control via unbound-control.
	- unbound-control stats.

12 September 2008: Wouter
	- removed browser control mentions. Proto speccy.

11 September 2008: Wouter
	- set nonblocking on new TCP streams, because linux does not inherit
	  the socket options to the accepted socket.
	- fix TCP timeouts.
	- SSL protected connection between server and unbound-control.

10 September 2008: Wouter
	- remove memleak in privacy addresses on reloads and quits.
	- remote control work.

9 September 2008: Wouter
	- smallapp/unbound-control-setup.sh script to set up certificates.

4 September 2008: Wouter
	- scrubber scrubs away private addresses.
	- test for private addresses. man page entry.
	- code refactored for name and address tree lookups.

3 September 2008: Wouter
	- options for 'DNS Rebinding' protection: private-address and
	  private-domain.
	- dnstree for reuse of routines that help with domain, addr lookups.
	- private-address and private-domain config option read, stored.

2 September 2008: Wouter
	- DoS protection features. Queries are jostled out to make room.
	- testbound can pass time, increasing the internal timer.
	- do not mark unsigned additionals bogus, leave unchecked, which
	  is removed too.

1 September 2008: Wouter
	- disallow nonrecursive queries for cache snooping by default.
	  You can allow is using access-control: <subnet> allow_snoop.
	  The defaults do allow access no authoritative data without RD bit.
	- two tests for it and fixups of tests for nonrec refused.

29 August 2008: Wouter
	- version 1.1 number in trunk.
	- harden-referral-path option for query for NS records.
	  Default turns off expensive, experimental option.

28 August 2008: Wouter
	- fixup logfile handling; it is created with correct permissions
	  again. (from bugfix#199).
	  Some errors are not written to logfile (pidfile writing, forking),
	  and these are only visible by using the -d commandline flag.

27 August 2008: Wouter
	- daemon(3) is causing problems for people. Reverting the patch.
	  bug#200, and 199 and 203 contain sideline discussion on it.
	- bug#199 fixed: pidfile can be outside chroot. openlog is done before
	  chroot and drop permissions.
	- config option to set size of aggressive negative cache,
	  neg-cache-size.
	- bug#203 fixed: dlv has been implemented.

26 August 2008: Wouter
	- test for insecure zone when DLV is in use, also does negative cache.
	- test for trustanchor when DLV is in use (the anchor works).
	- test for DLV used for a zone below a trustanchor.
	- added scrub filter for overreaching NSEC records and unit test.
	- iana portlist update
	- use of setresuid or setreuid when available.
	- use daemon(3) if available.

25 August 2008: Wouter
	- realclean patch from Robert Edmonds.

22 August 2008: Wouter
	- nicer debuglogging of DLV.
	- test with secure delegation inside the DLV repository.

21 August 2008: Wouter
	- negative cache code linked into validator, for DLV use.
	  negative cache works for DLV.
	- iana portlist update.
	- dlv-anchor option for unit tests.
	- fixup NSEC_AT_APEX classification for short typemaps.
	- ldns-testns has subdomain checks, for unit tests.

20 August 2008: Wouter
	- negative cache code, reviewed.

18 August 2008: Wouter
	- changes info: in logfile to notice: info: or debug: depending on 
	  the verbosity of the statements.  Better logfile message
	  classification.
	- bug #208: extra rc.d unbound flexibility for freebsd/nanobsd.

15 August 2008: Wouter
	- DLV nsec code fixed for better detection of closest existing 
	  enclosers from NSEC responses.
	- DLV works, straight to the dlv repository, so not for production.
	- Iana port update.

14 August 2008: Wouter
	- synthesize DLV messages from the rrset cache, like done for DS.

13 August 2008: Wouter
	- bug #203: nicer do-auto log message when user sets incompatible
	  options.
	- bug #204: variable name ameliorated in log.c.
	- bug #206: in iana_update, no egrep, but awk use.
	- ldns snapshot r2699 taken (includes DLV type).
	- DLV work, config file element, trust anchor read in.

12 August 2008: Wouter
	- finished adjusting testset to provide qtype NS answers.

11 August 2008: Wouter
	- Fixup rrset security updates overwriting 2181 trust status.
	  This makes validated to be insecure data just as worthless as
	  nonvalidated data, and 2181 rules prevent cache overwrites to them.
	- Fix assertion fail on bogus key handling.
	- dnssec lameness detection works on first query at trust apex.
	- NS queries get proper cache and dnssec lameness treatment.
	- fixup compilation without pthreads on linux.

8 August 2008: Wouter
	- NS queries are done after every referral.
	  validator is used on those NS records (if anchors enabled).

7 August 2008: Wouter
	- Scrubber more strict. CNAME chains, DNAMEs from cache, other 
	  irrelevant rrsets removed.
	- 1.0.2 released from 1.0 support branch.
	- fixup update-anchor.sh to work both in BSD shell and bash.

5 August 2008: Wouter
	- fixup DS test so apex nodata works again.

4 August 2008: Wouter
	- iana port update. 
	- TODO update.
	- fix bug 201: null ptr deref on cleanup while udp pkts wait for port.
	- added explanatory text for outgoing-port-permit in manpage.

30 July 2008: Wouter
	- fixup bug qtype DS for unsigned zone and signed parent validation.

25 July 2008: Wouter
	- added original copyright statement of OpenBSD arc4random code.
	- created tube signaling solution on windows, as a pipe replacement.
	  this makes background asynchronous resolution work on windows.
	- removed very insecure socketpair compat code. It also did not
	  work with event_waiting. Solved by pipe replacement.
	- unbound -h prints openssl version number as well.

22 July 2008: Wouter
	- moved pipe actions to util/tube.c. easier porting and shared code.
	- check _raw() commpoint callbacks with fptr_wlist.
	- iana port update.

21 July 2008: Wouter
	- #198: nicer entropy warning message. manpage OS hints.

19 July 2008: Wouter
	- #198: fixup man page to suggest chroot entropy fix.

18 July 2008: Wouter
	- branch for 1.0 support.
	- trunk work on tube.c.

17 July 2008: Wouter
	- fix bug #196, compile outside source tree.
	- fix bug #195, add --with-username=user configure option.
	- print error and exit if started with config that requires more
	  fds than the builtin minievent can handle.

16 July 2008: Wouter
	- made svn tag 1.0.1, trunk now 1.0.2
	- sha256 checksums enabled in makedist.sh

15 July 2008: Wouter
	- Follow draft-ietf-dnsop-default-local-zones-06 added reverse
	  IPv6 example prefix to AS112 default blocklist.
	- fixup lookup of DS records by client with trustanchor for same.
	- libunbound ub_resolve, fix handling of error condition during setup.
	- lowered log_hex blocksize to fit through BSD syslog linesize.
	- no useless initialisation if getpwnam not available.
	- iana, ldns snapshot updated.

3 July 2008: Wouter
	- Matthijs fixed memory leaks in root hints file reading.

26 June 2008: Wouter
	- fixup streamtcp bounds setting for udp mode, in the test framework.
	- contrib item for updating trust anchors.

25 June 2008: Wouter
	- fixup fwd_ancil test typos.
	- Fix for newegg lameness : ok for qtype=A, but lame for others.
	- fixup unit test for infra cache, test lame merging.
	- porting to mingw, bind, listen, getsockopt and setsockopt error
	  handling.

24 June 2008: Wouter
	- removed testcode/checklocks from production code compilation path.
	- streamtcp can use UDP mode (connected UDP socket), for testing IPv6
	  on windows.
	- fwd_ancil test fails if platform support is lacking.

23 June 2008: Wouter
	- fixup minitpkg to cleanup on windows with its file locking troubles.
	- minitpkg shows skipped tests in report.
	- skip ipv6 tests on ipv4 only hosts (requires only ipv6 localhost not
	  ipv6 connectivity).
	- winsock event handler keeps track of sticky TCP events, that have
	  not been fully handled yet. when interest in the event(s) resumes,
	  they are sent again. When WOULDBLOCK is returned events are cleared.
	- skip tests that need signals when testing on mingw.

18 June 2008: Wouter
	- open testbound replay files in binary mode, because fseek/ftell
	  do not work in ascii-mode on windows. The b does nothing on unix.
	  unittest and testbound tests work on windows (xp too).
	- ioctlsocket prints nicer error message.
	- fixed up some TCP porting for winsock.
	- lack of IPv6 gives a warning, no fatal error.
	- use WSAGetLastError() on windows instead of errno for some errors.

17 June 2008: Wouter
	- outgoing num fds 32 by default on windows ; it supports less
	  fds for waiting on than unixes.
	- winsock_event minievent handler for windows. (you could also
	  attempt to link with libevent/libev ports for windows).
	- neater crypto check and gdi32 detection.
	- unbound.exe works to resolve and validate www.nlnetlabs.nl on vista.

16 June 2008: Wouter
	- on windows, use windows threads, mutex and thread-local-storage(Tls).
	- detect if openssl needs gdi32.
	- if no threading, THREADS_DISABLED is defined for use in the code.
	- sets USE_WINSOCK if using ws2_32 on windows.
	- wsa_strerror() function for more readable errors.
	- WSA Startup and Cleanup called in unbound.exe.

13 June 2008: Wouter
	- port mingw32, more signal ifdefs, detect sleep, usleep, 
	  random, srandom (used inside the tests).
	- signed or unsigned FD_SET is cast.

10 June 2008: Wouter
	- fixup warnings compiling on eeepc xandros linux.

9 June 2008: Wouter
	- in iteration response type code
	  * first check for SOA record (negative answer) before NS record
	    and lameness.
	  * check if no AA bit for non-forwarder, and thus lame zone.
	    In response to error report by Richard Doty for mail.opusnet.com.
	- fixup unput warning from lexer on freeBSD.
	- bug#183. pidfile, rundir, and chroot configure options. Also the
	  example.conf and manual pages get the configured defaults.
	  You can use: (or accept the defaults to /usr/local/etc/unbound/)
	  --with-conf-file=filename
	  --with-pidfile=filename
	  --with-run-dir=path
	  --with-chroot-dir=path

8 June 2008: Wouter
	- if multiple CNAMEs, use the first one. Fixup akamai CNAME bug.
	  Reported by Robert Edmonds.
	- iana port updated.

4 June 2008: Wouter
	- updated libtool files with newer version.
	- iana portlist updated.

3 June 2008: Wouter
	- fixup local-zone: "30.172.in-addr.arpa." nodefault, so that the
	  trailing dot is not used during comparison.

2 June 2008: Wouter
	- Jelte fixed bugs in my absence
	  - bug 178: fixed unportable shell usage in configure (relied on 
	    bash shell).
	  - bug 180: fixed buffer overflow in unbound-checkconf use of strncat.
	  - bug 181: fixed buffer overflow in ldns (called by unbound to parse
	    config file parts).
	- fixes by Wouter
	  - bug 177: fixed compilation failure on opensuse, the 
	    --disable-static configure flag caused problems.  (Patch from 
	    Klaus Singvogel)
	  - bug 179: same fix as 177.
	  - bug 185: --disable-shared not passed along to ldns included with 
	    unbound. Fixed so that configure parameters are passed to the
	    subdir configure script.
	    fixed that ./libtool is used always, you can still override
	    manually with ./configure libtool=mylibtool or set $libtool in
	    the environment.
	- update of the ldns tarball to current ldns svn version (fix 181).
	- bug 184: -r option for unbound-host, read resolv.conf for 
	  forwarder. (Note that forwarder must support DNSSEC for validation
	  to succeed).

23 May 2008: Wouter
	- mingw32 porting.
	  - test for sys/wait.h
	  - WSAEWOULDBLOCK test after nonblocking TCP connect.
	  - write_iov_buffer removed: unused and no struct iov on windows.
	  - signed/unsigned warning fixup mini_event.
	  - use ioctlsocket to set nonblocking I/O if fnctl is unavailable.
	  - skip signals that are not defined
	  - detect pwd.h.
	  - detect getpwnam, getrlimit, setsid, sbrk, chroot.
	  - default config has no chroot if chroot() unavailable.
	  - if no kill() then no pidfile is read or written.
	  - gmtime_r is replaced by nonthreadsafe alternative if unavail.
	    used in rrsig time validation errors.

22 May 2008: Wouter
	- contrib unbound.spec from Patrick Vande Walle.
	- fixup bug#175: call tzset before chroot to have correct timestamps
	  in system log.
	- do not generate lex input and lex unput functions.
	- mingw port. replacement functions labelled _unbound.
	- fix bug 174 - check for tcp_sigpipe that ldns-testns is installed.

19 May 2008: Wouter
	- fedora 9, check in6_pktinfo define in configure.
	- CREDITS fixup of history.
	- ignore ldns-1.2.2 if installed, use builtin 1.3.0-pre alternative.

16 May 2008: Wouter
	- fixup for MacOSX hosts file reading (reported by John Dickinson).
	- created 1.0.0 svn tag.
	- trunk version 1.0.1.

14 May 2008: Wouter
	- accepted patch from Ondrej Sury for library version libtool option.
	- configure --disable-rpath fixes up libtool for rpath trouble.
	  Adapted from debian package patch file.

13 May 2008: Wouter
	- Added root ipv6 addresses to builtin root hints.
	- TODO modified for post 1.0 plans.
	- trunk version set to 1.0.0.
	- no unnecessary linking with librt (only when libevent/libev used).

7 May 2008: Wouter
	- fixup no-ip4 problem with error callback in outside network.

25 April 2008: Wouter
	- DESTDIR is honored by the Makefile for rpms.
	- contrib files unbound.spec and unbound.init, builds working RPM
	  on FC7 Linux, a chrooted caching resolver, and libunbound.
	- iana ports update.

24 April 2008: Wouter
	- chroot checks improved. working directory relative to chroot.
	  checks if config file path is inside chroot. Documentation on it.
	- nicer example.conf text.
	- created 0.11 tag.

23 April 2008: Wouter
	- parseunbound.pl contrib update from Kai Storbeck for threads.
	- iana ports update

22 April 2008: Wouter
	- ignore SIGPIPE.
	- unit test for SIGPIPE ignore.

21 April 2008: Wouter
	- FEATURES document.
	- fixup reread of config file if it was given as a full path
	  and chroot was used.

16 April 2008: Wouter
	- requirements doc, updated clean query returns.
	- parseunbound.pl update from Kai Storbeck.
	- sunos4 porting changes.

15 April 2008: Wouter
	- fixup default rc.d pidfile location to /usr/local/etc.
	- iana ports updated.
	- copyright updated in ldns-testpkts to keep same as in ldns.
	- fixup checkconf chroot tests a bit more, chdir must be inside
	  chroot dir.
	- documented 'gcc: unrecognized -KPIC option' errors on Solaris.
	- example.conf values changed to /usr/local/etc/unbound
	- DSA test work.
	- DSA signatures: unbound is compatible with both encodings found.
	  It will detect and convert when necessary.

14 April 2008: Wouter
	- got update for parseunbound.pl statistics script from Kai Storbeck.
	- tpkg tests for udp wait list.
	- documented 0x20 status.
	- fixup chroot and checkconf, it is much smarter now.
	- fixup DSA EVP signature decoding. Solution that Jelte found copied.
	- and check first sig byte for the encoding type.

11 April 2008: Wouter
	- random port selection out of the configged ports.
	- fixup threadsafety for libevent-1.4.3+ (event_base_get_method).
	- removed base_port.
	- created 256-port ephemeral space for the OS, 59802 available.
	- fixup consistency of port_if out array during heavy use.

10 April 2008: Wouter
	- --with-libevent works with latest libevent 1.4.99-trunk.
	- added log file statistics perl script to contrib.
	- automatic iana ports update from makefile. 60058 available.

9 April 2008: Wouter
	- configure can detect libev(from its build directory) when passed
	  --with-libevent=/home/wouter/libev-3.2
	  libev-3.2 is a little faster than libevent-1.4.3-stable (about 5%).
	- unused commpoints not listed in epoll list.
	- statistics-cumulative option so that the values are not reset.
	- config creates array of available ports, 61841 available,
	  it excludes <1024 and iana assigned numbers.
	  config statements to modify the available port numbers.

8 April 2008: Wouter
	- unbound tries to set the ulimit fds when started as server.
	  if that does not work, it will scale back its requirements.

27 March 2008: Wouter
	- documented /dev/random symlink from chrootdir as FAQ entry.

26 March 2008: Wouter
	- implemented AD bit signaling. If a query sets AD bit (but not DO)
	  then the AD bit is set in the reply if the answer validated.
	  Without including DNSSEC signatures. Useful if you have a trusted
	  path from the client to the resolver. Follows dnssec-updates draft.

25 March 2008: Wouter
	- implemented check that for NXDOMAIN and NOERROR answers a query
	  section must be present in the reply (by the scrubber). And it must
	  be equal to the question sent, at least lowercase folded.
	  Previously this feature happened because the cache code refused
	  to store such messages. However blocking by the scrubber makes 
	  sure nothing gets into the RRset cache. Also, this looks like a
	  timeout (instead of an allocation failure) and this retries are
	  done (which is useful in a spoofing situation).
	- RTT banding. Band size 400 msec, this makes band around zero (fast)
	  include unknown servers. This makes unbound explore unknown servers.

7 March 2008: Wouter
	- -C config feature for harvest program. 
	- harvest handles CNAMEs too.

5 March 2008: Wouter
	- patch from Hugo Koji Kobayashi for iterator logs spelling.

4 March 2008: Wouter
	- From report by Jinmei Tatuya, rfc2181 trust value for remainder
	  of a cname trust chain is lower; not full answer_AA. 
	- test for this fix.
	- default config file location is /usr/local/etc/unbound.
	  Thus prefix is used to determine the location. This is also the
	  chroot and pidfile default location.

3 March 2008: Wouter
	- Create 0.10 svn tag.
	- 0.11 version in trunk.
	- indentation nicer.

29 February 2008: Wouter
	- documentation update.
	- fixup port to Solaris of perf test tool.
	- updated ldns-tarball with decl-after-statement fixes.

28 February 2008: Wouter
	- fixed memory leaks in libunbound (during cancellation and wait).
	- libunbound returns the answer packet in full.
	- snprintf compat update.
	- harvest performs lookup.
	- ldns-tarball update with fix for ldns_dname_label.
	- installs to sbin by default.
	- install all manual pages (unbound-host and libunbound too).

27 February 2008: Wouter
	- option to use caps for id randomness.
	- config file option use-caps-for-id: yes
	- harvest debug tool

26 February 2008: Wouter
	- delay utility delays TCP as well. If the server that is forwarded 
	  to has a TCP error, the delay utility closes the connection.
	- delay does REUSE_ADDR, and can handle a server that closes its end.
	- answers use casing from query.

25 February 2008: Wouter
	- delay utility works. Gets decent thoughput too (>20000).

22 February 2008: Wouter
	- +2% for recursions, if identical queries (except for destination
	  and query ID) in the reply list, avoid re-encoding the answer.
	- removed TODO items for optimizations that do not show up in
	  profile reports.
	- default is now minievent - not libevent. As its faster and
	  not needed for regular installs, only for very large port ranges.
	- loop check different speedup pkt-dname-reading, 1% faster for
	  nocache-recursion check.
	- less hashing during msg parse, 4% for recursion.
	- small speed fix for dname_count_size_labels, +1 or +2% recursion.
	- some speed results noted:
	  optimization resulted in +40% for recursion (cache miss) and
	  +70 to +80 for cache hits, and +96% for version.bind.
	  zone nsec3 example, 100 NXDOMAIN queries, NSD 35182.8 Ub 36048.4
	  www.nlnetlabs.nl from cache: BIND 8987.99 Ub 31218.3
	  www with DO bit set : BIND 8269.31 Ub 28735.6 qps.
	  So, unbound can be about equal qps to NSD in cache hits.
	  And about 3.4x faster than BIND in cache performance.
	- delay utility for testing.

21 February 2008: Wouter
	- speedup of root-delegation message encoding by 15%.
	- minor speedup of compress tree_lookup, maybe 1%.
	- speedup of dname_lab_cmp and memlowercmp - the top functions in 
	  profiler output, maybe a couple percent when it matters.

20 February 2008: Wouter
	- setup speec_cache for need-ldns-testns in dotests.
	- check number of queued replies on incoming queries to avoid overload
	  on that account.
	- fptr whitelist checks are not disabled in optimize mode.
	- do-daemonize config file option.
	- minievent time share initializes time at start.
	- updated testdata for nsec3 new algorithm numbers (6, 7).
	- small performance test of packet encoding (root delegation).

19 February 2008: Wouter
	- applied patch to unbound-host man page from Jan-Piet Mens.
	- fix donotquery-localhost: yes default (it erroneously was switched
	  to default 'no').
	- time is only gotten once and the value is shared across unbound.
	- unittest cleans up crypto, so that it has no memory leaks.
	- mini_event shares the time value with unbound this results in 
	  +3% speed for cache responses and +9% for recursions.
	- ldns tarball update with new NSEC3 sign code numbers.
	- perform several reads per UDP operation. This improves performance
	  in DoS conditions, and costs very little in normal conditions.
	  improves cache response +50%, and recursions +10%.
	- modified asynclook test. because the callback from async is not
	  in any sort of lock (and thus can use all library functions freely),
	  this causes a tiny race condition window when the last lock is 
	  released for a callback and a new cancel() for that callback.
	  The only way to remove this is by putting callbacks into some 
	  lock window. I'd rather have the small possibility of a callback
	  for a cancelled function then no use of library functions in 
	  callbacks. Could be possible to only outlaw process(), wait(),
	  cancel() from callbacks, by adding another lock, but I'd rather not.

18 February 2008: Wouter
	- patch to unbound-host from Jan-Piet Mens.
	- unbound host prints errors if fails to configure context.
	- fixup perf to resend faster, so that long waiting requests do
	  not hold up the queue, they become lost packets or SERVFAILs,
	  or can be sent a little while later (i.e. processing time may 
	  take long, but throughput has to be high).
	- fixup iterator operating in no cache conditions (RD flag unset
	  after a CNAME).
	- streamlined code for RD flag setting.
	- profiled code and changed dname compares to be faster. 
	  The speedup is about +3% to +8% (depending on the test).
	- minievent tests for eintr and eagain.

15 February 2008: Wouter
	- added FreeBSD rc.d script to contrib.
	- --prefix option for configure also changes directory: pidfile:
	  and chroot: defaults in config file.
	- added cache speed test, for cache size OK and cache too small.

14 February 2008: Wouter
	- start without a config file (will complain, but start with
	  defaults).
	- perf test program works.

13 February 2008: Wouter
	- 0.9 released.
	- 1.0 development. Printout ldns version on unbound -h.
	- start of perf tool.
	- bugfix to read empty lines from /etc/hosts.

12 February 2008: Wouter
	- fixup problem with configure calling itself if ldns-src tarball
	  is not present.

11 February 2008: Wouter
	- changed library to use ub_ instead of ub_val_ as prefix.
	- statistics output text nice.
	- etc/hosts handling.
	- library function to put logging to a stream.
	- set any option interface.

8 February 2008: Wouter
	- test program for multiple queries over a TCP channel.
	- tpkg test for stream tcp queries.
	- unbound replies to multiple TCP queries on a TCP channel.
	- fixup misclassification of root referral with NS in answer
	  when validating a nonrec query.
	- tag 0.9
	- layout of manpages, spelling fix in header, manpages process by
	  makedist, list asynclook and tcpstream tests as ldns-testns
	  required.

7 February 2008: Wouter
	- moved up all current level 2 to be level 3. And 3 to 4.
	  to make room for new debug level 2 for detailed information 
	  for operators.
	- verbosity level 2. Describes recursion and validation.
	- cleaner configure script and fixes for libevent solaris.
	- signedness for log output memory sizes in high verbosity.

6 February 2008: Wouter
	- clearer explanation of threading configure options.
	- fixup asynclook test for nothreading (it creates only one process
	  to do the extended test).
	- changed name of ub_val_result_free to ub_val_resolve_free.
	- removes warning message during library linking, renamed
	  libunbound/unbound.c -> libunbound.c and worker to libworker.
	- fallback without EDNS if result is NOTIMPL as well as on FORMERR.

5 February 2008: Wouter
	- statistics-interval: seconds option added.
	- test for statistics option
	- ignore errors making directories, these can occur in parallel builds
	- fixup Makefile strip command and libunbound docs typo.

31 January 2008: Wouter
	- bg thread/process reads and writes the pipe nonblocking all the time
	  so that even if the pipe is buffered or so, the bg thread does not
	  block, and services both pipes and queries.

30 January 2008: Wouter
	- check trailing / on chrootdir in checkconf.
	- check if root hints and anchor files are in chrootdir.
	- no route to host tcp error is verbosity level 2. 
	- removed unused send_reply_iov. and its configure check.
	- added prints of 'remote address is 1.2.3.4 port 53' to errors
	  from netevent; the basic socket errors.

28 January 2008: Wouter
	- fixup uninit use of buffer by libunbound (query id, flags) for
	  local_zone answers.
	- fixup uninit warning from random.c; also seems to fix sporadic
	  sigFPE coming out of openssl.
	- made openssl entropy warning more silent for library use. Needs
	  verbosity 1 now.
	- fixup forgotten locks for rbtree_searches on ctx->query tree.
	- random generator cleanup - RND_STATE_SIZE removed, and instead
	  a super-rnd can be passed at init to chain init random states.
	- test also does lock checks if available.
	- protect config access in libworker_setup().
	- libevent doesn't like comm_base_exit outside of runloop.
	- close fds after removing commpoints only (for epoll, kqueue).

25 January 2008: Wouter
	- added tpkg for asynclook and library use. 
	- allows localhost to be queried when as a library.
	- fixup race condition between cancel and answer (in case of
	  really fast answers that beat the cancel).
	- please doxygen, put doxygen comment in one place.
	- asynclook -b blocking mode and test.
	- refactor asynclook, nicer code.
	- fixup race problems from opensll in rand init from library, with
	  a mutex around the rand init.
	- fix pass async_id=NULL to _async resolve().
	- rewrote _wait() routine, so that it is threadsafe.
	- cancelation is threadsafe.
	- asynclook extended test in tpkg.
	- fixed two races where forked bg process waits for (somehow shared?)
	  locks, so does not service the query pipe on the bg side.
	  Now those locks are only held for fg_threads and for bg_as_a_thread.

24 January 2008: Wouter
	- tested the cancel() function.
	- asynclook -c (cancel) feature.
	- fix fail to allocate context actions.
	- make pipe nonblocking at start.
	- update plane for retry mode with caution to limit bandwidth.
	- fix Makefile for concurrent make of unbound-host.
	- renamed ub_val_ctx_wait/poll/process/fd to ub_val*.
	- new calls to set forwarding added to header and docs.

23 January 2008: Wouter
	- removed debug prints from if-auto, verb-algo enables some.
	- libunbound QUIT setup, remove memory leaks, when using threads
	  will share memory for passing results instead of writing it over
	  the pipe, only writes ID number over the pipe (towards the handler
	  thread that does process() ).

22 January 2008: Wouter
	- library code for async in libunbound/unbound.c.
	- fix link testbound.
	- fixup exit bug in mini_event.
	- background worker query enter and result functions.
	- bg query test application asynclook, it looks up multiple
	  hostaddresses (A records) at the same time.

21 January 2008: Wouter
	- libworker work, netevent raw commpoints, write_msg, serialize.

18 January 2008: Wouter
	- touch up of manpage for libunbound.
	- support for IP_RECVDSTADDR (for *BSD ip4).
	- fix for BSD, do not use ip4to6 mapping, make two sockets, once
	  ip6 and once ip4, uses socket options.
	- goodbye ip4to6 mapping.
	- update ldns-testpkts with latest version from ldns-trunk.
	- updated makedist for relative ldns pathnames.
	- library API with more information inside the result structure.
	- work on background resolves.

17 January 2008: Wouter
	- fixup configure in case -lldns is installed.
	- fixup a couple of doxygen warnings, about enum variables.
	- interface-automatic now copies the interface address from the
	  PKT_INFO structure as well.
	- manual page with library API, all on one page 'man libunbound'.
	- rewrite of PKTINFO structure, it also captures IP4 PKTINFO.

16 January 2008: Wouter
	- incoming queries to the server with TC bit on are replied FORMERR.
	- interface-automatic replied the wrong source address on localhost
	  queries. Seems to be due to ifnum=0 in recvmsg PKTINFO. Trying
	  to use ifnum=-1 to mean 'no interface, use kernel route'.

15 January 2008: Wouter
	- interface-automatic feature. experimental. Nice for anycast.
	- tpkg test for ip6 ancillary data.
	- removed debug prints.
	- porting experience, define for Solaris, test refined for BSD
	  compatibility. The feature probably will not work on OpenBSD.
	- makedist fixup for ldns-src in build-dir.

14 January 2008: Wouter
	- in no debug sets NDEBUG to remove asserts.
	- configure --enable-debug is needed for dependency generation
	  for assertions and for compiler warnings.
	- ldns.tgz updated with ldns-trunk (where buffer.h is updated).
	- fix lint, unit test in optimize mode.
	- default access control allows ::ffff:127.0.0.1 v6mapped localhost.
	
11 January 2008: Wouter
	- man page, warning removed.
	- added text describing the use of stub zones for private zones.
	- checkconf tests for bad hostnames (IP address), and for doubled
	  interface lines.
	- memory sizes can be given with 'k', 'Kb', or M or G appended.

10 January 2008: Wouter
	- typo in example.conf.
	- made using ldns-src that is included the package more portable
	  by linking with .lo instead of .o files in the ldns package.
	- nicer do-ip6: yes/no documentation.
	- nicer linking of libevent .o files.
	- man pages render correctly on solaris.

9 January 2008: Wouter
	- fixup openssl RAND problem, when the system is not configured to
	  give entropy, and the rng needs to be seeded.

8 January 2008: Wouter
	- print median and quartiles with extensive logging.

4 January 2008: Wouter
	- document misconfiguration in private network.

2 January 2008: Wouter
	- fixup typo in requirements.
	- document that 'refused' is a better choice than 'drop' for 
	  the access control list, as refused will stop retries.

7 December 2007: Wouter
	- unbound-host has a -d option to show what happens. This can help
	  with debugging (why do I get this answer).
	- fixup CNAME handling, on nodata, sets and display canonname.
	- dot removed from CNAME display.
	- respect -v for NXDOMAINs.
	- updated ldns-src.tar.gz with ldns-trunk today (1.2.2 fixes).
	- size_t to int for portability of the header file.
	- fixup bogus handling.
	- dependencies and lint for unbound-host.

6 December 2007: Wouter
	- library resolution works in foreground mode, unbound-host app
	  receives data.
	- unbound-host prints rdata using ldns.
	- unbound-host accepts trust anchors, and prints validation
	  information when you give -v.

5 December 2007: Wouter
	- locking in context_new() inside the function.
	- setup of libworker.

4 December 2007: Wouter
	- minor Makefile fixup.
	- moved module-stack code out of daemon/daemon into services/modstack,
	  preparing for code-reuse.
	- move context into own header file.
	- context query structure.
	- removed unused variable pwd from checkconf.
	- removed unused assignment from outside netw.
	- check timeval length of string.
	- fixup error in val_utils getsigner.
	- fixup same (*var) error in netblocktostr.
	- fixup memleak on parse error in localzone.
	- fixup memleak on packet parse error.
	- put ; after union in parser.y.
	- small hardening in iter_operate against iq==NULL.
	- hardening, if error reply with rcode=0 (noerror) send servfail.
	- fixup same (*var) error in find_rrset in msgparse, was harmless.
	- check return value of evtimer_add().
	- fixup lockorder in lruhash_reclaim(), building up a list of locked
	  entries one at a time. Instead they are removed and unlocked.
	- fptr_wlist for markdelfunc.
	- removed is_locked param from lruhash delkeyfunc.
	- moved bin_unlock during bin_split purely to please.

3 December 2007: Wouter
	- changed checkconf/ to smallapp/ to make room for more support tools.
	  (such as unbound-host).
	- install dirs created with -m 755 because they need to be accessible.
	- library extensive featurelist added to TODO.
	- please doxygen, lint.
	- library test application, with basic functionality.
	- fix for building in a subdirectory. 
	- link lib fix for Leopard.

30 November 2007: Wouter
	- makefile that creates libunbound.la, basic file or libunbound.a
	  when creating static executables (no libtool).
	- more API setup.

29 November 2007: Wouter
	- 0.9 public API start.

28 November 2007: Wouter
	- Changeup plan for 0.8 - no complication needed, a simple solution
	  has been chosen for authoritative features.
	- you can use single quotes in the config file, so it is possible
	  to specify TXT records in local data.
	- fixup small memory problem in implicit transparent zone creation.
	- test for implicit zone creation and multiple RR RRsets local data.
	- local-zone nodefault test.
	- show testbound testlist on commit.
	- iterator normalizer changes CNAME chains ending in NXDOMAIN where
	  the packet got rcode NXDOMAIN into rcode NOERROR. (since the initial
	  domain exists).
	- nicer verbosity: 0 and 1 levels.
	- lower nonRDquery chance of eliciting wrongly typed validation
	  requiring message from the cache.
	- fix for nonRDquery validation typing; nodata is detected when
	  SOA record in auth section (all validation-requiring nodata messages
	  have a SOA record in authority, so this is OK for the validator),
	  and NS record is needed to be a referral.
	- duplicate checking when adding NSECs for a CNAME, and test.
	- created svn tag 0.8, after completing testbed tests.

27 November 2007: Wouter
	- per suggestion in rfc2308, replaced default max-ttl value with 1 day.
	- set size of msgparse lookup table to 32, from 1024, so that its size
	  is below the 2048 regional large size threshold, and does not cause
	  a call to malloc when a message is parsed.
	- update of memstats tool to print number of allocation calls.
	  This is what is taking time (not space) and indicates the avg size
	  of the allocations as well. region_alloc stat is removed.

22 November 2007: Wouter
	- noted EDNS in-the-middle dropping trouble as a TODO.
	  At this point theoretical, no user trouble has been reported.
	- added all default AS112 zones.
	- answers from local zone content.
		* positive answer, the rrset in question
		* nodata answer (exist, but not that type).
		* nxdomain answer (domain does not exist).
		* empty-nonterminal answer.
		* But not: wildcard, nsec, referral, rrsig, cname/dname,
			or additional section processing, NS put in auth.
	- test for correct working of static and transparent and couple
	  of important defaults (localhost, as112, reverses). 
	  Also checks deny and refuse settings.
	- fixup implicit zone generation and AA bit for NXDOMAIN on localdata.

21 November 2007: Wouter
	- local zone internal data setup.

20 November 2007: Wouter
	- 0.8 - str2list config support for double string config options.
	- local-zone and local-data options, config storage and documentation.

19 November 2007: Wouter
	- do not downcase NSEC and RRSIG for verification. Follows 
	  draft-ietf-dnsext-dnssec-bis-updates-06.txt.
	- fixup leaking unbound daemons at end of tests.
	- README file updated.
	- nice libevent not found error.
	- README talks about gnu make.
	- 0.8: unit test for addr_mask and fixups for it.
	  and unit test for addr_in_common().
	- 0.8: access-control config file element.
	  and unit test rpl replay file.
	- 0.8: fixup address reporting from netevent.

16 November 2007: Wouter
	- privilege separation is not needed in unbound at this time.
	  TODO item marked as such.
	- created beta-0.7 branch for support.
	- tagged 0.7 for beta release.
	- moved trunk to 0.8 for 0.8(auth features) development.
	- 0.8: access control list setup.

15 November 2007: Wouter
	- review fixups from Jelte.

14 November 2007: Wouter
	- testbed script does not recreate configure, since its in svn now.
	- fixup checkconf test so that it does not test 
	  /etc/unbound/unbound.conf.
	- tag 0.6.

13 November 2007: Wouter
	- remove debug print.
	- fixup testbound exit when LIBEVENT_SIGNAL_PROBLEM exists.

12 November 2007: Wouter
	- fixup signal handling where SIGTERM could be ignored if a SIGHUP
	  arrives later on.
	- bugreports to unbound-bugs@nlnetlabs.nl
	- fixup testbound so it exits cleanly.
	- cleanup the caches on a reload, so that rrsetID numbers won't clash.

9 November 2007: Wouter
	- took ldns snapshot in repo.
	- default config file is /etc/unbound/unbound.conf.
	  If it doesn't exist, it is installed with the doc/example.conf file.
	  The file is not deleted on uninstall.
	- default listening is not all, but localhost interfaces.
	
8 November 2007: Wouter
	- Fixup chroot and drop user privileges.
	- new L root ip address in default hints.

1 November 2007: Wouter
	- Fixup of crash on reload, due to anchors in env not NULLed after
	  dealloc during deinit.
	- Fixup of chroot call. Happens after privileges are dropped, so
	  that checking the passwd entry still works.
	- minor touch up of clear() hashtable function.
	- VERB_DETAIL prints out what chdir, username, chroot is being done.
	- when id numbers run out, caches are cleared, as in design notes.
	  Tested with a mock setup with very few bits in id, it worked.
	- harden-dnssec-stripped: yes is now default. It insists on dnssec
	  data for trust anchors. Included tests for the feature.

31 October 2007: Wouter
	- cache-max-ttl config option.
	- building outside sourcedir works again.
	- defaults more secure:
		username: "unbound"
		chroot: "/etc/unbound"
	  The operator can override them to be less secure ("") if necessary.
	- fix horrible oversight in sorting rrset references in a message,
	  sort per reference key pointer, not on referencepointer itself.
	- pidfile: "/etc/unbound/unbound.pid" is now the default.
	- tests changed to reflect the updated default.
	- created hashtable clear() function that respects locks.

30 October 2007: Wouter
	- fixup assertion failure that relied on compressed names to be
	  smaller than uncompressed names. A packet from comrite.com was seen
	  to be compressed to a larger size. Added it as unit test.
	- quieter logging at low verbosity level for common tcp messages.
	- no greedy TTL update.

23 October 2007: Wouter
	- fixup (grand-)parent problem for dnssec-lameness detection.
	- fixup tests to do additional section processing for lame replies,
	  since the detection needs that.
	- no longer trust in query section in reply during dnssec lame detect.
	- dnssec lameness does not make the server never ever queried, but
	  non-preferred. If no other servers exist or answer, the dnssec lame
	  server is used; the fastest dnssec lame server is chosen.
	- added test then when trust anchor cannot be primed (nodata), the
	  insecure mode from unbound works.
	- Fixup max queries per thread, any more are dropped.

22 October 2007: Wouter
	- added donotquerylocalhost config option. Can be turned off for
	  out test cases.
	- ISO C compat changes.
	- detect RA-no-AA lameness, as LAME.
	- DNSSEC-lameness detection, as LAME.
	  See notes in requirements.txt for choices made.
	- tests for lameness detection.
	- added all to make test target; need unbound for fwd tests.
	- testbound does not pollute /etc/unbound.

19 October 2007: Wouter
	- added configure (and its files) to svn, so that the trunk is easier
	  to use. ./configure, config.guess, config.sub, ltmain.sh,
	  and config.h.in.
	- added yacc/lex generated files, util/configlexer.c, 
	  util/configparser.c util/configparser.h, to svn. 
	- without lex no attempt to use it.
	- unsecure response validation collated into one block.
	- remove warning about const cast of cfgfile name.
	- outgoing-interfaces can be different from service interfaces.
	- ldns-src configure is done during unbound configure and
	  ldns-src make is done during unbound make, and so inherits the
	  make arguments from the unbound make invocation.
	- nicer error when libevent problem causes instant exit on signal.
	- read root hints from a root hint file (like BIND does).
	  
18 October 2007: Wouter
	- addresses are logged with errors.
	- fixup testcode fake event to remove pending before callback
	  since the callback may create new pending items.
	- tests updated because retries are now in iterator module.
	- ldns-testpkts code is checked for differences between unbound
	  and ldns by makedist.sh.
	- ldns trunk from today added in svn repo for fallback in case
	  no ldns is installed on the system.
	  make download_ldns refreshes the tarball with ldns svn trunk.
	- ldns-src.tar.gz is used if no ldns is found on the system, and
	  statically linked into unbound.
	- start of regional allocator code.
	- regional uses less memory and variables, simplified code.
	- remove of region-allocator.
	- alloc cache keeps a cache of recently released regional blocks,
	  up to a maximum.
	- make unit test cleanly free memory.

17 October 2007: Wouter
	- fixup another cycle detect and ns-addr timeout resolution bug.
	  This time by refusing delegations from the cache without addresses
	  when resolving a mandatory-glue nameserver-address for that zone.
	  We're going to have to ask a TLD server anyway; might as well be
	  the TLD server for this name. And this resolves a lot of cases where
	  the other nameserver names lead to cycles or are not available.
	- changed random generator from random(3) clone to arc4random wrapped
	  for thread safety. The random generator is initialised with
	  entropy from the system.
	- fix crash where failure to prime DNSKEY tried to print null pointer
	  in the log message.
	- removed some debug prints, only verb_algo (4) enables them.
	- fixup test; new random generator took new paths; such as one 
	  where no scripted answer was available.
	- mark insecure RRs as insecure.
	- fixup removal of nonsecure items from the additional.
	- reduced timeout values to more realistic, 376 msec (262 msec has
	  90% of roundtrip times, 512 msec has 99% of roundtrip times.)
	- server selection failover to next server after timeout (376 msec).

16 October 2007: Wouter
	- no malloc in log_hex.
	- assertions around system calls.
	- protect against gethostname without ending zero.
	- ntop output is null terminated by unbound.
	- pidfile content null termination
	- various snprintf use sizeof(stringbuf) instead of fixed constant.
	- changed loopdetect % 8 with & 0x7 since % can become negative for
	  weird negative input and particular interpretation of integer math.
	- dname_pkt_copy checks length of result, to protect result buffers.
	  prints an error, this should not happen. Bad strings should have
	  been rejected earlier in the program.
	- remove a size_t underflow from msgreply size func.

15 October 2007: Wouter
	- nicer warning.
	- fix IP6 TCP, wrong definition check. With test package.
	- fixup the fact that the query section was not compressed to,
	  the code was there but was called by value instead of by reference.
	  And test for the case, uses xxd and nc.
	- more portable ip6 check for sockaddr types.

8 October 2007: Wouter
	- --disable-rpath option in configure for 64bit systems with
	  several dynamic lib dirs.

7 October 2007: Wouter
	- fixup tests for no AD bit in non-DO queries.
	- test that makes sure AD bit is not set on non-DO query.

6 October 2007: Wouter
	- removed logfile open early. It did not have the proper permissions;
	  it was opened as root instead of the user. And we cannot change user
	  id yet, since chroot and bind ports need to be done.
	- callback checks for event callbacks done from mini_event. Because
	  of deletions cannot do this from netevent. This means when using
	  libevent the protection does not work on event-callbacks.
	- fixup too small reply (did not zero counts).
	- fixup reply no longer AD bit when query without DO bit.

5 October 2007: Wouter
	- function pointer whitelist.

4 October 2007: Wouter
	- overwrite sensitive random seed value after use.
	- switch to logfile very soon if not -d (console attached).
	- error messages do not reveal the trustanchor contents.
	- start work on function pointer whitelists.

3 October 2007: Wouter
	- fix for multiple empty nonterminals, after multiple DSes in the
	  chain of trust.
	- mesh checks if modules are looping, and stops them.
	- refetch with CNAMEd nameserver address regression test added.
	- fixup line count bug in testcode, so testbound prints correct line
	  number with parse errors.
	- unit test for multiple ENT case.
	- fix for cname out of validated unsec zone.
	- fixup nasty id=0 reuse. Also added assertions to detect its
	  return (the assertion catches in the existing test cases).

1 October 2007: Wouter
	- skip F77, CXX, objC tests in configure step.
	- fixup crash in refetch glue after a CNAME.
	  and protection against similar failures (with error print).

28 September 2007: Wouter
	- test case for unbound-checkconf, fixed so it also checks the
	  interface: statements.

26 September 2007: Wouter
	- SIGHUP will reopen the log file.
	- Option to log to syslog.
	- please lint, fixup tests (that went to syslog on open, oops).
	- config check program.

25 September 2007: Wouter
	- tests for NSEC3. Fixup bitmap checks for NSEC3.
	- positive ANY response needs to check if wildcard expansion, and
	  check that original data did not exist.
	- tests for NSEC3 that wrong use of OPTOUT is bad. For insecure
	  delegation, for abuse of child zone apex nsec3.
	- create 0.5 release tag.

24 September 2007: Wouter
	- do not make test programs by default.
	- But 'make test' will perform all of the tests.
	- Advertise builtin select libevent alternative when no libevent
	  is found.
	- signit can generate NSEC3 hashes, for generating tests.
	- multiple nsec3 parameters in message test.
	- too high nsec3 iterations becomes insecure test.

21 September 2007: Wouter
	- fixup empty_DS_name allocated in wrong region (port DEC Alpha).
	- fixup testcode lock safety (port FreeBSD).
	- removes subscript has type char warnings (port Solaris 9).
	- fixup of field with format type to int (port MacOS/X intel).
	- added test for infinite loop case in nonRD answer validation.
	  It was a more general problem, but hard to reproduce. When an
	  unsigned rrset is being validated and the key fetched, the DS
	  sequence is followed, but if the final name has no DS, then no
	  proof is possible - the signature has been stripped off.

20 September 2007: Wouter
	- fixup and test for NSEC wildcard with empty nonterminals. 
	- makedist.sh fixup for svn info.
	- acl features request in plan.
	- improved DS empty nonterminal handling.
	- compat with ANS nxdomain for empty nonterminals. Attempts the nodata
	  proof anyway, which succeeds in ANS failure case.
	- striplab protection in case it becomes -1.
	- plans for static and blacklist config.

19 September 2007: Wouter
	- comments about non-packed usage.
	- plan for overload support in 0.6.
	- added testbound tests for a failed resolution from the logs
	  and for failed prime when missing glue.
	- fixup so useless delegation points are not returned from the
	  cache. Also the safety belt is used if priming fails to complete.
	- fixup NSEC rdata not to be lowercased, bind compat.

18 September 2007: Wouter
	- wildcard nsec3 testcases, and fixup to get correct wildcard name.
	- validator prints subtype classification for debug.

17 September 2007: Wouter
	- NSEC3 hash cache unit test.
	- validator nsec3 nameerror test.

14 September 2007: Wouter
	- nsec3 nodata proof, nods proof, wildcard proof.
	- nsec3 support for cname chain ending in noerror or nodata.
	- validator calls nsec3 proof routines if no NSECs prove anything.
	- fixup iterator bug where it stored the answer to a cname under
	  the wrong qname into the cache. When prepending the cnames, the
	  qname has to be reset to the original qname.

13 September 2007: Wouter
	- nsec3 find matching and covering, ce proof, prove namerror msg.

12 September 2007: Wouter
	- fixup of manual page warnings, like for NSD bugreport.
	- nsec3 work, config, max iterations, filter, and hash cache. 

6 September 2007: Wouter
	- fixup to find libevent on mac port install.
	- fixup size_t vs unsigned portability in validator/sigcrypt.
	- please compiler on different platforms, for unreachable code.
	- val_nsec3 file.
	- pthread_rwlock type is optional, in case of old pthread libs.

5 September 2007: Wouter
	- cname, name error validator tests.
	- logging of qtype ANY works.
	- ANY type answers get RRSIG in answer section of replies (but not
	  in other sections, unless DO bit is on).
	- testbound can replay a TCP query (set MATCH TCP in the QUERY).
	- DS and noDS referral validation test.
	- if you configure many trust anchors, parent trust anchors can
	  securely deny existence of child trust anchors, if validated.
	- not all *.name NSECs are present because a wildcard was matched,
	  and *.name NSECs can prove nodata for empty nonterminals.
	  Also, for wildcard name NSECs, check they are not from the parent
	  zone (for wildcarded zone cuts), and check absence of CNAME bit,
	  for a nodata proof.
	- configure option for memory allocation debugging.
	- port configure option for memory allocation to solaris10.

4 September 2007: Wouter
	- fixup of Leakage warning when serviced queries processed multiple
	  callbacks for the same query from the same server.
	- testbound removes config file from /tmp on failed exit.
	- fixup for referral cleanup of the additional section.
	- tests for cname, referral validation.
	- neater testbound tpkg output.
	- DNAMEs no longer match their apex when synthesized from the cache.
	- find correct signer name for DNAME responses.
	- wildcarded DNAME test and fixup code to detect.
	- prepend NSEC and NSEC3 rrsets in the iterator while chasing CNAMEs.
	  So that wildcarded CNAMEs get their NSEC with them to the answer.
	- test for a CNAME to a DNAME to a CNAME to an answer, all from
	  different domains, for key fetching and signature checking of
	  CNAME'd messages.

3 September 2007: Wouter
	- Fixed error in iterator that would cause assertion failure in 
	  validator. CNAME to a NXDOMAIN response was collated into a response
	  with both a CNAME and the NXDOMAIN rcode. Added a test that the
	  rcode is changed to NOERROR (because of the CNAME).
	- timeout on tcp does not lead to spurious leakage detect.
	- account memory for name of lame zones, so that memory leakages does
	  not show lame cache growth as a leakage growth.
	- config setting for lameness cache expressed in bytes, instead of
	  number of entries.
	- tool too summarize allocations per code line.

31 August 2007: Wouter
	- can read bind trusted-keys { ... }; files, in a compatibility mode. 
	- iterator should not detach target queries that it still could need.
	  the protection against multiple outstanding queries is moved to a
	  current_query num check.
	- validator nodata, positive, referral tests.
	- dname print can print '*' wildcard.

30 August 2007: Wouter
	- fixup override date config option.
	- config options to control memory usage.
	- caught bad free of un-alloced data in worker_send error case.
	- memory accounting for key cache (trust anchors and temporary cache).
	- memory accounting fixup for outside network tcp pending waits.
	- memory accounting fixup for outside network tcp callbacks.
	- memory accounting for iterator fixed storage.
	- key cache size and slabs config options.
	- lib crypto cleanups at exit. 

29 August 2007: Wouter
	- test tool to sign rrsets for testing validator with.
	- added RSA and DSA test keys, public and private pairs, 512 bits.
	- default configuration is with validation enabled.
	  Only a trust-anchor needs to be configured for DNSSEC to work.
	- do not convert to DER for DSA signature verification.
	- validator replay test file, for a DS to DNSKEY DSA key prime and
	  positive response.

28 August 2007: Wouter
	- removed double use for udp buffers, that could fail,
	  instead performs a malloc to do the backup.
	- validator validates referral messages, by validating all the rrsets
	  and stores the rrsets in the cache. Further referral (nonRD queries)
	  replies are made from the rrset cache directly. Unless unchecked
	  rrsets are encountered, there are then validated.
	- enforce that signing is done by a parent domain (or same domain).
	- adjust TTL downwards if rrset TTL bigger than signature allows.
	- permissive mode feature, sets AD bit for secure, but bogus does
	  not give servfail (bogus is changed into indeterminate).
	- optimization of rrset verification. rr canonical sorting is reused,
	  for the same rrset. canonical rrset image in buffer is reused for
	  the same signature.
	- if the rrset is too big (64k exactly + large owner name) the
	  canonicalization routine will fail if it does not fit in buffer.
	- faster verification for large sigsets.
	- verb_detail mode reports validation failures, but not the entire
	  algorithm for validation. Key prime failures are reported as 
	  verb_ops level.

27 August 2007: Wouter
	- do not garble the edns if a cache answer fails.
	- answer norecursive from cache if possible.
	- honor clean_additional setting when returning secure non-recursive
	  referrals.
	- do not store referral in msg cache for nonRD queries.
	- store verification status in the rrset cache to speed up future
	  verification.
	- mark rrsets indeterminate and insecure if they are found to be so.
	  and store this in the cache.

24 August 2007: Wouter
	- message is bogus if unsecure authority rrsets are present.
	- val-clean-additional option, so you can turn it off.
	- move rrset verification out of the specific proof types into one
	  routine. This makes the proof routines prettier.
	- fixup cname handling in validator, cname-to-positive and cname-to-
	  nodata work.
	- Do not synthesize DNSKEY and DS responses from the rrset cache if
	  the rrset is from the additional section. Signatures may have
	  fallen off the packet, and cause validation failure.
	- more verbose signature date errors (with the date attached).
	- increased default infrastructure cache size. It is important for
	  performance, and 1000 entries are only 212k (or a 400 k total cache
	  size). To 10000 entries (for 2M entries, 4M cache size).

23 August 2007: Wouter
	- CNAME handling - move needs_validation to before val_new().
	  val_new() setups the chase-reply to be an edited copy of the msg.
	  new classification, and find signer can find for it. 
	  removal of unsigned crap from additional, and query restart for
	  cname.
	- refuse to follow wildcarded DNAMEs when validating.
	  But you can query for qtype ANY, or qtype DNAME and validate that.

22 August 2007: Wouter
	- bogus TTL.
	- review - use val_error().

21 August 2007: Wouter
	- ANY response validation.
	- store security status in cache.
	- check cache security status and either send the query to be
	  validated, return the query to client, or send servfail to client.
	  Sets AD bit on validated replies.
	- do not examine security status on an error reply in mesh_done.
	- construct DS, DNSKEY messages from rrset cache.
	- manual page entry for override-date.

20 August 2007: Wouter
	- validate and positive validation, positive wildcard NSEC validation.
	- nodata validation, nxdomain validation.

18 August 2007: Wouter
	- process DNSKEY response in FINDKEY state.

17 August 2007: Wouter
	- work on DS2KE routine.
	- val_nsec.c for validator NSEC proofs.
	- unit test for NSEC bitmap reading.
	- dname iswild and canonical_compare with unit tests.

16 August 2007: Wouter
	- DS sig unit test.
	- latest release libevent 1.3c and 1.3d have threading fixed.
	- key entry fixup data pointer and ttl absolute.
	- This makes a key-prime succeed in validator, with DS or DNSKEY as
	  trust-anchor.
	- fixup canonical compare byfield routine, fix bug and also neater.
	- fixed iterator response type classification for queries of type
	  ANY and NS.
	  dig ANY gives sometimes NS rrset in AN and NS section, and parser
	  removes the NS section duplicate. dig NS gives sometimes the NS
	  in the answer section, as referral.
	- validator FINDKEY state.

15 August 2007: Wouter
	- crypto calls to verify signatures.
	- unit test for rrsig verification.

14 August 2007: Wouter
	- default outgoing ports changed to avoid port 2049 by default.
	  This port is widely blocked by firewalls.
	- count infra lameness cache in memory size.
	- accounting of memory improved
	- outbound entries are allocated in the query region they are for.
	- extensive debugging for memory allocations.
	- --enable-lock-checks can be used to enable lock checking.
	- protect undefs in config.h from autoheaders ministrations.
	- print all received udp packets. log hex will print on multiple
	  lines if needed.
	- fixed error in parser with backwards rrsig references.
	- mark cycle targets for iterator did not have CD flag so failed
	  its task.

13 August 2007: Wouter
	- fixup makefile, if lexer is missing give nice error and do not
	  mess up the dependencies.
	- canonical compare routine updated.
	- canonical hinfo compare.
	- printout list of the queries that the mesh is working on.

10 August 2007: Wouter
	- malloc and free overrides that track total allocation and frees.
	  for memory debugging.
	- work on canonical sort.

9 August 2007: Wouter
	- canonicalization, signature checks
	- dname signature label count and unit test.
	- added debug heap size print to memory printout.
	- typo fixup in worker.c
	- -R needed on solaris.
	- validator override option for date check testing.

8 August 2007: Wouter
	- ldns _raw routines created (in ldns trunk).
	- sigcrypt DS digest routines
	- val_utils uses sigcrypt to perform signature cryptography.
	- sigcrypt keyset processing

7 August 2007: Wouter
	- security status type.
	- security status is copied when rdata is equal for rrsets.
	- rrset id is updated to invalidate all the message cache entries
	  that refer to NSEC, NSEC3, DNAME rrsets that have changed.
	- val_util work
	- val_sigcrypt file for validator signature checks.

6 August 2007: Wouter
	- key cache for validator.
	- moved isroot and dellabel to own dname routines, with unit test.

3 August 2007: Wouter
	- replanning.
	- scrubber check section of lame NS set.
	- trust anchors can be in config file or read from zone file,
	  DS and DNSKEY entries.
	- unit test trust anchor storage.
	- trust anchors converted to packed rrsets.
	- key entry definition.

2 August 2007: Wouter
	- configure change for latest libevent trunk version (needs -lrt).
	- query_done and walk_supers are moved out of module interface.
	- fixup delegation point duplicates.
	- fixup iterator scrubber; lame NS set is let through the scrubber
	  so that the classification is lame.
	- validator module exists, and does nothing but pass through,
	  with calling of next module and return.
	- validator work.

1 August 2007: Wouter
	- set version to 0.5
	- module work for module to module interconnections.
	- config of modules.
	- detect cycle takes flags.

31 July 2007: Wouter
	- updated plan
	- release 0.4 tag.

30 July 2007: Wouter
	- changed random state init, so that sequential process IDs are not
	  cancelled out by sequential thread-ids in the random number seed.
	- the fwd_three test, which sends three queries to unbound, and 
	  unbound is kept waiting by ldns-testns for 3 seconds, failed
	  because the retry timeout for default by unbound is 3 seconds too,
	  it would hit that timeout and fail the test. Changed so that unbound
	  is kept waiting for 2 seconds instead.

27 July 2007: Wouter
	- removed useless -C debug option. It did not work.
	- text edit of documentation.
	- added doc/CREDITS file, referred to by the manpages.
	- updated planning.

26 July 2007: Wouter
	- cycle detection, for query state dependencies. Will attempt to
	  circumvent the cycle, but if no other targets available fails.
	- unit test for AXFR, IXFR response.
	- test for cycle detection.

25 July 2007: Wouter
	- testbound read ADDRESS and check it.
	- test for version.bind and friends.
	- test for iterator chaining through several referrals.
	- test and fixup for refetch for glue. Refetch fails if glue
	  is still not provided.

24 July 2007: Wouter
	- Example section in config manual.
	- Addr stored for range and moment in replay.

20 July 2007: Wouter
	- Check CNAME chain before returning cache entry with CNAMEs.
	- Option harden-glue, default is on. It will discard out of zone
	  data. If disabled, performance is faster, but spoofing attempts
	  become a possibility. Note that still normalize scrubbing is done,
	  and that the potentially spoofed data is used for infrastructure
	  and not returned to the client.
	- if glue times out, refetch by asking parent of delegation again.
	  Much like asking for DS at the parent side.
	- TODO items from forgery-resilience draft.
	  and on memory handling improvements.
	- renamed module_event_timeout to module_event_noreply.
	- memory reporting code; reports on memory usage after handling
	  a network packet (not on cache replies).

19 July 2007: Wouter
	- shuffle NS selection when getting nameserver target addresses.
	- fixup of deadlock warnings, yield cpu in checklock code so that
	  freebsd scheduler selects correct process to run.
	- added identity and version config options and replies.
	- store cname messages complete answers.

18 July 2007: Wouter
	- do not query addresses, 127.0.0.1, and ::1 by default.

17 July 2007: Wouter
	- forward zone options in config file.
	- forward per zone in iterator. takes precedence over stubs.
	- fixup commithooks.
	- removed forward-to and forward-to-port features, subsumed by
	  new forward zones.
	- fix parser to handle absent server: clause.
	- change untrusted rrset test to account for scrubber that is now
	  applied during the test (which removes the poison, by the way).
	- feature, addresses can be specified with @portnumber, like nsd.conf.
	- test config files changed over to new forwarder syntax.

27 June 2007: Wouter
	- delete of mesh does a postorder traverse of the tree.
	- found and fixed a memory leak. For TTL=0 messages, that would
	  not be cached, instead the msg-replyinfo structure was leaked.
	- changed server selection so it will filter out hosts that are
	  unresponsive. This is defined as a host with the maximum rto value.
	  This means that unbound tried the host for retries up to 120 secs.
	  The rto value will time out after host-ttl seconds from the cache.
	  This keeps such unresolvable queries from taking up resources.
	- utility for keeping histogram.

26 June 2007: Wouter
	- mesh is called by worker, and iterator uses it.
	  This removes the hierarchical code.
	  QueryTargets state and Finished state are merged for iterator.
	- forwarder mode no longer sets AA bit on first reply.
	- rcode in walk_supers is not needed.

25 June 2007: Wouter
	- more mesh work.
	- error encode routine for ease.

22 June 2007: Wouter
	- removed unused _node iterator value from rbtree_t. Takes up space.
	- iterator can handle querytargets state without a delegation point
	  set, so that a priming(stub) subquery error can be handled.
	- iterator stores if it is priming or not.
	- log_query_info() neater logging.
	- changed iterator so that it does not alter module_qstate.qinfo
	  but keeps a chase query info. Also query_flags are not altered,
	  the iterator uses chase_flags.
	- fixup crash in case no ports for the family exist.

21 June 2007: Wouter
	- Fixup secondary buffer in case of error callback.
	- cleanup slumber list of runnable states.
	- module_subreq_depth fails to work in slumber list.
	- fixup query release for cached results to sub targets.
	- neater error for tcp connection failure, shows addr in verbose.
	- rbtree_init so that it can be used with preallocated memory.

20 June 2007: Wouter
	- new -C option to enable coredumps after forking away.
	- doc update.
	- fixup CNAME generation by scrubber, and memory allocation of it.
	- fixup deletion of serviced queries when all callbacks delete too.
	- set num target queries to 0 when you move them to slumber list.
	- typo in check caused subquery errors to be ignored, fixed.
	- make lint happy about rlim_t.
	- freeup of modules after freeup of module-states.
	- duplicate replies work, this uses secondary udp buffer in outnet.

19 June 2007: Wouter
	- nicer layout in stats.c, review 0.3 change.
	- spelling improvement, review 0.3 change.
	- uncapped timeout for server selection, so that very fast or slow
	  servers will stand out from the rest.
	- target-fetch-policy: "3 2 1 0 0" config setting.
	- fixup queries answered without RD bit (for root prime results).
	- refuse AXFR and IXFR requests.
	- fixup RD flag in error reply from iterator. fixup RA flag from
	  worker error reply.
	- fixup encoding of very short edns buffer sizes, now sets TC bit.
	- config options harden-short-bufsize and harden-large-queries.

18 June 2007: Wouter
	- same, move subqueries to slumber list when first has resolved.
	- fixup last fix for duplicate callbacks.
	- another offbyone in targetcounter. Also in Java prototype by the way.

15 June 2007: Wouter
	- if a query asks to be notified of the same serviced query result
	  multiple times, this will succeed. Only one callback will happen;
	  multiple outbound-list entries result (but the double cleanup of it
	  will not matter).
	- when iterator moves on due to CNAME or referral, it will remove
	  the subqueries (for other targets). These are put on the slumber
	  list.
	- state module wait subq is OK with no new subqs, an old one may have
	  stopped, with an error, and it is still waiting for other ones.
	- if a query loops, halt entire query (easy way to clean up properly).

14 June 2007: Wouter
	- num query targets was > 0 , not >= 0 compared, so that fetch
	  policy of 0 did nothing.

13 June 2007: Wouter
	- debug option: configure --enable-static-exe for compile where
	  ldns and libevent are linked statically. Default is off.
	- make install and make uninstall. Works with static-exe and without.
	  installation of unbound binary and manual pages.
	- alignment problem fix on solaris 64.
	- fixup address in case of TCP error.

12 June 2007: Wouter
	- num target queries was set to 0 at a bad time. Default it to 0 and
	  increase as target queries are done.
	- synthesize CNAME and DNAME responses from the cache.
	- Updated doxygen config for doxygen 1.5.
	- aclocal newer version.
	- doxygen 1.5 fixes for comments (for the strict check on docs).

11 June 2007: Wouter
	- replies on TCP queries have the address field set in replyinfo,
	  for serviced queries, because the initiator does not know that
	  a TCP fallback has occured.
	- omit DNSSEC types from nonDO replies, except if qtype is ANY or
	  if qtype directly queries for the type (and then only show that
	  'unknown type' in the answer section).
	- fixed message parsing where rrsigs on their own would be put
	  in the signature list over the rrsig type.

7 June 2007: Wouter
	- fixup error in double linked list insertion for subqueries and
	  for outbound list of serviced queries for iterator module.
	- nicer printout of outgoing port selection. 
	- fixup cname target readout.
	- nicer debug output.
	- fixup rrset counts when prepending CNAMEs to the answer.
	- fixup rrset TTL for prepended CNAMEs.
	- process better check for looping modules, and which submodule to
	  run next.
	- subreq insertion code fixup for slumber list.
	- VERB_DETAIL, verbosity: 2 level gives short but readable output.
	  VERB_ALGO, verbosity: 3 gives extensive output.
	- fixup RA bit in cached replies.
	- fixup CNAME responses from the cache no longer partial response.
	- error in network send handled without leakage.
	- enable ip6 from config, and try ip6 addresses if available,
	  if ip6 is not connected, skips to next server.

5 June 2007: Wouter
	- iterator state finished.
	- subrequests without parent store in cache and stop.
	- worker slumber list for ongoing promiscuous queries.
	- subrequest error handling.
	- priming failure returns SERVFAIL.
	- priming gives LAME result, returns SERVFAIL.
	- debug routine to print dns_msg as handled by iterator.
	- memleak in config file stubs fixup.
	- more small bugs, in scrubber, query compare no ID for lookup,
	  in dname validation for NS targets.
	- sets entry.key for new special allocs.
	- lognametypeclass can display unknown types and classes.

4 June 2007: Wouter
	- random selection of equally preferred nameserver targets.
	- reply info copy routine. Reuses existing code.
	- cache lameness in response handling.
	- do not touch qstate after worker_process_query because it may have
	  been deleted by that routine.
	- Prime response state.
	- Process target response state.
	- some memcmp changed to dname_compare for case preservation.

1 June 2007: Wouter
	- normalize incoming messages. Like unbound-java, with CNAME chain
	  checked, DNAME checked, CNAME's synthesized, glue checked.
	- sanitize incoming messages.
	- split msgreply encode functions into own file msgencode.c.
	- msg_parse to queryinfo/replyinfo conversion more versatile.
	- process_response, classify response, delegpt_from_message. 

31 May 2007: Wouter
	- querytargets state.
	- dname_subdomain_c() routine.
	- server selection, based on RTT. ip6 is filtered out if not available,
	  and lameness is checked too.
	- delegation point copy routine.

30 May 2007: Wouter
	- removed FLAG_CD from message and rrset caches. This was useful for
	  an agnostic forwarder, but not for a sophisticated (trust value per
	  rrset enabled) cache.
	- iterator response typing.
	- iterator cname handle.
	- iterator prime start.
	- subquery work.
	- processInitRequest and processInitRequest2.
	- cache synthesizes referral messages, with DS and NSEC.
	- processInitRequest3.
	- if a request creates multiple subrequests these are all activated.

29 May 2007: Wouter
	- routines to lock and unlock array of rrsets moved to cache/rrset.
	- lookup message from msg cache (and copy to region).
	- fixed cast error in dns msg lookup.
	- message with duplicate rrset does not increase its TTLs twice.
	- 'qnamesize' changed to 'qname_len' for similar naming scheme.

25 May 2007: Wouter
	- Acknowledge use of unbound-java code in iterator. Nicer readme.
	- services/cache/dns.c DNS Cache. Hybrid cache uses msgcache and
	  rrset cache from module environment.
	- packed rrset key has type and class as easily accessible struct
	  members. They are still kept in network format for fast msg encode.
	- dns cache find_delegation routine.
	- iterator main functions setup.
	- dns cache lookup setup.

24 May 2007: Wouter
	- small changes to prepare for subqueries.
	- iterator forwarder feature separated out.
	- iterator hints stub code, config file stub code, so that first
	  testing can proceed locally.
	- replay tests now have config option to enable forwarding mode.

23 May 2007: Wouter
	- outside network does precise timers for roundtrip estimates for rtt
	  and for setting timeout for UDP. Pending_udp takes milliseconds.
	- cleaner iterator sockaddr conversion of forwarder address.
	- iterator/iter_utils and iter_delegpt setup.
	- root hints.

22 May 2007: Wouter
	- outbound query list for modules and support to callback with the
	  outbound entry to the module.
	- testbound support for new serviced queries.
	- test for retry to TCP cannot use testbound any longer.
	- testns test for EDNS fallback, test for TCP fallback already exists.
	- fixes for no-locking compile.
	- mini_event timer precision and fix for change in timeouts during
	  timeout callback. Fix for fwd_three tests, performed nonexit query.

21 May 2007: Wouter
	- small comment on hash table locking.
	- outside network serviced queries, contain edns and tcp fallback,
	  and udp retries and rtt timing.

16 May 2007: Wouter
	- lruhash_touch() would cause locking order problems. Fixup in 
	  lock-verify in case locking cycle is found.
	- services/cache/rrset.c for rrset cache code.
	- special rrset_cache LRU updating function that uses the rrset id.
	- no dependencies calculation when make clean is called.
	- config settings for infra cache.
	- daemon code slightly cleaner, only creates caches once.

15 May 2007: Wouter
	- host cache code.
	- unit test for host cache.

14 May 2007: Wouter
	- Port to OS/X and Dec Alpha. Printf format and alignment fixes.
	- extensive lock debug report on join timeout.
	- proper RTT calculation, in utility code.
	- setup of services/cache/infra, host cache.

11 May 2007: Wouter
	- iterator/iterator.c module.
	- fixup to pass reply_info in testcode and in netevent.

10 May 2007: Wouter
	- created release-0.3 svn tag.
	- util/module.h
	- fixed compression - no longer compresses root name.

9 May 2007: Wouter
	- outside network cleans up waiting tcp queries on exit.
	- fallback to TCP.
	- testbound replay with retry in TCP mode.
	- tpkg test for retry in TCP mode, against ldns-testns server.
	- daemon checks max number of open files and complains if not enough.
	- test where data expires in the cache.
	- compiletests: fixed empty body ifstatements in alloc.c, in case
	  locks are disabled.

8 May 2007: Wouter
	- outgoing network keeps list of available tcp buffers for outgoing 
	  tcp queries.
	- outgoing-num-tcp config option.
	- outgoing network keeps waiting list of queries waiting for buffer.
	- netevent supports outgoing tcp commpoints, nonblocking connects.

7 May 2007: Wouter
	- EDNS read from query, used to make reply smaller.
	- advertised edns value constants.
	- EDNS BADVERS response, if asked for too high edns version.
	- EDNS extended error responses once the EDNS record from the query
	  has successfully been parsed.

4 May 2007: Wouter
	- msgreply sizefunc is more accurate.
	- config settings for rrset cache size and slabs.
	- hashtable insert takes argument so that a thread can use its own
	  alloc cache to store released keys.
	- alloc cache special_release() locks if necessary.
	- rrset trustworthiness type added.
	- thread keeps a scratchpad region for handling messages.
	- writev used in netevent to write tcp length and data after another.
	  This saves a roundtrip on tcp replies.
	- test for one rrset updated in the cache.
	- test for one rrset which is not updated, as it is not deemed
	  trustworthy enough.
	- test for TTL refreshed in rrset.

3 May 2007: Wouter
	- fill refs. Use new parse and encode to answer queries.
	- stores rrsets in cache.
	- uses new msgreply format in cache.

2 May 2007: Wouter
	- dname unit tests in own file and spread out neatly in functions.
	- more dname unit tests.
	- message encoding creates truncated TC flagged messages if they do 
	  not fit, and will leave out (whole)rrsets from additional if needed.

1 May 2007: Wouter
	- decompress query section, extremely lenient acceptance.
	  But only for answers from other servers, not for plain queries.
	- compression and decompression test cases.
	- some stats added.
	- example.conf interface: line is changed from 127.0.0.1 which leads
	  to problems if used (restricting communication to the localhost),
	  to a documentation and test address.

27 April 2007: Wouter
	- removed iov usage, it is not good for dns message encoding.
	- owner name compression more optimal.
	- rrsig owner name compression.
	- rdata domain name compression.

26 April 2007: Wouter
	- floating point exception fix in lock-verify.
	- lint uses make dependency
	- fixup lint in dname owner domain name compression code.
	- define for offset range that can be compressed to.

25 April 2007: Wouter
	- prettier code; parse_rrset->type kept in host byte order.
	- datatype used for hashvalue of converted rrsig structure.
	- unit test compares edns section data too.

24 April 2007: Wouter
	- ttl per RR, for RRSIG rrsets and others.
	- dname_print debug function.
	- if type is not known, size calc will skip DNAME decompression.
	- RRSIG parsing and storing and putting in messages.
	- dnssec enabled unit tests (from nlnetlabs.nl and se queries).
	- EDNS extraction routine.

20 April 2007: Wouter
	- code comes through all of the unit tests now.
	- disabled warning about spurious extra data.
	- documented the RRSIG parse plan in msgparse.h.
	- rrsig reading and outputting.

19 April 2007: Wouter
	- fix unit test to actually to tests.
	- fix write iov helper, and fakevent code.
	- extra builtin testcase (small packet).
	- ttl converted to network format in packets.
	- flags converted correctly
	- rdatalen off by 2 error fixup.
	- uses less iov space for header.

18 April 2007: Wouter
	- review of msgparse code.
	- smaller test cases.

17 April 2007: Wouter
	- copy and decompress dnames.
	- store calculated hash value too.
	- routine to create message out of stored information.
	- util/data/msgparse.c for message parsing code.
	- unit test, and first fixes because of test.
		* forgot rrset_count addition.
		* did & of ptr on stack for memory position calculation.
		* dname_pkt_copy forgot to read next label length.
	- test from file and fixes
		* double frees fixed in error conditions.
		* types with less than full rdata allowed by parser.
		  Some dynamic update packets seem to use it.

16 April 2007: Wouter
	- following a small change in LDNS, parsing code calculates the
	  memory size to allocate for rrs.
	- code to handle ID creation.

13 April 2007: Wouter
	- parse routines. Code that parses rrsets, rrs.

12 April 2007: Wouter
	- dname compare routine that preserves case, with unit tests.
	
11 April 2007: Wouter
	- parse work - dname packet parse, msgparse, querysection parse,
	  start of sectionparse.

10 April 2007: Wouter
	- Improved alignment of reply_info packet, nice for 32 and 64 bit.
	- Put RRset counts in reply_info, because the number of RRs can change
	  due to RRset updates.
	- import of region-allocator code from nsd.
	- set alloc special type to ub_packed_rrset_key.
	  Uses lruhash entry overflow chain next pointer in alloc cache.
	- doxygen documentation for region-allocator.
	- setup for parse scratch data.

5 April 2007: Wouter
	- discussed packed rrset with Jelte.

4 April 2007: Wouter
	- moved to version 0.3.
	- added util/data/dname.c
	- layout of memory for rrsets.

3 April 2007: Wouter
	- detect sign of msghdr.msg_iovlen so that the cast to that type
	  in netevent (which is there to please lint) can be correct.
	  The type on several OSes ranges from int, int32, uint32, size_t.
	  Detects unsigned or signed using math trick.
	- constants for DNS flags. 
	- compilation without locks fixup.
	- removed include of unportable header from lookup3.c.
	- more portable use of struct msghdr.
	- casts for printf warning portability.
	- tweaks to tests to port them to the testbed.
	- 0.2 tag created.

2 April 2007: Wouter
	- check sizes of udp received messages, not too short.
	- review changes. Some memmoves can be memcpys: 4byte aligned.
	  set id correctly on cached answers. 
	- review changes msgreply.c, memleak on error condition. AA flag
	  clear on cached reply. Lowercase queries on hashing.
	  unit test on lowercasing. Test AA bit not set on cached reply.
	  Note that no TTLs are managed.

29 March 2007: Wouter
	- writev or sendmsg used when answering from cache.
	  This avoids a copy of the data.
	- do not do useless byteswap on query id. Store reply flags in uint16
	  for easier access (and no repeated byteswapping).
	- reviewed code.
	- configure detects and config.h includes sys/uio.h for writev decl.

28 March 2007: Wouter
	- new config option: num-queries-per-thread.
	- added tpkg test for answering three queries at the same time
	  using one thread (from the query service list).

27 March 2007: Wouter
	- added test for cache and not cached answers, in testbound replays.
	- testbound can give config file and commandline options from the
	  replay file to unbound.
	- created test that checks if items drop out of the cache.
	- added word 'partitioned hash table' to documentation on slab hash.
	  A slab hash is a partitioned hash table.
	- worker can handle multiple queries at a time.

26 March 2007: Wouter
	- config settings for slab hash message cache.
	- test for cached answer.
	- Fixup deleting fake answer from testbound list.

23 March 2007: Wouter
	- review of yesterday's commits.
	- covered up memory leak of the entry locks.
	- answers from the cache correctly. Copies flags correctly.
	- sanity check for incoming query replies.
	- slabbed hash table. Much nicer contention, need dual cpu to see.

22 March 2007: Wouter
	- AIX configure check.
	- lock-verify can handle references to locks that are created
	  in files it has not yet read in.
	- threaded hash table test. 
	- unit test runs lock-verify afterwards and checks result.
	- need writelock to update data on hash_insert.
	- message cache code, msgreply code.

21 March 2007: Wouter
	- unit test of hash table, fixup locking problem in table_grow().
	- fixup accounting of sizes for removing items from hashtable.
	- unit test for hash table, single threaded test of integrity.
	- lock-verify reports errors nicely. More quiet in operation.

16 March 2007: Wouter
	- lock-verifier, checks consistent order of locking.

14 March 2007: Wouter
	- hash table insert (and subroutines) and lookup implemented.
	- hash table remove.
	- unit tests for hash internal bin, lru functions.

13 March 2007: Wouter
	- lock_unprotect in checklocks.
	- util/storage/lruhash.h for LRU hash table structure.

12 March 2007: Wouter
	- configure.ac moved to 0.2.
	- query_info and replymsg util/data structure.

9 March 2007: Wouter
	- added rwlock writelock checking.
	  So it will keep track of the writelock, and readlocks are enforced
	  to not change protected memory areas.
	- log_hex function to dump hex strings to the logfile.
	- checklocks zeroes its destroyed lock after checking memory areas.
	- unit test for alloc.
	- identifier for union in checklocks to please older compilers.
	- created 0.1 tag.

8 March 2007: Wouter
	- Reviewed checklock code.

7 March 2007: Wouter
	- created a wrapper around thread calls that performs some basic
	  checking for data race and deadlock, and basic performance 
	  contention measurement.

6 March 2007: Wouter
	- Testbed works with threading (different machines, different options).
	- alloc work, does the special type.

2 March 2007: Wouter
	- do not compile fork funcs unless needed. Otherwise will give
	  type errors as their typedefs have not been enabled.
	- log shows thread numbers much more nicely (and portably).
	- even on systems with nonthreadsafe libevent signal handling,
	  unbound will exit if given a signal.
	  Reloads will not work, and exit is not graceful.
	- start of alloc framework layout.

1 March 2007: Wouter
	- Signals, libevent and threads work well, with libevent patch and
	  changes to code (close after event_del).
	- set ipc pipes nonblocking.

27 February 2007: Wouter
	- ub_thread_join portable definition.
	- forking is used if no threading is available.
	  Tested, it works, since pipes work across processes as well.
	  Thread_join is replaced with waitpid. 
	- During reloads the daemon will temporarily handle signals,
	  so that they do not result in problems.
	- Also randomize the outgoing port range for tests.
	- If query list is full, will stop selecting listening ports for read.
	  This makes all threads service incoming requests, instead of one.
	  No memory is leaking during reloads, service of queries, etc.
	- test that uses ldns-testns -f to test threading. Have to answer
	  three queries at the same time.
	- with verbose=0 operates quietly.

26 February 2007: Wouter
	- ub_random code used to select ID and port.
	- log code prints thread id.
	- unbound can thread itself, with reload(HUP) and quit working
	  correctly.
	- don't open pipes for #0, doesn't need it.
	- listens to SIGTERM, SIGQUIT, SIGINT (all quit) and SIGHUP (reload).

23 February 2007: Wouter
	- Can do reloads on sigHUP. Everything is stopped, and freed,
	  except the listening ports. Then the config file is reread.
	  And everything is started again (and listening ports if needed).
	- Ports for queries are shared.
	- config file added interface:, chroot: and username:.
	- config file: directory, logfile, pidfile. And they work too.
	- will daemonize by default now. Use -d to stay in the foreground.
	- got BSD random[256 state] code, made it threadsafe. util/random.

22 February 2007: Wouter
	- Have a config file. Removed commandline options, moved to config.
	- tests use config file.

21 February 2007: Wouter
	- put -c option in man page.
	- minievent fd array capped by FD_SETSIZE.

20 February 2007: Wouter
	- Added locks code and pthread spinlock detection.
	- can use no locks, or solaris native thread library.
	- added yacc and lex configure, and config file parsing code.
	  also makedist.sh, and manpage.
	- put include errno.h in config.h

19 February 2007: Wouter
	- Created 0.0 svn tag.
	- added acx_pthread.m4 autoconf check for pthreads from 
	  the autoconf archive. It is GPL-with-autoconf-exception Licensed.
	  You can specify --with-pthreads, or --without-pthreads to configure.

16 February 2007: Wouter
	- Updated testbed script, works better by using make on remote end.
	- removed check decls, we can compile without them.
	- makefile supports LIBOBJ replacements.
	- docs checks ignore compat code.
	- added util/mini-event.c and .h, a select based alternative used with
	  ./configure --with-libevent=no
	  It is limited to 1024 file descriptors, and has less features.
	- will not create ip6 sockets if ip6 not on the machine.

15 February 2007: Wouter
	- port to FreeBSD 4.11 Dec Alpha. Also works on Solaris 10 sparc64,
	  Solaris 9, FreeBSD 6, Linux i386 and OSX powerpc.
	- malloc rndstate, so that it is aligned for access.
	- fixed rbtree cleanup with postorder traverse.
	- fixed pending messages are deleted when handled.
	- You can control verbosity; default is not verbose, every -v
	  adds more verbosity.

14 February 2007: Wouter
	- Included configure.ac changes from ldns.
	- detect (some) headers before the standards check.
	- do not use isblank to test c99, since its not available on solaris9.
	- review of testcode.
		* entries in a RANGE are no longer reversed.
		* print name of file with replay entry parse errors.
	- port to OSX: cast to int for some prints of sizet.
	- Makefile copies ldnstestpkts.c before doing dependencies on it.

13 February 2007: Wouter
	- work on fake events, first fwd replay works.
	- events can do timeouts and errors on queries to servers.
	- test package that runs replay scenarios.

12 February 2007: Wouter
	- work on fake events.

9 February 2007: Wouter
	- replay file reading.
	- fake event setup, it creates fake structures, and teardowns,
	  added signal callbacks to reply to be able to fake those,
	  and main structure of event replay routines.

8 February 2007: Wouter
	- added tcp test.
	- replay storage.
	- testcode/fake_event work.

7 February 2007: Wouter
	- return answer with the same ID as query was sent with.
	- created udp forwarder test. I've done some effort to make it perform
	  quickly. After servers are created, no big sleep statements but
	  it checks the logfiles to see if servers have come up. Takes 0.14s.
	- set addrlen value when calling recvfrom.
	- comparison of addrs more portable.
	- LIBEVENT option for testbed to set libevent directory.
	- work on tcp input.

6 February 2007: Wouter
	- reviewed code and improved in places.

5 February 2007: Wouter
	- Picked up stdc99 and other define tests from ldns. Improved
	  POSIX define test to include getaddrinfo.
	- defined constants for netevent callback error code.
	- unit test for strisip6.

2 February 2007: Wouter
	- Created udp4 and udp6 port arrays to provide service for both
	  address families.
	- uses IPV6_USE_MIN_MTU for udp6 ,IPV6_V6ONLY to make ip6 sockets.
	- listens on both ip4 and ip6 ports to provide correct return address.
	- worker fwder address filled correctly.
	- fixup timer code.
	- forwards udp queries and sends answer.

1 February 2007: Wouter
	- outside network more UDP work.
	- moved * closer to type.
	- comm_timer object and events.

31 January 2007: Wouter
	- Added makedist.sh script to make release tarball.
	- Removed listen callback layer, did not add anything.
	- Added UDP recv to netevent, worker callback for udp.
	- netevent communication reply storage structure.
	- minimal query header sanity checking for worker.
	- copied over rbtree implementation from NSD (BSD licensed too).
	- outgoing network query service work.

30 January 2007: Wouter
	- links in example/ldns-testpkts.c and .h for premade packet support.
	- added callback argument to listen_dnsport and daemon/worker.

29 January 2007: Wouter
	- unbound.8 a short manpage.

26 January 2007: Wouter
	- fixed memleak.
	- make lint works on BSD and Linux (openssl defines).
	- make tags works.
	- testbound program start.

25 January 2007: Wouter
	- fixed lint so it may work on BSD.
	- put license into header of every file.
	- created verbosity flag.
	- fixed libevent configure flag.
	- detects event_base_free() in new libevent 1.2 version.
	- getopt in daemon. fatal_exit() and verbose() logging funcs.
	- created log_assert, that throws assertions to the logfile.
	- listen_dnsport service. Binds ports.

24  January 2007: Wouter
	- cleaned up configure.ac.

23  January 2007: Wouter
	- added libevent to configure to link with.
	- util/netevent setup work.
	- configure searches for libevent.
	- search for libs at end of configure (when other headers and types
	  have been found).
	- doxygen works with ATTR_UNUSED().
	- util/netevent implementation.

22  January 2007: Wouter
	- Designed header file for network communication.

16  January 2007: Wouter
	- added readme.svn and readme.tests.

4 January 2007: Wouter
	- Testbed script (run on multiple platforms the test set).
	  Works on Sunos9, Sunos10, FreeBSD 6.1, Fedora core 5.
	- added unit test tpkg.

3 January 2007: Wouter
	- committed first set of files into subversion repository.
	  svn co svn+ssh://unbound.net/svn/unbound
	  You need a ssh login.  There is no https access yet.
	- Added LICENSE, the BSD license.
	- Added doc/README with compile help.
	- main program stub and quiet makefile.
	- minimal logging service (to stderr).
	- added postcommit hook that serves emails.
	- added first test 00-lint. postcommit also checks if build succeeds.
	- 01-doc: doxygen doc target added for html docs. And stringent test
	  on documented files, functions and parameters.

15 December 2006: Wouter
	- Created Makefile.in and configure.ac.<|MERGE_RESOLUTION|>--- conflicted
+++ resolved
@@ -1,8 +1,7 @@
-<<<<<<< HEAD
 30 January 2020: Ralph
 	- Fix memory leak in error condition remote.c
 	- Fix double free in error condition view.c
-=======
+
 30 January 2020: Wouter
 	- Fix subnet tests for disabled DSA algorithm by default.
 	- Update contrib/fastrpz.patch for clean diff with current code.
@@ -10,7 +9,6 @@
 	  and Frzk.  Updates the unbound.service systemd file and adds
 	  a portable systemd service file.
 	- updated .gitignore for added contrib file.
->>>>>>> a5f133ef
 
 29 January 2020: Ralph
 	- Merge PR#156 from Alexander Berkes; Added unbound-control
