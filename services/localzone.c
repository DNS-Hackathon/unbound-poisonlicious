--- conflicted
+++ resolved
@@ -1604,12 +1604,8 @@
 			lz_type == local_zone_always_nodata ||
 			lz_type == local_zone_truncate)?
 			LDNS_RCODE_NOERROR:LDNS_RCODE_NXDOMAIN;
-<<<<<<< HEAD
 		rcode = lz_type == local_zone_truncate ? (rcode|BIT_TC) : rcode;
-		if(z != NULL && z->soa)
-=======
-		if(z->soa && z->soa_negative)
->>>>>>> 0927fe6f
+		if(z != NULL && z->soa && z->soa_negative)
 			return local_encode(qinfo, env, edns, repinfo, buf, temp,
 				z->soa_negative, 0, rcode);
 		local_error_encode(qinfo, env, edns, repinfo, buf, temp, rcode,
@@ -1666,11 +1662,7 @@
 	 * does not, then we should make this noerror/nodata */
 	if(ld && ld->rrsets) {
 		int rcode = LDNS_RCODE_NOERROR;
-<<<<<<< HEAD
-		if(z != NULL && z->soa)
-=======
-		if(z->soa && z->soa_negative)
->>>>>>> 0927fe6f
+		if(z != NULL && z->soa && z->soa_negative)
 			return local_encode(qinfo, env, edns, repinfo, buf, temp,
 				z->soa_negative, 0, rcode);
 		local_error_encode(qinfo, env, edns, repinfo, buf, temp, rcode,
