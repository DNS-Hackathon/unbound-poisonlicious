/*
 * services/outside_network.c - implement sending of queries and wait answer.
 *
 * Copyright (c) 2007, NLnet Labs. All rights reserved.
 *
 * This software is open source.
 * 
 * Redistribution and use in source and binary forms, with or without
 * modification, are permitted provided that the following conditions
 * are met:
 * 
 * Redistributions of source code must retain the above copyright notice,
 * this list of conditions and the following disclaimer.
 * 
 * Redistributions in binary form must reproduce the above copyright notice,
 * this list of conditions and the following disclaimer in the documentation
 * and/or other materials provided with the distribution.
 * 
 * Neither the name of the NLNET LABS nor the names of its contributors may
 * be used to endorse or promote products derived from this software without
 * specific prior written permission.
 * 
 * THIS SOFTWARE IS PROVIDED BY THE COPYRIGHT HOLDERS AND CONTRIBUTORS
 * "AS IS" AND ANY EXPRESS OR IMPLIED WARRANTIES, INCLUDING, BUT NOT
 * LIMITED TO, THE IMPLIED WARRANTIES OF MERCHANTABILITY AND FITNESS FOR
 * A PARTICULAR PURPOSE ARE DISCLAIMED. IN NO EVENT SHALL THE COPYRIGHT
 * HOLDER OR CONTRIBUTORS BE LIABLE FOR ANY DIRECT, INDIRECT, INCIDENTAL,
 * SPECIAL, EXEMPLARY, OR CONSEQUENTIAL DAMAGES (INCLUDING, BUT NOT LIMITED
 * TO, PROCUREMENT OF SUBSTITUTE GOODS OR SERVICES; LOSS OF USE, DATA, OR
 * PROFITS; OR BUSINESS INTERRUPTION) HOWEVER CAUSED AND ON ANY THEORY OF
 * LIABILITY, WHETHER IN CONTRACT, STRICT LIABILITY, OR TORT (INCLUDING
 * NEGLIGENCE OR OTHERWISE) ARISING IN ANY WAY OUT OF THE USE OF THIS
 * SOFTWARE, EVEN IF ADVISED OF THE POSSIBILITY OF SUCH DAMAGE.
 */

/**
 * \file
 *
 * This file has functions to send queries to authoritative servers and
 * wait for the pending answer events.
 */
#include "config.h"
#include <ctype.h>
#ifdef HAVE_SYS_TYPES_H
#  include <sys/types.h>
#endif
#include <sys/time.h>
#include "services/outside_network.h"
#include "services/listen_dnsport.h"
#include "services/cache/infra.h"
#include "iterator/iterator.h"
#include "util/data/msgparse.h"
#include "util/data/msgreply.h"
#include "util/data/msgencode.h"
#include "util/data/dname.h"
#include "util/netevent.h"
#include "util/log.h"
#include "util/net_help.h"
#include "util/random.h"
#include "util/fptr_wlist.h"
#include "sldns/sbuffer.h"
#include "dnstap/dnstap.h"
#ifdef HAVE_OPENSSL_SSL_H
#include <openssl/ssl.h>
#endif
#ifdef HAVE_X509_VERIFY_PARAM_SET1_HOST
#include <openssl/x509v3.h>
#endif

#ifdef HAVE_NETDB_H
#include <netdb.h>
#endif
#include <fcntl.h>

/** number of times to retry making a random ID that is unique. */
#define MAX_ID_RETRY 1000
/** number of times to retry finding interface, port that can be opened. */
#define MAX_PORT_RETRY 10000
/** number of retries on outgoing UDP queries */
#define OUTBOUND_UDP_RETRY 1

/** initiate TCP transaction for serviced query */
static void serviced_tcp_initiate(struct serviced_query* sq, sldns_buffer* buff);
/** with a fd available, randomize and send UDP */
static int randomize_and_send_udp(struct pending* pend, sldns_buffer* packet,
	int timeout);

/** remove waiting tcp from the outnet waiting list */
static void waiting_list_remove(struct outside_network* outnet,
	struct waiting_tcp* w);

int 
pending_cmp(const void* key1, const void* key2)
{
	struct pending *p1 = (struct pending*)key1;
	struct pending *p2 = (struct pending*)key2;
	if(p1->id < p2->id)
		return -1;
	if(p1->id > p2->id)
		return 1;
	log_assert(p1->id == p2->id);
	return sockaddr_cmp(&p1->addr, p1->addrlen, &p2->addr, p2->addrlen);
}

int 
serviced_cmp(const void* key1, const void* key2)
{
	struct serviced_query* q1 = (struct serviced_query*)key1;
	struct serviced_query* q2 = (struct serviced_query*)key2;
	int r;
	if(q1->qbuflen < q2->qbuflen)
		return -1;
	if(q1->qbuflen > q2->qbuflen)
		return 1;
	log_assert(q1->qbuflen == q2->qbuflen);
	log_assert(q1->qbuflen >= 15 /* 10 header, root, type, class */);
	/* alternate casing of qname is still the same query */
	if((r = memcmp(q1->qbuf, q2->qbuf, 10)) != 0)
		return r;
	if((r = memcmp(q1->qbuf+q1->qbuflen-4, q2->qbuf+q2->qbuflen-4, 4)) != 0)
		return r;
	if(q1->dnssec != q2->dnssec) {
		if(q1->dnssec < q2->dnssec)
			return -1;
		return 1;
	}
	if((r = query_dname_compare(q1->qbuf+10, q2->qbuf+10)) != 0)
		return r;
	if((r = edns_opt_list_compare(q1->opt_list, q2->opt_list)) != 0)
		return r;
	return sockaddr_cmp(&q1->addr, q1->addrlen, &q2->addr, q2->addrlen);
}

/** delete waiting_tcp entry. Does not unlink from waiting list. 
 * @param w: to delete.
 */
static void
waiting_tcp_delete(struct waiting_tcp* w)
{
	if(!w) return;
	if(w->timer)
		comm_timer_delete(w->timer);
	free(w);
}

/** 
 * Pick random outgoing-interface of that family, and bind it.
 * port set to 0 so OS picks a port number for us.
 * if it is the ANY address, do not bind.
 * @param w: tcp structure with destination address.
 * @param s: socket fd.
 * @return false on error, socket closed.
 */
static int
pick_outgoing_tcp(struct waiting_tcp* w, int s)
{
	struct port_if* pi = NULL;
	int num;
#ifdef INET6
	if(addr_is_ip6(&w->addr, w->addrlen))
		num = w->outnet->num_ip6;
	else
#endif
		num = w->outnet->num_ip4;
	if(num == 0) {
		log_err("no TCP outgoing interfaces of family");
		log_addr(VERB_OPS, "for addr", &w->addr, w->addrlen);
#ifndef USE_WINSOCK
		close(s);
#else
		closesocket(s);
#endif
		return 0;
	}
#ifdef INET6
	if(addr_is_ip6(&w->addr, w->addrlen))
		pi = &w->outnet->ip6_ifs[ub_random_max(w->outnet->rnd, num)];
	else
#endif
		pi = &w->outnet->ip4_ifs[ub_random_max(w->outnet->rnd, num)];
	log_assert(pi);
	if(addr_is_any(&pi->addr, pi->addrlen)) {
		/* binding to the ANY interface is for listening sockets */
		return 1;
	}
	/* set port to 0 */
	if(addr_is_ip6(&pi->addr, pi->addrlen))
		((struct sockaddr_in6*)&pi->addr)->sin6_port = 0;
	else	((struct sockaddr_in*)&pi->addr)->sin_port = 0;
	if(bind(s, (struct sockaddr*)&pi->addr, pi->addrlen) != 0) {
#ifndef USE_WINSOCK
		log_err("outgoing tcp: bind: %s", strerror(errno));
		close(s);
#else
		log_err("outgoing tcp: bind: %s", 
			wsa_strerror(WSAGetLastError()));
		closesocket(s);
#endif
		return 0;
	}
	log_addr(VERB_ALGO, "tcp bound to src", &pi->addr, pi->addrlen);
	return 1;
}

/** get TCP file descriptor for address, returns -1 on failure,
 * tcp_mss is 0 or maxseg size to set for TCP packets. */
int
outnet_get_tcp_fd(struct sockaddr_storage* addr, socklen_t addrlen, int tcp_mss)
{
	int s;
#ifdef SO_REUSEADDR
	int on = 1;
#endif
#ifdef INET6
	if(addr_is_ip6(addr, addrlen))
		s = socket(PF_INET6, SOCK_STREAM, IPPROTO_TCP);
	else
#endif
		s = socket(PF_INET, SOCK_STREAM, IPPROTO_TCP);
	if(s == -1) {
#ifndef USE_WINSOCK
		log_err_addr("outgoing tcp: socket", strerror(errno),
			addr, addrlen);
#else
		log_err_addr("outgoing tcp: socket", 
			wsa_strerror(WSAGetLastError()), addr, addrlen);
#endif
		return -1;
	}

#ifdef SO_REUSEADDR
	if(setsockopt(s, SOL_SOCKET, SO_REUSEADDR, (void*)&on,
		(socklen_t)sizeof(on)) < 0) {
		verbose(VERB_ALGO, "outgoing tcp:"
			" setsockopt(.. SO_REUSEADDR ..) failed");
	}
#endif

	if(tcp_mss > 0) {
#if defined(IPPROTO_TCP) && defined(TCP_MAXSEG)
		if(setsockopt(s, IPPROTO_TCP, TCP_MAXSEG,
			(void*)&tcp_mss, (socklen_t)sizeof(tcp_mss)) < 0) {
			verbose(VERB_ALGO, "outgoing tcp:"
				" setsockopt(.. TCP_MAXSEG ..) failed");
		}
#else
		verbose(VERB_ALGO, "outgoing tcp:"
			" setsockopt(TCP_MAXSEG) unsupported");
#endif /* defined(IPPROTO_TCP) && defined(TCP_MAXSEG) */
	}

	return s;
}

/** connect tcp connection to addr, 0 on failure */
int
outnet_tcp_connect(int s, struct sockaddr_storage* addr, socklen_t addrlen)
{
	if(connect(s, (struct sockaddr*)addr, addrlen) == -1) {
#ifndef USE_WINSOCK
#ifdef EINPROGRESS
		if(errno != EINPROGRESS) {
#endif
			if(tcp_connect_errno_needs_log(
				(struct sockaddr*)addr, addrlen))
				log_err_addr("outgoing tcp: connect",
					strerror(errno), addr, addrlen);
			close(s);
			return 0;
#ifdef EINPROGRESS
		}
#endif
#else /* USE_WINSOCK */
		if(WSAGetLastError() != WSAEINPROGRESS &&
			WSAGetLastError() != WSAEWOULDBLOCK) {
			closesocket(s);
			return 0;
		}
#endif
	}
	return 1;
}

/** use next free buffer to service a tcp query */
static int
outnet_tcp_take_into_use(struct waiting_tcp* w, uint8_t* pkt, size_t pkt_len)
{
	struct pending_tcp* pend = w->outnet->tcp_free;
	int s;
	log_assert(pend);
	log_assert(pkt);
	log_assert(w->addrlen > 0);
	/* open socket */
	s = outnet_get_tcp_fd(&w->addr, w->addrlen, w->outnet->tcp_mss);

	if(s == -1)
		return 0;

	if(!pick_outgoing_tcp(w, s))
		return 0;

	fd_set_nonblock(s);
#ifdef USE_OSX_MSG_FASTOPEN
	/* API for fast open is different here. We use a connectx() function and 
	   then writes can happen as normal even using SSL.*/
	/* connectx requires that the len be set in the sockaddr struct*/
	struct sockaddr_in *addr_in = (struct sockaddr_in *)&w->addr;
	addr_in->sin_len = w->addrlen;
	sa_endpoints_t endpoints;
	endpoints.sae_srcif = 0;
	endpoints.sae_srcaddr = NULL;
	endpoints.sae_srcaddrlen = 0;
	endpoints.sae_dstaddr = (struct sockaddr *)&w->addr;
	endpoints.sae_dstaddrlen = w->addrlen;
	if (connectx(s, &endpoints, SAE_ASSOCID_ANY,  
	             CONNECT_DATA_IDEMPOTENT | CONNECT_RESUME_ON_READ_WRITE,
	             NULL, 0, NULL, NULL) == -1) {
		/* if fails, failover to connect for OSX 10.10 */
#ifdef EINPROGRESS
		if(errno != EINPROGRESS) {
#else
		if(1) {
#endif
			if(connect(s, (struct sockaddr*)&w->addr, w->addrlen) == -1) {
#else /* USE_OSX_MSG_FASTOPEN*/
#ifdef USE_MSG_FASTOPEN
	pend->c->tcp_do_fastopen = 1;
	/* Only do TFO for TCP in which case no connect() is required here.
	   Don't combine client TFO with SSL, since OpenSSL can't 
	   currently support doing a handshake on fd that already isn't connected*/
	if (w->outnet->sslctx && w->ssl_upstream) {
		if(connect(s, (struct sockaddr*)&w->addr, w->addrlen) == -1) {
#else /* USE_MSG_FASTOPEN*/
	if(connect(s, (struct sockaddr*)&w->addr, w->addrlen) == -1) {
#endif /* USE_MSG_FASTOPEN*/
#endif /* USE_OSX_MSG_FASTOPEN*/
#ifndef USE_WINSOCK
#ifdef EINPROGRESS
		if(errno != EINPROGRESS) {
#else
		if(1) {
#endif
			if(tcp_connect_errno_needs_log(
				(struct sockaddr*)&w->addr, w->addrlen))
				log_err_addr("outgoing tcp: connect",
					strerror(errno), &w->addr, w->addrlen);
			close(s);
#else /* USE_WINSOCK */
		if(WSAGetLastError() != WSAEINPROGRESS &&
			WSAGetLastError() != WSAEWOULDBLOCK) {
			closesocket(s);
#endif
			return 0;
		}
	}
#ifdef USE_MSG_FASTOPEN
	}
#endif /* USE_MSG_FASTOPEN */
#ifdef USE_OSX_MSG_FASTOPEN
		}
	}
#endif /* USE_OSX_MSG_FASTOPEN */
	if(w->outnet->sslctx && w->ssl_upstream) {
		pend->c->ssl = outgoing_ssl_fd(w->outnet->sslctx, s);
		if(!pend->c->ssl) {
			pend->c->fd = s;
			comm_point_close(pend->c);
			return 0;
		}
		verbose(VERB_ALGO, "the query is using TLS encryption, for %s",
			(w->tls_auth_name?w->tls_auth_name:"an unauthenticated connection"));
#ifdef USE_WINSOCK
		comm_point_tcp_win_bio_cb(pend->c, pend->c->ssl);
#endif
		pend->c->ssl_shake_state = comm_ssl_shake_write;
		if(!set_auth_name_on_ssl(pend->c->ssl, w->tls_auth_name)) {
			pend->c->fd = s;
#ifdef HAVE_SSL
			SSL_free(pend->c->ssl);
#endif
			pend->c->ssl = NULL;
			comm_point_close(pend->c);
			return 0;
		}
<<<<<<< HEAD
=======
#ifdef HAVE_SSL_SET1_HOST
		if(w->tls_auth_name) {
			SSL_set_verify(pend->c->ssl, SSL_VERIFY_PEER, NULL);
			/* setting the hostname makes openssl verify the
                         * host name in the x509 certificate in the
                         * SSL connection*/
                        if(!SSL_set1_host(pend->c->ssl, w->tls_auth_name)) {
                                log_err("SSL_set1_host failed");
				pend->c->fd = s;
				SSL_free(pend->c->ssl);
				pend->c->ssl = NULL;
				comm_point_close(pend->c);
				return 0;
			}
		}
#elif defined(HAVE_X509_VERIFY_PARAM_SET1_HOST)
		/* openssl 1.0.2 has this function that can be used for
		 * set1_host like verification */
		if(w->tls_auth_name) {
			X509_VERIFY_PARAM* param = SSL_get0_param(pend->c->ssl);
#  ifdef X509_CHECK_FLAG_NO_PARTIAL_WILDCARDS
			X509_VERIFY_PARAM_set_hostflags(param, X509_CHECK_FLAG_NO_PARTIAL_WILDCARDS);
#  endif
			if(!X509_VERIFY_PARAM_set1_host(param, w->tls_auth_name, strlen(w->tls_auth_name))) {
				log_err("X509_VERIFY_PARAM_set1_host failed");
				pend->c->fd = s;
				SSL_free(pend->c->ssl);
				pend->c->ssl = NULL;
				comm_point_close(pend->c);
				return 0;
			}
			SSL_set_verify(pend->c->ssl, SSL_VERIFY_PEER, NULL);
		}
#else
		verbose(VERB_ALGO, "the query has an auth_name, but libssl has no call to perform TLS authentication");
#endif /* HAVE_SSL_SET1_HOST */
>>>>>>> 6accd3d6
	}
	w->pkt = NULL;
	w->next_waiting = (void*)pend;
	pend->id = LDNS_ID_WIRE(pkt);
	w->outnet->num_tcp_outgoing++;
	w->outnet->tcp_free = pend->next_free;
	pend->next_free = NULL;
	pend->query = w;
	pend->c->repinfo.addrlen = w->addrlen;
	memcpy(&pend->c->repinfo.addr, &w->addr, w->addrlen);
	sldns_buffer_clear(pend->c->buffer);
	sldns_buffer_write(pend->c->buffer, pkt, pkt_len);
	sldns_buffer_flip(pend->c->buffer);
	pend->c->tcp_is_reading = 0;
	pend->c->tcp_byte_count = 0;
	comm_point_start_listening(pend->c, s, -1);
	return 1;
}

/** see if buffers can be used to service TCP queries */
static void
use_free_buffer(struct outside_network* outnet)
{
	struct waiting_tcp* w;
	while(outnet->tcp_free && outnet->tcp_wait_first 
		&& !outnet->want_to_quit) {
		w = outnet->tcp_wait_first;
		outnet->tcp_wait_first = w->next_waiting;
		if(outnet->tcp_wait_last == w)
			outnet->tcp_wait_last = NULL;
		if(!outnet_tcp_take_into_use(w, w->pkt, w->pkt_len)) {
			comm_point_callback_type* cb = w->cb;
			void* cb_arg = w->cb_arg;
			waiting_tcp_delete(w);
			fptr_ok(fptr_whitelist_pending_tcp(cb));
			(void)(*cb)(NULL, cb_arg, NETEVENT_CLOSED, NULL);
		}
	}
}

/** decommission a tcp buffer, closes commpoint and frees waiting_tcp entry */
static void
decommission_pending_tcp(struct outside_network* outnet, 
	struct pending_tcp* pend)
{
	if(pend->c->ssl) {
#ifdef HAVE_SSL
		SSL_shutdown(pend->c->ssl);
		SSL_free(pend->c->ssl);
		pend->c->ssl = NULL;
#endif
	}
	comm_point_close(pend->c);
	pend->next_free = outnet->tcp_free;
	outnet->tcp_free = pend;
	waiting_tcp_delete(pend->query);
	pend->query = NULL;
	use_free_buffer(outnet);
}

int 
outnet_tcp_cb(struct comm_point* c, void* arg, int error,
	struct comm_reply *reply_info)
{
	struct pending_tcp* pend = (struct pending_tcp*)arg;
	struct outside_network* outnet = pend->query->outnet;
	verbose(VERB_ALGO, "outnettcp cb");
	if(error != NETEVENT_NOERROR) {
		verbose(VERB_QUERY, "outnettcp got tcp error %d", error);
		/* pass error below and exit */
	} else {
		/* check ID */
		if(sldns_buffer_limit(c->buffer) < sizeof(uint16_t) ||
			LDNS_ID_WIRE(sldns_buffer_begin(c->buffer))!=pend->id) {
			log_addr(VERB_QUERY, 
				"outnettcp: bad ID in reply, from:",
				&pend->query->addr, pend->query->addrlen);
			error = NETEVENT_CLOSED;
		}
	}
	fptr_ok(fptr_whitelist_pending_tcp(pend->query->cb));
	(void)(*pend->query->cb)(c, pend->query->cb_arg, error, reply_info);
	decommission_pending_tcp(outnet, pend);
	return 0;
}

/** lower use count on pc, see if it can be closed */
static void
portcomm_loweruse(struct outside_network* outnet, struct port_comm* pc)
{
	struct port_if* pif;
	pc->num_outstanding--;
	if(pc->num_outstanding > 0) {
		return;
	}
	/* close it and replace in unused list */
	verbose(VERB_ALGO, "close of port %d", pc->number);
	comm_point_close(pc->cp);
	pif = pc->pif;
	log_assert(pif->inuse > 0);
	pif->avail_ports[pif->avail_total - pif->inuse] = pc->number;
	pif->inuse--;
	pif->out[pc->index] = pif->out[pif->inuse];
	pif->out[pc->index]->index = pc->index;
	pc->next = outnet->unused_fds;
	outnet->unused_fds = pc;
}

/** try to send waiting UDP queries */
static void
outnet_send_wait_udp(struct outside_network* outnet)
{
	struct pending* pend;
	/* process waiting queries */
	while(outnet->udp_wait_first && outnet->unused_fds 
		&& !outnet->want_to_quit) {
		pend = outnet->udp_wait_first;
		outnet->udp_wait_first = pend->next_waiting;
		if(!pend->next_waiting) outnet->udp_wait_last = NULL;
		sldns_buffer_clear(outnet->udp_buff);
		sldns_buffer_write(outnet->udp_buff, pend->pkt, pend->pkt_len);
		sldns_buffer_flip(outnet->udp_buff);
		free(pend->pkt); /* freeing now makes get_mem correct */
		pend->pkt = NULL; 
		pend->pkt_len = 0;
		if(!randomize_and_send_udp(pend, outnet->udp_buff,
			pend->timeout)) {
			/* callback error on pending */
			if(pend->cb) {
				fptr_ok(fptr_whitelist_pending_udp(pend->cb));
				(void)(*pend->cb)(outnet->unused_fds->cp, pend->cb_arg, 
					NETEVENT_CLOSED, NULL);
			}
			pending_delete(outnet, pend);
		}
	}
}

int 
outnet_udp_cb(struct comm_point* c, void* arg, int error,
	struct comm_reply *reply_info)
{
	struct outside_network* outnet = (struct outside_network*)arg;
	struct pending key;
	struct pending* p;
	verbose(VERB_ALGO, "answer cb");

	if(error != NETEVENT_NOERROR) {
		verbose(VERB_QUERY, "outnetudp got udp error %d", error);
		return 0;
	}
	if(sldns_buffer_limit(c->buffer) < LDNS_HEADER_SIZE) {
		verbose(VERB_QUERY, "outnetudp udp too short");
		return 0;
	}
	log_assert(reply_info);

	/* setup lookup key */
	key.id = (unsigned)LDNS_ID_WIRE(sldns_buffer_begin(c->buffer));
	memcpy(&key.addr, &reply_info->addr, reply_info->addrlen);
	key.addrlen = reply_info->addrlen;
	verbose(VERB_ALGO, "Incoming reply id = %4.4x", key.id);
	log_addr(VERB_ALGO, "Incoming reply addr =", 
		&reply_info->addr, reply_info->addrlen);

	/* find it, see if this thing is a valid query response */
	verbose(VERB_ALGO, "lookup size is %d entries", (int)outnet->pending->count);
	p = (struct pending*)rbtree_search(outnet->pending, &key);
	if(!p) {
		verbose(VERB_QUERY, "received unwanted or unsolicited udp reply dropped.");
		log_buf(VERB_ALGO, "dropped message", c->buffer);
		outnet->unwanted_replies++;
		if(outnet->unwanted_threshold && ++outnet->unwanted_total 
			>= outnet->unwanted_threshold) {
			log_warn("unwanted reply total reached threshold (%u)"
				" you may be under attack."
				" defensive action: clearing the cache",
				(unsigned)outnet->unwanted_threshold);
			fptr_ok(fptr_whitelist_alloc_cleanup(
				outnet->unwanted_action));
			(*outnet->unwanted_action)(outnet->unwanted_param);
			outnet->unwanted_total = 0;
		}
		return 0;
	}

	verbose(VERB_ALGO, "received udp reply.");
	log_buf(VERB_ALGO, "udp message", c->buffer);
	if(p->pc->cp != c) {
		verbose(VERB_QUERY, "received reply id,addr on wrong port. "
			"dropped.");
		outnet->unwanted_replies++;
		if(outnet->unwanted_threshold && ++outnet->unwanted_total 
			>= outnet->unwanted_threshold) {
			log_warn("unwanted reply total reached threshold (%u)"
				" you may be under attack."
				" defensive action: clearing the cache",
				(unsigned)outnet->unwanted_threshold);
			fptr_ok(fptr_whitelist_alloc_cleanup(
				outnet->unwanted_action));
			(*outnet->unwanted_action)(outnet->unwanted_param);
			outnet->unwanted_total = 0;
		}
		return 0;
	}
	comm_timer_disable(p->timer);
	verbose(VERB_ALGO, "outnet handle udp reply");
	/* delete from tree first in case callback creates a retry */
	(void)rbtree_delete(outnet->pending, p->node.key);
	if(p->cb) {
		fptr_ok(fptr_whitelist_pending_udp(p->cb));
		(void)(*p->cb)(p->pc->cp, p->cb_arg, NETEVENT_NOERROR, reply_info);
	}
	portcomm_loweruse(outnet, p->pc);
	pending_delete(NULL, p);
	outnet_send_wait_udp(outnet);
	return 0;
}

/** calculate number of ip4 and ip6 interfaces*/
static void 
calc_num46(char** ifs, int num_ifs, int do_ip4, int do_ip6, 
	int* num_ip4, int* num_ip6)
{
	int i;
	*num_ip4 = 0;
	*num_ip6 = 0;
	if(num_ifs <= 0) {
		if(do_ip4)
			*num_ip4 = 1;
		if(do_ip6)
			*num_ip6 = 1;
		return;
	}
	for(i=0; i<num_ifs; i++)
	{
		if(str_is_ip6(ifs[i])) {
			if(do_ip6)
				(*num_ip6)++;
		} else {
			if(do_ip4)
				(*num_ip4)++;
		}
	}

}

void
pending_udp_timer_delay_cb(void* arg)
{
	struct pending* p = (struct pending*)arg;
	struct outside_network* outnet = p->outnet;
	verbose(VERB_ALGO, "timeout udp with delay");
	portcomm_loweruse(outnet, p->pc);
	pending_delete(outnet, p);
	outnet_send_wait_udp(outnet);
}

void 
pending_udp_timer_cb(void *arg)
{
	struct pending* p = (struct pending*)arg;
	struct outside_network* outnet = p->outnet;
	/* it timed out */
	verbose(VERB_ALGO, "timeout udp");
	if(p->cb) {
		fptr_ok(fptr_whitelist_pending_udp(p->cb));
		(void)(*p->cb)(p->pc->cp, p->cb_arg, NETEVENT_TIMEOUT, NULL);
	}
	/* if delayclose, keep port open for a longer time.
	 * But if the udpwaitlist exists, then we are struggling to
	 * keep up with demand for sockets, so do not wait, but service
	 * the customer (customer service more important than portICMPs) */
	if(outnet->delayclose && !outnet->udp_wait_first) {
		p->cb = NULL;
		p->timer->callback = &pending_udp_timer_delay_cb;
		comm_timer_set(p->timer, &outnet->delay_tv);
		return;
	}
	portcomm_loweruse(outnet, p->pc);
	pending_delete(outnet, p);
	outnet_send_wait_udp(outnet);
}

/** create pending_tcp buffers */
static int
create_pending_tcp(struct outside_network* outnet, size_t bufsize)
{
	size_t i;
	if(outnet->num_tcp == 0)
		return 1; /* no tcp needed, nothing to do */
	if(!(outnet->tcp_conns = (struct pending_tcp **)calloc(
			outnet->num_tcp, sizeof(struct pending_tcp*))))
		return 0;
	for(i=0; i<outnet->num_tcp; i++) {
		if(!(outnet->tcp_conns[i] = (struct pending_tcp*)calloc(1, 
			sizeof(struct pending_tcp))))
			return 0;
		outnet->tcp_conns[i]->next_free = outnet->tcp_free;
		outnet->tcp_free = outnet->tcp_conns[i];
		outnet->tcp_conns[i]->c = comm_point_create_tcp_out(
			outnet->base, bufsize, outnet_tcp_cb, 
			outnet->tcp_conns[i]);
		if(!outnet->tcp_conns[i]->c)
			return 0;
	}
	return 1;
}

/** setup an outgoing interface, ready address */
static int setup_if(struct port_if* pif, const char* addrstr, 
	int* avail, int numavail, size_t numfd)
{
	pif->avail_total = numavail;
	pif->avail_ports = (int*)memdup(avail, (size_t)numavail*sizeof(int));
	if(!pif->avail_ports)
		return 0;
	if(!ipstrtoaddr(addrstr, UNBOUND_DNS_PORT, &pif->addr, &pif->addrlen) &&
	   !netblockstrtoaddr(addrstr, UNBOUND_DNS_PORT,
			      &pif->addr, &pif->addrlen, &pif->pfxlen))
		return 0;
	pif->maxout = (int)numfd;
	pif->inuse = 0;
	pif->out = (struct port_comm**)calloc(numfd, 
		sizeof(struct port_comm*));
	if(!pif->out)
		return 0;
	return 1;
}

struct outside_network* 
outside_network_create(struct comm_base *base, size_t bufsize, 
	size_t num_ports, char** ifs, int num_ifs, int do_ip4, 
	int do_ip6, size_t num_tcp, struct infra_cache* infra,
	struct ub_randstate* rnd, int use_caps_for_id, int* availports, 
	int numavailports, size_t unwanted_threshold, int tcp_mss,
	void (*unwanted_action)(void*), void* unwanted_param, int do_udp,
	void* sslctx, int delayclose, struct dt_env* dtenv)
{
	struct outside_network* outnet = (struct outside_network*)
		calloc(1, sizeof(struct outside_network));
	size_t k;
	if(!outnet) {
		log_err("malloc failed");
		return NULL;
	}
	comm_base_timept(base, &outnet->now_secs, &outnet->now_tv);
	outnet->base = base;
	outnet->num_tcp = num_tcp;
	outnet->num_tcp_outgoing = 0;
	outnet->infra = infra;
	outnet->rnd = rnd;
	outnet->sslctx = sslctx;
#ifdef USE_DNSTAP
	outnet->dtenv = dtenv;
#else
	(void)dtenv;
#endif
	outnet->svcd_overhead = 0;
	outnet->want_to_quit = 0;
	outnet->unwanted_threshold = unwanted_threshold;
	outnet->unwanted_action = unwanted_action;
	outnet->unwanted_param = unwanted_param;
	outnet->use_caps_for_id = use_caps_for_id;
	outnet->do_udp = do_udp;
	outnet->tcp_mss = tcp_mss;
#ifndef S_SPLINT_S
	if(delayclose) {
		outnet->delayclose = 1;
		outnet->delay_tv.tv_sec = delayclose/1000;
		outnet->delay_tv.tv_usec = (delayclose%1000)*1000;
	}
#endif
	if(numavailports == 0 || num_ports == 0) {
		log_err("no outgoing ports available");
		outside_network_delete(outnet);
		return NULL;
	}
#ifndef INET6
	do_ip6 = 0;
#endif
	calc_num46(ifs, num_ifs, do_ip4, do_ip6, 
		&outnet->num_ip4, &outnet->num_ip6);
	if(outnet->num_ip4 != 0) {
		if(!(outnet->ip4_ifs = (struct port_if*)calloc(
			(size_t)outnet->num_ip4, sizeof(struct port_if)))) {
			log_err("malloc failed");
			outside_network_delete(outnet);
			return NULL;
		}
	}
	if(outnet->num_ip6 != 0) {
		if(!(outnet->ip6_ifs = (struct port_if*)calloc(
			(size_t)outnet->num_ip6, sizeof(struct port_if)))) {
			log_err("malloc failed");
			outside_network_delete(outnet);
			return NULL;
		}
	}
	if(	!(outnet->udp_buff = sldns_buffer_new(bufsize)) ||
		!(outnet->pending = rbtree_create(pending_cmp)) ||
		!(outnet->serviced = rbtree_create(serviced_cmp)) ||
		!create_pending_tcp(outnet, bufsize)) {
		log_err("malloc failed");
		outside_network_delete(outnet);
		return NULL;
	}

	/* allocate commpoints */
	for(k=0; k<num_ports; k++) {
		struct port_comm* pc;
		pc = (struct port_comm*)calloc(1, sizeof(*pc));
		if(!pc) {
			log_err("malloc failed");
			outside_network_delete(outnet);
			return NULL;
		}
		pc->cp = comm_point_create_udp(outnet->base, -1, 
			outnet->udp_buff, outnet_udp_cb, outnet);
		if(!pc->cp) {
			log_err("malloc failed");
			free(pc);
			outside_network_delete(outnet);
			return NULL;
		}
		pc->next = outnet->unused_fds;
		outnet->unused_fds = pc;
	}

	/* allocate interfaces */
	if(num_ifs == 0) {
		if(do_ip4 && !setup_if(&outnet->ip4_ifs[0], "0.0.0.0", 
			availports, numavailports, num_ports)) {
			log_err("malloc failed");
			outside_network_delete(outnet);
			return NULL;
		}
		if(do_ip6 && !setup_if(&outnet->ip6_ifs[0], "::", 
			availports, numavailports, num_ports)) {
			log_err("malloc failed");
			outside_network_delete(outnet);
			return NULL;
		}
	} else {
		size_t done_4 = 0, done_6 = 0;
		int i;
		for(i=0; i<num_ifs; i++) {
			if(str_is_ip6(ifs[i]) && do_ip6) {
				if(!setup_if(&outnet->ip6_ifs[done_6], ifs[i],
					availports, numavailports, num_ports)){
					log_err("malloc failed");
					outside_network_delete(outnet);
					return NULL;
				}
				done_6++;
			}
			if(!str_is_ip6(ifs[i]) && do_ip4) {
				if(!setup_if(&outnet->ip4_ifs[done_4], ifs[i],
					availports, numavailports, num_ports)){
					log_err("malloc failed");
					outside_network_delete(outnet);
					return NULL;
				}
				done_4++;
			}
		}
	}
	return outnet;
}

/** helper pending delete */
static void
pending_node_del(rbnode_type* node, void* arg)
{
	struct pending* pend = (struct pending*)node;
	struct outside_network* outnet = (struct outside_network*)arg;
	pending_delete(outnet, pend);
}

/** helper serviced delete */
static void
serviced_node_del(rbnode_type* node, void* ATTR_UNUSED(arg))
{
	struct serviced_query* sq = (struct serviced_query*)node;
	struct service_callback* p = sq->cblist, *np;
	free(sq->qbuf);
	free(sq->zone);
	free(sq->tls_auth_name);
	edns_opt_list_free(sq->opt_list);
	while(p) {
		np = p->next;
		free(p);
		p = np;
	}
	free(sq);
}

void 
outside_network_quit_prepare(struct outside_network* outnet)
{
	if(!outnet)
		return;
	/* prevent queued items from being sent */
	outnet->want_to_quit = 1; 
}

void 
outside_network_delete(struct outside_network* outnet)
{
	if(!outnet)
		return;
	outnet->want_to_quit = 1;
	/* check every element, since we can be called on malloc error */
	if(outnet->pending) {
		/* free pending elements, but do no unlink from tree. */
		traverse_postorder(outnet->pending, pending_node_del, NULL);
		free(outnet->pending);
	}
	if(outnet->serviced) {
		traverse_postorder(outnet->serviced, serviced_node_del, NULL);
		free(outnet->serviced);
	}
	if(outnet->udp_buff)
		sldns_buffer_free(outnet->udp_buff);
	if(outnet->unused_fds) {
		struct port_comm* p = outnet->unused_fds, *np;
		while(p) {
			np = p->next;
			comm_point_delete(p->cp);
			free(p);
			p = np;
		}
		outnet->unused_fds = NULL;
	}
	if(outnet->ip4_ifs) {
		int i, k;
		for(i=0; i<outnet->num_ip4; i++) {
			for(k=0; k<outnet->ip4_ifs[i].inuse; k++) {
				struct port_comm* pc = outnet->ip4_ifs[i].
					out[k];
				comm_point_delete(pc->cp);
				free(pc);
			}
			free(outnet->ip4_ifs[i].avail_ports);
			free(outnet->ip4_ifs[i].out);
		}
		free(outnet->ip4_ifs);
	}
	if(outnet->ip6_ifs) {
		int i, k;
		for(i=0; i<outnet->num_ip6; i++) {
			for(k=0; k<outnet->ip6_ifs[i].inuse; k++) {
				struct port_comm* pc = outnet->ip6_ifs[i].
					out[k];
				comm_point_delete(pc->cp);
				free(pc);
			}
			free(outnet->ip6_ifs[i].avail_ports);
			free(outnet->ip6_ifs[i].out);
		}
		free(outnet->ip6_ifs);
	}
	if(outnet->tcp_conns) {
		size_t i;
		for(i=0; i<outnet->num_tcp; i++)
			if(outnet->tcp_conns[i]) {
				comm_point_delete(outnet->tcp_conns[i]->c);
				waiting_tcp_delete(outnet->tcp_conns[i]->query);
				free(outnet->tcp_conns[i]);
			}
		free(outnet->tcp_conns);
	}
	if(outnet->tcp_wait_first) {
		struct waiting_tcp* p = outnet->tcp_wait_first, *np;
		while(p) {
			np = p->next_waiting;
			waiting_tcp_delete(p);
			p = np;
		}
	}
	if(outnet->udp_wait_first) {
		struct pending* p = outnet->udp_wait_first, *np;
		while(p) {
			np = p->next_waiting;
			pending_delete(NULL, p);
			p = np;
		}
	}
	free(outnet);
}

void 
pending_delete(struct outside_network* outnet, struct pending* p)
{
	if(!p)
		return;
	if(outnet && outnet->udp_wait_first &&
		(p->next_waiting || p == outnet->udp_wait_last) ) {
		/* delete from waiting list, if it is in the waiting list */
		struct pending* prev = NULL, *x = outnet->udp_wait_first;
		while(x && x != p) {
			prev = x;
			x = x->next_waiting;
		}
		if(x) {
			log_assert(x == p);
			if(prev)
				prev->next_waiting = p->next_waiting;
			else	outnet->udp_wait_first = p->next_waiting;
			if(outnet->udp_wait_last == p)
				outnet->udp_wait_last = prev;
		}
	}
	if(outnet) {
		(void)rbtree_delete(outnet->pending, p->node.key);
	}
	if(p->timer)
		comm_timer_delete(p->timer);
	free(p->pkt);
	free(p);
}

static void
sai6_putrandom(struct sockaddr_in6 *sa, int pfxlen, struct ub_randstate *rnd)
{
	int i, last;
	if(!(pfxlen > 0 && pfxlen < 128))
		return;
	for(i = 0; i < (128 - pfxlen) / 8; i++) {
		sa->sin6_addr.s6_addr[15-i] = (uint8_t)ub_random_max(rnd, 256);
	}
	last = pfxlen & 7;
	if(last != 0) {
		sa->sin6_addr.s6_addr[15-i] |=
			((0xFF >> last) & ub_random_max(rnd, 256));
	}
}

/**
 * Try to open a UDP socket for outgoing communication.
 * Sets sockets options as needed.
 * @param addr: socket address.
 * @param addrlen: length of address.
 * @param pfxlen: length of network prefix (for address randomisation).
 * @param port: port override for addr.
 * @param inuse: if -1 is returned, this bool means the port was in use.
 * @param rnd: random state (for address randomisation).
 * @return fd or -1
 */
static int
udp_sockport(struct sockaddr_storage* addr, socklen_t addrlen, int pfxlen,
	int port, int* inuse, struct ub_randstate* rnd)
{
	int fd, noproto;
	if(addr_is_ip6(addr, addrlen)) {
		int freebind = 0;
		struct sockaddr_in6 sa = *(struct sockaddr_in6*)addr;
		sa.sin6_port = (in_port_t)htons((uint16_t)port);
		sa.sin6_flowinfo = 0;
		sa.sin6_scope_id = 0;
		if(pfxlen != 0) {
			freebind = 1;
			sai6_putrandom(&sa, pfxlen, rnd);
		}
		fd = create_udp_sock(AF_INET6, SOCK_DGRAM, 
			(struct sockaddr*)&sa, addrlen, 1, inuse, &noproto,
			0, 0, 0, NULL, 0, freebind, 0);
	} else {
		struct sockaddr_in* sa = (struct sockaddr_in*)addr;
		sa->sin_port = (in_port_t)htons((uint16_t)port);
		fd = create_udp_sock(AF_INET, SOCK_DGRAM, 
			(struct sockaddr*)addr, addrlen, 1, inuse, &noproto,
			0, 0, 0, NULL, 0, 0, 0);
	}
	return fd;
}

/** Select random ID */
static int
select_id(struct outside_network* outnet, struct pending* pend,
	sldns_buffer* packet)
{
	int id_tries = 0;
	pend->id = ((unsigned)ub_random(outnet->rnd)>>8) & 0xffff;
	LDNS_ID_SET(sldns_buffer_begin(packet), pend->id);

	/* insert in tree */
	pend->node.key = pend;
	while(!rbtree_insert(outnet->pending, &pend->node)) {
		/* change ID to avoid collision */
		pend->id = ((unsigned)ub_random(outnet->rnd)>>8) & 0xffff;
		LDNS_ID_SET(sldns_buffer_begin(packet), pend->id);
		id_tries++;
		if(id_tries == MAX_ID_RETRY) {
			pend->id=99999; /* non existant ID */
			log_err("failed to generate unique ID, drop msg");
			return 0;
		}
	}
	verbose(VERB_ALGO, "inserted new pending reply id=%4.4x", pend->id);
	return 1;
}

/** Select random interface and port */
static int
select_ifport(struct outside_network* outnet, struct pending* pend,
	int num_if, struct port_if* ifs)
{
	int my_if, my_port, fd, portno, inuse, tries=0;
	struct port_if* pif;
	/* randomly select interface and port */
	if(num_if == 0) {
		verbose(VERB_QUERY, "Need to send query but have no "
			"outgoing interfaces of that family");
		return 0;
	}
	log_assert(outnet->unused_fds);
	tries = 0;
	while(1) {
		my_if = ub_random_max(outnet->rnd, num_if);
		pif = &ifs[my_if];
		my_port = ub_random_max(outnet->rnd, pif->avail_total);
		if(my_port < pif->inuse) {
			/* port already open */
			pend->pc = pif->out[my_port];
			verbose(VERB_ALGO, "using UDP if=%d port=%d", 
				my_if, pend->pc->number);
			break;
		}
		/* try to open new port, if fails, loop to try again */
		log_assert(pif->inuse < pif->maxout);
		portno = pif->avail_ports[my_port - pif->inuse];
		fd = udp_sockport(&pif->addr, pif->addrlen, pif->pfxlen,
			portno, &inuse, outnet->rnd);
		if(fd == -1 && !inuse) {
			/* nonrecoverable error making socket */
			return 0;
		}
		if(fd != -1) {
			verbose(VERB_ALGO, "opened UDP if=%d port=%d", 
				my_if, portno);
			/* grab fd */
			pend->pc = outnet->unused_fds;
			outnet->unused_fds = pend->pc->next;

			/* setup portcomm */
			pend->pc->next = NULL;
			pend->pc->number = portno;
			pend->pc->pif = pif;
			pend->pc->index = pif->inuse;
			pend->pc->num_outstanding = 0;
			comm_point_start_listening(pend->pc->cp, fd, -1);

			/* grab port in interface */
			pif->out[pif->inuse] = pend->pc;
			pif->avail_ports[my_port - pif->inuse] =
				pif->avail_ports[pif->avail_total-pif->inuse-1];
			pif->inuse++;
			break;
		}
		/* failed, already in use */
		verbose(VERB_QUERY, "port %d in use, trying another", portno);
		tries++;
		if(tries == MAX_PORT_RETRY) {
			log_err("failed to find an open port, drop msg");
			return 0;
		}
	}
	log_assert(pend->pc);
	pend->pc->num_outstanding++;

	return 1;
}

static int
randomize_and_send_udp(struct pending* pend, sldns_buffer* packet, int timeout)
{
	struct timeval tv;
	struct outside_network* outnet = pend->sq->outnet;

	/* select id */
	if(!select_id(outnet, pend, packet)) {
		return 0;
	}

	/* select src_if, port */
	if(addr_is_ip6(&pend->addr, pend->addrlen)) {
		if(!select_ifport(outnet, pend, 
			outnet->num_ip6, outnet->ip6_ifs))
			return 0;
	} else {
		if(!select_ifport(outnet, pend, 
			outnet->num_ip4, outnet->ip4_ifs))
			return 0;
	}
	log_assert(pend->pc && pend->pc->cp);

	/* send it over the commlink */
	if(!comm_point_send_udp_msg(pend->pc->cp, packet, 
		(struct sockaddr*)&pend->addr, pend->addrlen)) {
		portcomm_loweruse(outnet, pend->pc);
		return 0;
	}

	/* system calls to set timeout after sending UDP to make roundtrip
	   smaller. */
#ifndef S_SPLINT_S
	tv.tv_sec = timeout/1000;
	tv.tv_usec = (timeout%1000)*1000;
#endif
	comm_timer_set(pend->timer, &tv);

#ifdef USE_DNSTAP
	if(outnet->dtenv &&
	   (outnet->dtenv->log_resolver_query_messages ||
	    outnet->dtenv->log_forwarder_query_messages))
		dt_msg_send_outside_query(outnet->dtenv, &pend->addr, comm_udp,
		pend->sq->zone, pend->sq->zonelen, packet);
#endif
	return 1;
}

struct pending* 
pending_udp_query(struct serviced_query* sq, struct sldns_buffer* packet,
	int timeout, comm_point_callback_type* cb, void* cb_arg)
{
	struct pending* pend = (struct pending*)calloc(1, sizeof(*pend));
	if(!pend) return NULL;
	pend->outnet = sq->outnet;
	pend->sq = sq;
	pend->addrlen = sq->addrlen;
	memmove(&pend->addr, &sq->addr, sq->addrlen);
	pend->cb = cb;
	pend->cb_arg = cb_arg;
	pend->node.key = pend;
	pend->timer = comm_timer_create(sq->outnet->base, pending_udp_timer_cb,
		pend);
	if(!pend->timer) {
		free(pend);
		return NULL;
	}

	if(sq->outnet->unused_fds == NULL) {
		/* no unused fd, cannot create a new port (randomly) */
		verbose(VERB_ALGO, "no fds available, udp query waiting");
		pend->timeout = timeout;
		pend->pkt_len = sldns_buffer_limit(packet);
		pend->pkt = (uint8_t*)memdup(sldns_buffer_begin(packet),
			pend->pkt_len);
		if(!pend->pkt) {
			comm_timer_delete(pend->timer);
			free(pend);
			return NULL;
		}
		/* put at end of waiting list */
		if(sq->outnet->udp_wait_last)
			sq->outnet->udp_wait_last->next_waiting = pend;
		else 
			sq->outnet->udp_wait_first = pend;
		sq->outnet->udp_wait_last = pend;
		return pend;
	}
	if(!randomize_and_send_udp(pend, packet, timeout)) {
		pending_delete(sq->outnet, pend);
		return NULL;
	}
	return pend;
}

void
outnet_tcptimer(void* arg)
{
	struct waiting_tcp* w = (struct waiting_tcp*)arg;
	struct outside_network* outnet = w->outnet;
	comm_point_callback_type* cb;
	void* cb_arg;
	if(w->pkt) {
		/* it is on the waiting list */
		waiting_list_remove(outnet, w);
	} else {
		/* it was in use */
		struct pending_tcp* pend=(struct pending_tcp*)w->next_waiting;
		if(pend->c->ssl) {
#ifdef HAVE_SSL
			SSL_shutdown(pend->c->ssl);
			SSL_free(pend->c->ssl);
			pend->c->ssl = NULL;
#endif
		}
		comm_point_close(pend->c);
		pend->query = NULL;
		pend->next_free = outnet->tcp_free;
		outnet->tcp_free = pend;
	}
	cb = w->cb;
	cb_arg = w->cb_arg;
	waiting_tcp_delete(w);
	fptr_ok(fptr_whitelist_pending_tcp(cb));
	(void)(*cb)(NULL, cb_arg, NETEVENT_TIMEOUT, NULL);
	use_free_buffer(outnet);
}

struct waiting_tcp*
pending_tcp_query(struct serviced_query* sq, sldns_buffer* packet,
	int timeout, comm_point_callback_type* callback, void* callback_arg)
{
	struct pending_tcp* pend = sq->outnet->tcp_free;
	struct waiting_tcp* w;
	struct timeval tv;
	uint16_t id;
	/* if no buffer is free allocate space to store query */
	w = (struct waiting_tcp*)malloc(sizeof(struct waiting_tcp) 
		+ (pend?0:sldns_buffer_limit(packet)));
	if(!w) {
		return NULL;
	}
	if(!(w->timer = comm_timer_create(sq->outnet->base, outnet_tcptimer, w))) {
		free(w);
		return NULL;
	}
	w->pkt = NULL;
	w->pkt_len = 0;
	id = ((unsigned)ub_random(sq->outnet->rnd)>>8) & 0xffff;
	LDNS_ID_SET(sldns_buffer_begin(packet), id);
	memcpy(&w->addr, &sq->addr, sq->addrlen);
	w->addrlen = sq->addrlen;
	w->outnet = sq->outnet;
	w->cb = callback;
	w->cb_arg = callback_arg;
	w->ssl_upstream = sq->ssl_upstream;
	w->tls_auth_name = sq->tls_auth_name;
#ifndef S_SPLINT_S
	tv.tv_sec = timeout/1000;
	tv.tv_usec = (timeout%1000)*1000;
#endif
	comm_timer_set(w->timer, &tv);
	if(pend) {
		/* we have a buffer available right now */
		if(!outnet_tcp_take_into_use(w, sldns_buffer_begin(packet),
			sldns_buffer_limit(packet))) {
			waiting_tcp_delete(w);
			return NULL;
		}
#ifdef USE_DNSTAP
		if(sq->outnet->dtenv &&
		   (sq->outnet->dtenv->log_resolver_query_messages ||
		    sq->outnet->dtenv->log_forwarder_query_messages))
		dt_msg_send_outside_query(sq->outnet->dtenv, &sq->addr,
		comm_tcp, sq->zone, sq->zonelen, packet);
#endif
	} else {
		/* queue up */
		w->pkt = (uint8_t*)w + sizeof(struct waiting_tcp);
		w->pkt_len = sldns_buffer_limit(packet);
		memmove(w->pkt, sldns_buffer_begin(packet), w->pkt_len);
		w->next_waiting = NULL;
		if(sq->outnet->tcp_wait_last)
			sq->outnet->tcp_wait_last->next_waiting = w;
		else	sq->outnet->tcp_wait_first = w;
		sq->outnet->tcp_wait_last = w;
	}
	return w;
}

/** create query for serviced queries */
static void
serviced_gen_query(sldns_buffer* buff, uint8_t* qname, size_t qnamelen, 
	uint16_t qtype, uint16_t qclass, uint16_t flags)
{
	sldns_buffer_clear(buff);
	/* skip id */
	sldns_buffer_write_u16(buff, flags);
	sldns_buffer_write_u16(buff, 1); /* qdcount */
	sldns_buffer_write_u16(buff, 0); /* ancount */
	sldns_buffer_write_u16(buff, 0); /* nscount */
	sldns_buffer_write_u16(buff, 0); /* arcount */
	sldns_buffer_write(buff, qname, qnamelen);
	sldns_buffer_write_u16(buff, qtype);
	sldns_buffer_write_u16(buff, qclass);
	sldns_buffer_flip(buff);
}

/** lookup serviced query in serviced query rbtree */
static struct serviced_query*
lookup_serviced(struct outside_network* outnet, sldns_buffer* buff, int dnssec,
	struct sockaddr_storage* addr, socklen_t addrlen,
	struct edns_option* opt_list)
{
	struct serviced_query key;
	key.node.key = &key;
	key.qbuf = sldns_buffer_begin(buff);
	key.qbuflen = sldns_buffer_limit(buff);
	key.dnssec = dnssec;
	memcpy(&key.addr, addr, addrlen);
	key.addrlen = addrlen;
	key.outnet = outnet;
	key.opt_list = opt_list;
	return (struct serviced_query*)rbtree_search(outnet->serviced, &key);
}

/** Create new serviced entry */
static struct serviced_query*
serviced_create(struct outside_network* outnet, sldns_buffer* buff, int dnssec,
	int want_dnssec, int nocaps, int tcp_upstream, int ssl_upstream,
	char* tls_auth_name, struct sockaddr_storage* addr, socklen_t addrlen,
	uint8_t* zone, size_t zonelen, int qtype, struct edns_option* opt_list)
{
	struct serviced_query* sq = (struct serviced_query*)malloc(sizeof(*sq));
#ifdef UNBOUND_DEBUG
	rbnode_type* ins;
#endif
	if(!sq) 
		return NULL;
	sq->node.key = sq;
	sq->qbuf = memdup(sldns_buffer_begin(buff), sldns_buffer_limit(buff));
	if(!sq->qbuf) {
		free(sq);
		return NULL;
	}
	sq->qbuflen = sldns_buffer_limit(buff);
	sq->zone = memdup(zone, zonelen);
	if(!sq->zone) {
		free(sq->qbuf);
		free(sq);
		return NULL;
	}
	sq->zonelen = zonelen;
	sq->qtype = qtype;
	sq->dnssec = dnssec;
	sq->want_dnssec = want_dnssec;
	sq->nocaps = nocaps;
	sq->tcp_upstream = tcp_upstream;
	sq->ssl_upstream = ssl_upstream;
	if(tls_auth_name) {
		sq->tls_auth_name = strdup(tls_auth_name);
		if(!sq->tls_auth_name) {
			free(sq->zone);
			free(sq->qbuf);
			free(sq);
			return NULL;
		}
	} else {
		sq->tls_auth_name = NULL;
	}
	memcpy(&sq->addr, addr, addrlen);
	sq->addrlen = addrlen;
	sq->opt_list = NULL;
	if(opt_list) {
		sq->opt_list = edns_opt_copy_alloc(opt_list);
		if(!sq->opt_list) {
			free(sq->tls_auth_name);
			free(sq->zone);
			free(sq->qbuf);
			free(sq);
			return NULL;
		}
	}
	sq->outnet = outnet;
	sq->cblist = NULL;
	sq->pending = NULL;
	sq->status = serviced_initial;
	sq->retry = 0;
	sq->to_be_deleted = 0;
#ifdef UNBOUND_DEBUG
	ins = 
#else
	(void)
#endif
	rbtree_insert(outnet->serviced, &sq->node);
	log_assert(ins != NULL); /* must not be already present */
	return sq;
}

/** remove waiting tcp from the outnet waiting list */
static void
waiting_list_remove(struct outside_network* outnet, struct waiting_tcp* w)
{
	struct waiting_tcp* p = outnet->tcp_wait_first, *prev = NULL;
	while(p) {
		if(p == w) {
			/* remove w */
			if(prev)
				prev->next_waiting = w->next_waiting;
			else	outnet->tcp_wait_first = w->next_waiting;
			if(outnet->tcp_wait_last == w)
				outnet->tcp_wait_last = prev;
			return;
		}
		prev = p;
		p = p->next_waiting;
	}
}

/** cleanup serviced query entry */
static void
serviced_delete(struct serviced_query* sq)
{
	if(sq->pending) {
		/* clear up the pending query */
		if(sq->status == serviced_query_UDP_EDNS ||
			sq->status == serviced_query_UDP ||
			sq->status == serviced_query_UDP_EDNS_FRAG ||
			sq->status == serviced_query_UDP_EDNS_fallback) {
			struct pending* p = (struct pending*)sq->pending;
			if(p->pc)
				portcomm_loweruse(sq->outnet, p->pc);
			pending_delete(sq->outnet, p);
			/* this call can cause reentrant calls back into the
			 * mesh */
			outnet_send_wait_udp(sq->outnet);
		} else {
			struct waiting_tcp* p = (struct waiting_tcp*)
				sq->pending;
			if(p->pkt == NULL) {
				decommission_pending_tcp(sq->outnet, 
					(struct pending_tcp*)p->next_waiting);
			} else {
				waiting_list_remove(sq->outnet, p);
				waiting_tcp_delete(p);
			}
		}
	}
	/* does not delete from tree, caller has to do that */
	serviced_node_del(&sq->node, NULL);
}

/** perturb a dname capitalization randomly */
static void
serviced_perturb_qname(struct ub_randstate* rnd, uint8_t* qbuf, size_t len)
{
	uint8_t lablen;
	uint8_t* d = qbuf + 10;
	long int random = 0;
	int bits = 0;
	log_assert(len >= 10 + 5 /* offset qname, root, qtype, qclass */);
	(void)len;
	lablen = *d++;
	while(lablen) {
		while(lablen--) {
			/* only perturb A-Z, a-z */
			if(isalpha((unsigned char)*d)) {
				/* get a random bit */	
				if(bits == 0) {
					random = ub_random(rnd);
					bits = 30;
				}
				if(random & 0x1) {
					*d = (uint8_t)toupper((unsigned char)*d);
				} else {
					*d = (uint8_t)tolower((unsigned char)*d);
				}
				random >>= 1;
				bits--;
			}
			d++;
		}
		lablen = *d++;
	}
	if(verbosity >= VERB_ALGO) {
		char buf[LDNS_MAX_DOMAINLEN+1];
		dname_str(qbuf+10, buf);
		verbose(VERB_ALGO, "qname perturbed to %s", buf);
	}
}

/** put serviced query into a buffer */
static void
serviced_encode(struct serviced_query* sq, sldns_buffer* buff, int with_edns)
{
	/* if we are using 0x20 bits for ID randomness, perturb them */
	if(sq->outnet->use_caps_for_id && !sq->nocaps) {
		serviced_perturb_qname(sq->outnet->rnd, sq->qbuf, sq->qbuflen);
	}
	/* generate query */
	sldns_buffer_clear(buff);
	sldns_buffer_write_u16(buff, 0); /* id placeholder */
	sldns_buffer_write(buff, sq->qbuf, sq->qbuflen);
	sldns_buffer_flip(buff);
	if(with_edns) {
		/* add edns section */
		struct edns_data edns;
		edns.edns_present = 1;
		edns.ext_rcode = 0;
		edns.edns_version = EDNS_ADVERTISED_VERSION;
		edns.opt_list = sq->opt_list;
		if(sq->status == serviced_query_UDP_EDNS_FRAG) {
			if(addr_is_ip6(&sq->addr, sq->addrlen)) {
				if(EDNS_FRAG_SIZE_IP6 < EDNS_ADVERTISED_SIZE)
					edns.udp_size = EDNS_FRAG_SIZE_IP6;
				else	edns.udp_size = EDNS_ADVERTISED_SIZE;
			} else {
				if(EDNS_FRAG_SIZE_IP4 < EDNS_ADVERTISED_SIZE)
					edns.udp_size = EDNS_FRAG_SIZE_IP4;
				else	edns.udp_size = EDNS_ADVERTISED_SIZE;
			}
		} else {
			edns.udp_size = EDNS_ADVERTISED_SIZE;
		}
		edns.bits = 0;
		if(sq->dnssec & EDNS_DO)
			edns.bits = EDNS_DO;
		if(sq->dnssec & BIT_CD)
			LDNS_CD_SET(sldns_buffer_begin(buff));
		attach_edns_record(buff, &edns);
	}
}

/**
 * Perform serviced query UDP sending operation.
 * Sends UDP with EDNS, unless infra host marked non EDNS.
 * @param sq: query to send.
 * @param buff: buffer scratch space.
 * @return 0 on error.
 */
static int
serviced_udp_send(struct serviced_query* sq, sldns_buffer* buff)
{
	int rtt, vs;
	uint8_t edns_lame_known;
	time_t now = *sq->outnet->now_secs;

	if(!infra_host(sq->outnet->infra, &sq->addr, sq->addrlen, sq->zone,
		sq->zonelen, now, &vs, &edns_lame_known, &rtt))
		return 0;
	sq->last_rtt = rtt;
	verbose(VERB_ALGO, "EDNS lookup known=%d vs=%d", edns_lame_known, vs);
	if(sq->status == serviced_initial) {
		if(vs != -1) {
			sq->status = serviced_query_UDP_EDNS;
		} else { 	
			sq->status = serviced_query_UDP; 
		}
	}
	serviced_encode(sq, buff, (sq->status == serviced_query_UDP_EDNS) ||
		(sq->status == serviced_query_UDP_EDNS_FRAG));
	sq->last_sent_time = *sq->outnet->now_tv;
	sq->edns_lame_known = (int)edns_lame_known;
	verbose(VERB_ALGO, "serviced query UDP timeout=%d msec", rtt);
	sq->pending = pending_udp_query(sq, buff, rtt,
		serviced_udp_callback, sq);
	if(!sq->pending)
		return 0;
	return 1;
}

/** check that perturbed qname is identical */
static int
serviced_check_qname(sldns_buffer* pkt, uint8_t* qbuf, size_t qbuflen)
{
	uint8_t* d1 = sldns_buffer_begin(pkt)+12;
	uint8_t* d2 = qbuf+10;
	uint8_t len1, len2;
	int count = 0;
	if(sldns_buffer_limit(pkt) < 12+1+4) /* packet too small for qname */
		return 0;
	log_assert(qbuflen >= 15 /* 10 header, root, type, class */);
	len1 = *d1++;
	len2 = *d2++;
	while(len1 != 0 || len2 != 0) {
		if(LABEL_IS_PTR(len1)) {
			/* check if we can read *d1 with compression ptr rest */
			if(d1 >= sldns_buffer_at(pkt, sldns_buffer_limit(pkt)))
				return 0;
			d1 = sldns_buffer_begin(pkt)+PTR_OFFSET(len1, *d1);
			/* check if we can read the destination *d1 */
			if(d1 >= sldns_buffer_at(pkt, sldns_buffer_limit(pkt)))
				return 0;
			len1 = *d1++;
			if(count++ > MAX_COMPRESS_PTRS)
				return 0;
			continue;
		}
		if(d2 > qbuf+qbuflen)
			return 0;
		if(len1 != len2)
			return 0;
		if(len1 > LDNS_MAX_LABELLEN)
			return 0;
		/* check len1 + 1(next length) are okay to read */
		if(d1+len1 >= sldns_buffer_at(pkt, sldns_buffer_limit(pkt)))
			return 0;
		log_assert(len1 <= LDNS_MAX_LABELLEN);
		log_assert(len2 <= LDNS_MAX_LABELLEN);
		log_assert(len1 == len2 && len1 != 0);
		/* compare the labels - bitwise identical */
		if(memcmp(d1, d2, len1) != 0)
			return 0;
		d1 += len1;
		d2 += len2;
		len1 = *d1++;
		len2 = *d2++;
	}
	return 1;
}

/** call the callbacks for a serviced query */
static void
serviced_callbacks(struct serviced_query* sq, int error, struct comm_point* c,
	struct comm_reply* rep)
{
	struct service_callback* p;
	int dobackup = (sq->cblist && sq->cblist->next); /* >1 cb*/
	uint8_t *backup_p = NULL;
	size_t backlen = 0;
#ifdef UNBOUND_DEBUG
	rbnode_type* rem =
#else
	(void)
#endif
	/* remove from tree, and schedule for deletion, so that callbacks
	 * can safely deregister themselves and even create new serviced
	 * queries that are identical to this one. */
	rbtree_delete(sq->outnet->serviced, sq);
	log_assert(rem); /* should have been present */
	sq->to_be_deleted = 1; 
	verbose(VERB_ALGO, "svcd callbacks start");
	if(sq->outnet->use_caps_for_id && error == NETEVENT_NOERROR && c &&
		!sq->nocaps && sq->qtype != LDNS_RR_TYPE_PTR) {
		/* for type PTR do not check perturbed name in answer,
		 * compatibility with cisco dns guard boxes that mess up
		 * reverse queries 0x20 contents */
		/* noerror and nxdomain must have a qname in reply */
		if(sldns_buffer_read_u16_at(c->buffer, 4) == 0 &&
			(LDNS_RCODE_WIRE(sldns_buffer_begin(c->buffer))
				== LDNS_RCODE_NOERROR || 
			 LDNS_RCODE_WIRE(sldns_buffer_begin(c->buffer))
				== LDNS_RCODE_NXDOMAIN)) {
			verbose(VERB_DETAIL, "no qname in reply to check 0x20ID");
			log_addr(VERB_DETAIL, "from server", 
				&sq->addr, sq->addrlen);
			log_buf(VERB_DETAIL, "for packet", c->buffer);
			error = NETEVENT_CLOSED;
			c = NULL;
		} else if(sldns_buffer_read_u16_at(c->buffer, 4) > 0 &&
			!serviced_check_qname(c->buffer, sq->qbuf, 
			sq->qbuflen)) {
			verbose(VERB_DETAIL, "wrong 0x20-ID in reply qname");
			log_addr(VERB_DETAIL, "from server", 
				&sq->addr, sq->addrlen);
			log_buf(VERB_DETAIL, "for packet", c->buffer);
			error = NETEVENT_CAPSFAIL;
			/* and cleanup too */
			pkt_dname_tolower(c->buffer, 
				sldns_buffer_at(c->buffer, 12));
		} else {
			verbose(VERB_ALGO, "good 0x20-ID in reply qname");
			/* cleanup caps, prettier cache contents. */
			pkt_dname_tolower(c->buffer, 
				sldns_buffer_at(c->buffer, 12));
		}
	}
	if(dobackup && c) {
		/* make a backup of the query, since the querystate processing
		 * may send outgoing queries that overwrite the buffer.
		 * use secondary buffer to store the query.
		 * This is a data copy, but faster than packet to server */
		backlen = sldns_buffer_limit(c->buffer);
		backup_p = memdup(sldns_buffer_begin(c->buffer), backlen);
		if(!backup_p) {
			log_err("malloc failure in serviced query callbacks");
			error = NETEVENT_CLOSED;
			c = NULL;
		}
		sq->outnet->svcd_overhead = backlen;
	}
	/* test the actual sq->cblist, because the next elem could be deleted*/
	while((p=sq->cblist) != NULL) {
		sq->cblist = p->next; /* remove this element */
		if(dobackup && c) {
			sldns_buffer_clear(c->buffer);
			sldns_buffer_write(c->buffer, backup_p, backlen);
			sldns_buffer_flip(c->buffer);
		}
		fptr_ok(fptr_whitelist_serviced_query(p->cb));
		(void)(*p->cb)(c, p->cb_arg, error, rep);
		free(p);
	}
	if(backup_p) {
		free(backup_p);
		sq->outnet->svcd_overhead = 0;
	}
	verbose(VERB_ALGO, "svcd callbacks end");
	log_assert(sq->cblist == NULL);
	serviced_delete(sq);
}

int 
serviced_tcp_callback(struct comm_point* c, void* arg, int error,
        struct comm_reply* rep)
{
	struct serviced_query* sq = (struct serviced_query*)arg;
	struct comm_reply r2;
	sq->pending = NULL; /* removed after this callback */
	if(error != NETEVENT_NOERROR)
		log_addr(VERB_QUERY, "tcp error for address", 
			&sq->addr, sq->addrlen);
	if(error==NETEVENT_NOERROR)
		infra_update_tcp_works(sq->outnet->infra, &sq->addr,
			sq->addrlen, sq->zone, sq->zonelen);
#ifdef USE_DNSTAP
	if(error==NETEVENT_NOERROR && sq->outnet->dtenv &&
	   (sq->outnet->dtenv->log_resolver_response_messages ||
	    sq->outnet->dtenv->log_forwarder_response_messages))
		dt_msg_send_outside_response(sq->outnet->dtenv, &sq->addr,
		c->type, sq->zone, sq->zonelen, sq->qbuf, sq->qbuflen,
		&sq->last_sent_time, sq->outnet->now_tv, c->buffer);
#endif
	if(error==NETEVENT_NOERROR && sq->status == serviced_query_TCP_EDNS &&
		(LDNS_RCODE_WIRE(sldns_buffer_begin(c->buffer)) == 
		LDNS_RCODE_FORMERR || LDNS_RCODE_WIRE(sldns_buffer_begin(
		c->buffer)) == LDNS_RCODE_NOTIMPL) ) {
		/* attempt to fallback to nonEDNS */
		sq->status = serviced_query_TCP_EDNS_fallback;
		serviced_tcp_initiate(sq, c->buffer);
		return 0;
	} else if(error==NETEVENT_NOERROR && 
		sq->status == serviced_query_TCP_EDNS_fallback &&
			(LDNS_RCODE_WIRE(sldns_buffer_begin(c->buffer)) == 
			LDNS_RCODE_NOERROR || LDNS_RCODE_WIRE(
			sldns_buffer_begin(c->buffer)) == LDNS_RCODE_NXDOMAIN 
			|| LDNS_RCODE_WIRE(sldns_buffer_begin(c->buffer)) 
			== LDNS_RCODE_YXDOMAIN)) {
		/* the fallback produced a result that looks promising, note
		 * that this server should be approached without EDNS */
		/* only store noEDNS in cache if domain is noDNSSEC */
		if(!sq->want_dnssec)
		  if(!infra_edns_update(sq->outnet->infra, &sq->addr, 
			sq->addrlen, sq->zone, sq->zonelen, -1,
			*sq->outnet->now_secs))
			log_err("Out of memory caching no edns for host");
		sq->status = serviced_query_TCP;
	}
	if(sq->tcp_upstream || sq->ssl_upstream) {
	    struct timeval now = *sq->outnet->now_tv;
	    if(error!=NETEVENT_NOERROR) {
	        if(!infra_rtt_update(sq->outnet->infra, &sq->addr,
		    sq->addrlen, sq->zone, sq->zonelen, sq->qtype,
		    -1, sq->last_rtt, (time_t)now.tv_sec))
		    log_err("out of memory in TCP exponential backoff.");
	    } else if(now.tv_sec > sq->last_sent_time.tv_sec ||
		(now.tv_sec == sq->last_sent_time.tv_sec &&
		now.tv_usec > sq->last_sent_time.tv_usec)) {
		/* convert from microseconds to milliseconds */
		int roundtime = ((int)(now.tv_sec - sq->last_sent_time.tv_sec))*1000
		  + ((int)now.tv_usec - (int)sq->last_sent_time.tv_usec)/1000;
		verbose(VERB_ALGO, "measured TCP-time at %d msec", roundtime);
		log_assert(roundtime >= 0);
		/* only store if less then AUTH_TIMEOUT seconds, it could be
		 * huge due to system-hibernated and we woke up */
		if(roundtime < 60000) {
		    if(!infra_rtt_update(sq->outnet->infra, &sq->addr,
			sq->addrlen, sq->zone, sq->zonelen, sq->qtype,
			roundtime, sq->last_rtt, (time_t)now.tv_sec))
			log_err("out of memory noting rtt.");
		}
	    }
	}
	/* insert address into reply info */
	if(!rep) {
		/* create one if there isn't (on errors) */
		rep = &r2;
		r2.c = c;
	}
	memcpy(&rep->addr, &sq->addr, sq->addrlen);
	rep->addrlen = sq->addrlen;
	serviced_callbacks(sq, error, c, rep);
	return 0;
}

static void
serviced_tcp_initiate(struct serviced_query* sq, sldns_buffer* buff)
{
	verbose(VERB_ALGO, "initiate TCP query %s", 
		sq->status==serviced_query_TCP_EDNS?"EDNS":"");
	serviced_encode(sq, buff, sq->status == serviced_query_TCP_EDNS);
	sq->last_sent_time = *sq->outnet->now_tv;
	sq->pending = pending_tcp_query(sq, buff, TCP_AUTH_QUERY_TIMEOUT,
		serviced_tcp_callback, sq);
	if(!sq->pending) {
		/* delete from tree so that a retry by above layer does not
		 * clash with this entry */
		verbose(VERB_ALGO, "serviced_tcp_initiate: failed to send tcp query");
		serviced_callbacks(sq, NETEVENT_CLOSED, NULL, NULL);
	}
}

/** Send serviced query over TCP return false on initial failure */
static int
serviced_tcp_send(struct serviced_query* sq, sldns_buffer* buff)
{
	int vs, rtt, timeout;
	uint8_t edns_lame_known;
	if(!infra_host(sq->outnet->infra, &sq->addr, sq->addrlen, sq->zone,
		sq->zonelen, *sq->outnet->now_secs, &vs, &edns_lame_known,
		&rtt))
		return 0;
	sq->last_rtt = rtt;
	if(vs != -1)
		sq->status = serviced_query_TCP_EDNS;
	else 	sq->status = serviced_query_TCP;
	serviced_encode(sq, buff, sq->status == serviced_query_TCP_EDNS);
	sq->last_sent_time = *sq->outnet->now_tv;
	if(sq->tcp_upstream || sq->ssl_upstream) {
		timeout = rtt;
		if(rtt >= UNKNOWN_SERVER_NICENESS && rtt < TCP_AUTH_QUERY_TIMEOUT)
			timeout = TCP_AUTH_QUERY_TIMEOUT;
	} else {
		timeout = TCP_AUTH_QUERY_TIMEOUT;
	}
	sq->pending = pending_tcp_query(sq, buff, timeout,
		serviced_tcp_callback, sq);
	return sq->pending != NULL;
}

/* see if packet is edns malformed; got zeroes at start.
 * This is from servers that return malformed packets to EDNS0 queries,
 * but they return good packets for nonEDNS0 queries.
 * We try to detect their output; without resorting to a full parse or
 * check for too many bytes after the end of the packet. */
static int
packet_edns_malformed(struct sldns_buffer* buf, int qtype)
{
	size_t len;
	if(sldns_buffer_limit(buf) < LDNS_HEADER_SIZE)
		return 1; /* malformed */
	/* they have NOERROR rcode, 1 answer. */
	if(LDNS_RCODE_WIRE(sldns_buffer_begin(buf)) != LDNS_RCODE_NOERROR)
		return 0;
	/* one query (to skip) and answer records */
	if(LDNS_QDCOUNT(sldns_buffer_begin(buf)) != 1 ||
		LDNS_ANCOUNT(sldns_buffer_begin(buf)) == 0)
		return 0;
	/* skip qname */
	len = dname_valid(sldns_buffer_at(buf, LDNS_HEADER_SIZE),
		sldns_buffer_limit(buf)-LDNS_HEADER_SIZE);
	if(len == 0)
		return 0;
	if(len == 1 && qtype == 0)
		return 0; /* we asked for '.' and type 0 */
	/* and then 4 bytes (type and class of query) */
	if(sldns_buffer_limit(buf) < LDNS_HEADER_SIZE + len + 4 + 3)
		return 0;

	/* and start with 11 zeroes as the answer RR */
	/* so check the qtype of the answer record, qname=0, type=0 */
	if(sldns_buffer_at(buf, LDNS_HEADER_SIZE+len+4)[0] == 0 &&
	   sldns_buffer_at(buf, LDNS_HEADER_SIZE+len+4)[1] == 0 &&
	   sldns_buffer_at(buf, LDNS_HEADER_SIZE+len+4)[2] == 0)
		return 1;
	return 0;
}

int 
serviced_udp_callback(struct comm_point* c, void* arg, int error,
        struct comm_reply* rep)
{
	struct serviced_query* sq = (struct serviced_query*)arg;
	struct outside_network* outnet = sq->outnet;
	struct timeval now = *sq->outnet->now_tv;

	sq->pending = NULL; /* removed after callback */
	if(error == NETEVENT_TIMEOUT) {
		if(sq->status == serviced_query_UDP_EDNS && sq->last_rtt < 5000) {
			/* fallback to 1480/1280 */
			sq->status = serviced_query_UDP_EDNS_FRAG;
			log_name_addr(VERB_ALGO, "try edns1xx0", sq->qbuf+10,
				&sq->addr, sq->addrlen);
			if(!serviced_udp_send(sq, c->buffer)) {
				serviced_callbacks(sq, NETEVENT_CLOSED, c, rep);
			}
			return 0;
		}
		if(sq->status == serviced_query_UDP_EDNS_FRAG) {
			/* fragmentation size did not fix it */
			sq->status = serviced_query_UDP_EDNS;
		}
		sq->retry++;
		if(!infra_rtt_update(outnet->infra, &sq->addr, sq->addrlen,
			sq->zone, sq->zonelen, sq->qtype, -1, sq->last_rtt,
			(time_t)now.tv_sec))
			log_err("out of memory in UDP exponential backoff");
		if(sq->retry < OUTBOUND_UDP_RETRY) {
			log_name_addr(VERB_ALGO, "retry query", sq->qbuf+10,
				&sq->addr, sq->addrlen);
			if(!serviced_udp_send(sq, c->buffer)) {
				serviced_callbacks(sq, NETEVENT_CLOSED, c, rep);
			}
			return 0;
		}
	}
	if(error != NETEVENT_NOERROR) {
		/* udp returns error (due to no ID or interface available) */
		serviced_callbacks(sq, error, c, rep);
		return 0;
	}
#ifdef USE_DNSTAP
	if(error == NETEVENT_NOERROR && outnet->dtenv &&
	   (outnet->dtenv->log_resolver_response_messages ||
	    outnet->dtenv->log_forwarder_response_messages))
		dt_msg_send_outside_response(outnet->dtenv, &sq->addr, c->type,
		sq->zone, sq->zonelen, sq->qbuf, sq->qbuflen,
		&sq->last_sent_time, sq->outnet->now_tv, c->buffer);
#endif
	if( (sq->status == serviced_query_UDP_EDNS 
		||sq->status == serviced_query_UDP_EDNS_FRAG)
		&& (LDNS_RCODE_WIRE(sldns_buffer_begin(c->buffer)) 
			== LDNS_RCODE_FORMERR || LDNS_RCODE_WIRE(
			sldns_buffer_begin(c->buffer)) == LDNS_RCODE_NOTIMPL
		    || packet_edns_malformed(c->buffer, sq->qtype)
			)) {
		/* try to get an answer by falling back without EDNS */
		verbose(VERB_ALGO, "serviced query: attempt without EDNS");
		sq->status = serviced_query_UDP_EDNS_fallback;
		sq->retry = 0;
		if(!serviced_udp_send(sq, c->buffer)) {
			serviced_callbacks(sq, NETEVENT_CLOSED, c, rep);
		}
		return 0;
	} else if(sq->status == serviced_query_UDP_EDNS && 
		!sq->edns_lame_known) {
		/* now we know that edns queries received answers store that */
		log_addr(VERB_ALGO, "serviced query: EDNS works for",
			&sq->addr, sq->addrlen);
		if(!infra_edns_update(outnet->infra, &sq->addr, sq->addrlen, 
			sq->zone, sq->zonelen, 0, (time_t)now.tv_sec)) {
			log_err("Out of memory caching edns works");
		}
		sq->edns_lame_known = 1;
	} else if(sq->status == serviced_query_UDP_EDNS_fallback &&
		!sq->edns_lame_known && (LDNS_RCODE_WIRE(
		sldns_buffer_begin(c->buffer)) == LDNS_RCODE_NOERROR || 
		LDNS_RCODE_WIRE(sldns_buffer_begin(c->buffer)) == 
		LDNS_RCODE_NXDOMAIN || LDNS_RCODE_WIRE(sldns_buffer_begin(
		c->buffer)) == LDNS_RCODE_YXDOMAIN)) {
		/* the fallback produced a result that looks promising, note
		 * that this server should be approached without EDNS */
		/* only store noEDNS in cache if domain is noDNSSEC */
		if(!sq->want_dnssec) {
		  log_addr(VERB_ALGO, "serviced query: EDNS fails for",
			&sq->addr, sq->addrlen);
		  if(!infra_edns_update(outnet->infra, &sq->addr, sq->addrlen,
			sq->zone, sq->zonelen, -1, (time_t)now.tv_sec)) {
			log_err("Out of memory caching no edns for host");
		  }
		} else {
		  log_addr(VERB_ALGO, "serviced query: EDNS fails, but "
			"not stored because need DNSSEC for", &sq->addr,
			sq->addrlen);
		}
		sq->status = serviced_query_UDP;
	}
	if(now.tv_sec > sq->last_sent_time.tv_sec ||
		(now.tv_sec == sq->last_sent_time.tv_sec &&
		now.tv_usec > sq->last_sent_time.tv_usec)) {
		/* convert from microseconds to milliseconds */
		int roundtime = ((int)(now.tv_sec - sq->last_sent_time.tv_sec))*1000
		  + ((int)now.tv_usec - (int)sq->last_sent_time.tv_usec)/1000;
		verbose(VERB_ALGO, "measured roundtrip at %d msec", roundtime);
		log_assert(roundtime >= 0);
		/* in case the system hibernated, do not enter a huge value,
		 * above this value gives trouble with server selection */
		if(roundtime < 60000) {
		    if(!infra_rtt_update(outnet->infra, &sq->addr, sq->addrlen, 
			sq->zone, sq->zonelen, sq->qtype, roundtime,
			sq->last_rtt, (time_t)now.tv_sec))
			log_err("out of memory noting rtt.");
		}
	}
	/* perform TC flag check and TCP fallback after updating our
	 * cache entries for EDNS status and RTT times */
	if(LDNS_TC_WIRE(sldns_buffer_begin(c->buffer))) {
		/* fallback to TCP */
		/* this discards partial UDP contents */
		if(sq->status == serviced_query_UDP_EDNS ||
			sq->status == serviced_query_UDP_EDNS_FRAG ||
			sq->status == serviced_query_UDP_EDNS_fallback)
			/* if we have unfinished EDNS_fallback, start again */
			sq->status = serviced_query_TCP_EDNS;
		else	sq->status = serviced_query_TCP;
		serviced_tcp_initiate(sq, c->buffer);
		return 0;
	}
	/* yay! an answer */
	serviced_callbacks(sq, error, c, rep);
	return 0;
}

struct serviced_query* 
outnet_serviced_query(struct outside_network* outnet,
	struct query_info* qinfo, uint16_t flags, int dnssec, int want_dnssec,
	int nocaps, int tcp_upstream, int ssl_upstream, char* tls_auth_name,
	struct sockaddr_storage* addr, socklen_t addrlen, uint8_t* zone,
	size_t zonelen, struct module_qstate* qstate,
	comm_point_callback_type* callback, void* callback_arg, sldns_buffer* buff,
	struct module_env* env)
{
	struct serviced_query* sq;
	struct service_callback* cb;
	if(!inplace_cb_query_call(env, qinfo, flags, addr, addrlen, zone, zonelen,
		qstate, qstate->region))
			return NULL;
	serviced_gen_query(buff, qinfo->qname, qinfo->qname_len, qinfo->qtype,
		qinfo->qclass, flags);
	sq = lookup_serviced(outnet, buff, dnssec, addr, addrlen,
		qstate->edns_opts_back_out);
	/* duplicate entries are included in the callback list, because
	 * there is a counterpart registration by our caller that needs to
	 * be doubly-removed (with callbacks perhaps). */
	if(!(cb = (struct service_callback*)malloc(sizeof(*cb))))
		return NULL;
	if(!sq) {
		/* make new serviced query entry */
		sq = serviced_create(outnet, buff, dnssec, want_dnssec, nocaps,
			tcp_upstream, ssl_upstream, tls_auth_name, addr,
			addrlen, zone, zonelen, (int)qinfo->qtype,
			qstate->edns_opts_back_out);
		if(!sq) {
			free(cb);
			return NULL;
		}
		/* perform first network action */
		if(outnet->do_udp && !(tcp_upstream || ssl_upstream)) {
			if(!serviced_udp_send(sq, buff)) {
				(void)rbtree_delete(outnet->serviced, sq);
				serviced_node_del(&sq->node, NULL);
				free(cb);
				return NULL;
			}
		} else {
			if(!serviced_tcp_send(sq, buff)) {
				(void)rbtree_delete(outnet->serviced, sq);
				serviced_node_del(&sq->node, NULL);
				free(cb);
				return NULL;
			}
		}
	}
	/* add callback to list of callbacks */
	cb->cb = callback;
	cb->cb_arg = callback_arg;
	cb->next = sq->cblist;
	sq->cblist = cb;
	return sq;
}

/** remove callback from list */
static void
callback_list_remove(struct serviced_query* sq, void* cb_arg)
{
	struct service_callback** pp = &sq->cblist;
	while(*pp) {
		if((*pp)->cb_arg == cb_arg) {
			struct service_callback* del = *pp;
			*pp = del->next;
			free(del);
			return;
		}
		pp = &(*pp)->next;
	}
}

void outnet_serviced_query_stop(struct serviced_query* sq, void* cb_arg)
{
	if(!sq) 
		return;
	callback_list_remove(sq, cb_arg);
	/* if callbacks() routine scheduled deletion, let it do that */
	if(!sq->cblist && !sq->to_be_deleted) {
		(void)rbtree_delete(sq->outnet->serviced, sq);
		serviced_delete(sq); 
	}
}

/** create fd to send to this destination */
static int
fd_for_dest(struct outside_network* outnet, struct sockaddr_storage* to_addr,
	socklen_t to_addrlen)
{
	struct sockaddr_storage* addr;
	socklen_t addrlen;
	int i, try, pnum;
	struct port_if* pif;

	/* create fd */
	for(try = 0; try<1000; try++) {
		int port = 0;
		int freebind = 0;
		int noproto = 0;
		int inuse = 0;
		int fd = -1;

		/* select interface */
		if(addr_is_ip6(to_addr, to_addrlen)) {
			if(outnet->num_ip6 == 0) {
				char to[64];
				addr_to_str(to_addr, to_addrlen, to, sizeof(to));
				verbose(VERB_QUERY, "need ipv6 to send, but no ipv6 outgoing interfaces, for %s", to);
				return -1;
			}
			i = ub_random_max(outnet->rnd, outnet->num_ip6);
			pif = &outnet->ip6_ifs[i];
		} else {
			if(outnet->num_ip4 == 0) {
				char to[64];
				addr_to_str(to_addr, to_addrlen, to, sizeof(to));
				verbose(VERB_QUERY, "need ipv4 to send, but no ipv4 outgoing interfaces, for %s", to);
				return -1;
			}
			i = ub_random_max(outnet->rnd, outnet->num_ip4);
			pif = &outnet->ip4_ifs[i];
		}
		addr = &pif->addr;
		addrlen = pif->addrlen;
		pnum = ub_random_max(outnet->rnd, pif->avail_total);
		if(pnum < pif->inuse) {
			/* port already open */
			port = pif->out[pnum]->number;
		} else {
			/* unused ports in start part of array */
			port = pif->avail_ports[pnum - pif->inuse];
		}

		if(addr_is_ip6(to_addr, to_addrlen)) {
			struct sockaddr_in6 sa = *(struct sockaddr_in6*)addr;
			sa.sin6_port = (in_port_t)htons((uint16_t)port);
			fd = create_udp_sock(AF_INET6, SOCK_DGRAM,
				(struct sockaddr*)&sa, addrlen, 1, &inuse, &noproto,
				0, 0, 0, NULL, 0, freebind, 0);
		} else {
			struct sockaddr_in* sa = (struct sockaddr_in*)addr;
			sa->sin_port = (in_port_t)htons((uint16_t)port);
			fd = create_udp_sock(AF_INET, SOCK_DGRAM, 
				(struct sockaddr*)addr, addrlen, 1, &inuse, &noproto,
				0, 0, 0, NULL, 0, freebind, 0);
		}
		if(fd != -1) {
			return fd;
		}
		if(!inuse) {
			return -1;
		}
	}
	/* too many tries */
	log_err("cannot send probe, ports are in use");
	return -1;
}

struct comm_point*
outnet_comm_point_for_udp(struct outside_network* outnet,
	comm_point_callback_type* cb, void* cb_arg,
	struct sockaddr_storage* to_addr, socklen_t to_addrlen)
{
	struct comm_point* cp;
	int fd = fd_for_dest(outnet, to_addr, to_addrlen);
	if(fd == -1) {
		return NULL;
	}
	cp = comm_point_create_udp(outnet->base, fd, outnet->udp_buff,
		cb, cb_arg);
	if(!cp) {
		log_err("malloc failure");
		close(fd);
		return NULL;
	}
	return cp;
}

/** setup SSL for comm point */
static int
setup_comm_ssl(struct comm_point* cp, struct outside_network* outnet,
	int fd, char* host)
{
	cp->ssl = outgoing_ssl_fd(outnet->sslctx, fd);
	if(!cp->ssl) {
		log_err("cannot create SSL object");
		return 0;
	}
#ifdef USE_WINSOCK
	comm_point_tcp_win_bio_cb(cp, cp->ssl);
#endif
	cp->ssl_shake_state = comm_ssl_shake_write;
	/* https verification */
#ifdef HAVE_SSL_SET1_HOST
	if((SSL_CTX_get_verify_mode(outnet->sslctx)&SSL_VERIFY_PEER)) {
		/* because we set SSL_VERIFY_PEER, in netevent in
		 * ssl_handshake, it'll check if the certificate
		 * verification has succeeded */
		/* SSL_VERIFY_PEER is set on the sslctx */
		/* and the certificates to verify with are loaded into
		 * it with SSL_load_verify_locations or
		 * SSL_CTX_set_default_verify_paths */
		/* setting the hostname makes openssl verify the
		 * host name in the x509 certificate in the
		 * SSL connection*/
		if(!SSL_set1_host(cp->ssl, host)) {
			log_err("SSL_set1_host failed");
			return 0;
		}
	}
#elif defined(HAVE_X509_VERIFY_PARAM_SET1_HOST)
	/* openssl 1.0.2 has this function that can be used for
	 * set1_host like verification */
	if((SSL_CTX_get_verify_mode(outnet->sslctx)&SSL_VERIFY_PEER)) {
		X509_VERIFY_PARAM* param = SSL_get0_param(cp->ssl);
#  ifdef X509_CHECK_FLAG_NO_PARTIAL_WILDCARDS
		X509_VERIFY_PARAM_set_hostflags(param, X509_CHECK_FLAG_NO_PARTIAL_WILDCARDS);
#  endif
		if(!X509_VERIFY_PARAM_set1_host(param, host, strlen(host))) {
			log_err("X509_VERIFY_PARAM_set1_host failed");
			return 0;
		}
	}
#else
	(void)host;
#endif /* HAVE_SSL_SET1_HOST */
	return 1;
}

struct comm_point*
outnet_comm_point_for_tcp(struct outside_network* outnet,
	comm_point_callback_type* cb, void* cb_arg,
	struct sockaddr_storage* to_addr, socklen_t to_addrlen,
	sldns_buffer* query, int timeout, int ssl, char* host)
{
	struct comm_point* cp;
	int fd = outnet_get_tcp_fd(to_addr, to_addrlen, outnet->tcp_mss);
	if(fd == -1) {
		return 0;
	}
	fd_set_nonblock(fd);
	if(!outnet_tcp_connect(fd, to_addr, to_addrlen)) {
		/* outnet_tcp_connect has closed fd on error for us */
		return 0;
	}
	cp = comm_point_create_tcp_out(outnet->base, 65552, cb, cb_arg);
	if(!cp) {
		log_err("malloc failure");
		close(fd);
		return 0;
	}
	cp->repinfo.addrlen = to_addrlen;
	memcpy(&cp->repinfo.addr, to_addr, to_addrlen);

	/* setup for SSL (if needed) */
	if(ssl) {
		if(!setup_comm_ssl(cp, outnet, fd, host)) {
			log_err("cannot setup XoT");
			comm_point_delete(cp);
			return NULL;
		}
	}

	/* set timeout on TCP connection */
	comm_point_start_listening(cp, fd, timeout);
	/* copy scratch buffer to cp->buffer */
	sldns_buffer_copy(cp->buffer, query);
	return cp;
}

/** setup http request headers in buffer for sending query to destination */
static int
setup_http_request(sldns_buffer* buf, char* host, char* path)
{
	sldns_buffer_clear(buf);
	sldns_buffer_printf(buf, "GET /%s HTTP/1.1\r\n", path);
	sldns_buffer_printf(buf, "Host: %s\r\n", host);
	sldns_buffer_printf(buf, "User-Agent: unbound/%s\r\n",
		PACKAGE_VERSION);
	/* We do not really do multiple queries per connection,
	 * but this header setting is also not needed.
	 * sldns_buffer_printf(buf, "Connection: close\r\n") */
	sldns_buffer_printf(buf, "\r\n");
	if(sldns_buffer_position(buf)+10 > sldns_buffer_capacity(buf))
		return 0; /* somehow buffer too short, but it is about 60K
		and the request is only a couple bytes long. */
	sldns_buffer_flip(buf);
	return 1;
}

struct comm_point*
outnet_comm_point_for_http(struct outside_network* outnet,
	comm_point_callback_type* cb, void* cb_arg,
	struct sockaddr_storage* to_addr, socklen_t to_addrlen, int timeout,
	int ssl, char* host, char* path)
{
	/* cp calls cb with err=NETEVENT_DONE when transfer is done */
	struct comm_point* cp;
	int fd = outnet_get_tcp_fd(to_addr, to_addrlen, outnet->tcp_mss);
	if(fd == -1) {
		return 0;
	}
	fd_set_nonblock(fd);
	if(!outnet_tcp_connect(fd, to_addr, to_addrlen)) {
		/* outnet_tcp_connect has closed fd on error for us */
		return 0;
	}
	cp = comm_point_create_http_out(outnet->base, 65552, cb, cb_arg,
		outnet->udp_buff);
	if(!cp) {
		log_err("malloc failure");
		close(fd);
		return 0;
	}
	cp->repinfo.addrlen = to_addrlen;
	memcpy(&cp->repinfo.addr, to_addr, to_addrlen);

	/* setup for SSL (if needed) */
	if(ssl) {
		if(!setup_comm_ssl(cp, outnet, fd, host)) {
			log_err("cannot setup https");
			comm_point_delete(cp);
			return NULL;
		}
	}

	/* set timeout on TCP connection */
	comm_point_start_listening(cp, fd, timeout);

	/* setup http request in cp->buffer */
	if(!setup_http_request(cp->buffer, host, path)) {
		log_err("error setting up http request");
		comm_point_delete(cp);
		return NULL;
	}
	return cp;
}

/** get memory used by waiting tcp entry (in use or not) */
static size_t
waiting_tcp_get_mem(struct waiting_tcp* w)
{
	size_t s;
	if(!w) return 0;
	s = sizeof(*w) + w->pkt_len;
	if(w->timer)
		s += comm_timer_get_mem(w->timer);
	return s;
}

/** get memory used by port if */
static size_t
if_get_mem(struct port_if* pif)
{
	size_t s;
	int i;
	s = sizeof(*pif) + sizeof(int)*pif->avail_total +
		sizeof(struct port_comm*)*pif->maxout;
	for(i=0; i<pif->inuse; i++)
		s += sizeof(*pif->out[i]) + 
			comm_point_get_mem(pif->out[i]->cp);
	return s;
}

/** get memory used by waiting udp */
static size_t
waiting_udp_get_mem(struct pending* w)
{
	size_t s;
	s = sizeof(*w) + comm_timer_get_mem(w->timer) + w->pkt_len;
	return s;
}

size_t outnet_get_mem(struct outside_network* outnet)
{
	size_t i;
	int k;
	struct waiting_tcp* w;
	struct pending* u;
	struct serviced_query* sq;
	struct service_callback* sb;
	struct port_comm* pc;
	size_t s = sizeof(*outnet) + sizeof(*outnet->base) + 
		sizeof(*outnet->udp_buff) + 
		sldns_buffer_capacity(outnet->udp_buff);
	/* second buffer is not ours */
	for(pc = outnet->unused_fds; pc; pc = pc->next) {
		s += sizeof(*pc) + comm_point_get_mem(pc->cp);
	}
	for(k=0; k<outnet->num_ip4; k++)
		s += if_get_mem(&outnet->ip4_ifs[k]);
	for(k=0; k<outnet->num_ip6; k++)
		s += if_get_mem(&outnet->ip6_ifs[k]);
	for(u=outnet->udp_wait_first; u; u=u->next_waiting)
		s += waiting_udp_get_mem(u);
	
	s += sizeof(struct pending_tcp*)*outnet->num_tcp;
	for(i=0; i<outnet->num_tcp; i++) {
		s += sizeof(struct pending_tcp);
		s += comm_point_get_mem(outnet->tcp_conns[i]->c);
		if(outnet->tcp_conns[i]->query)
			s += waiting_tcp_get_mem(outnet->tcp_conns[i]->query);
	}
	for(w=outnet->tcp_wait_first; w; w = w->next_waiting)
		s += waiting_tcp_get_mem(w);
	s += sizeof(*outnet->pending);
	s += (sizeof(struct pending) + comm_timer_get_mem(NULL)) * 
		outnet->pending->count;
	s += sizeof(*outnet->serviced);
	s += outnet->svcd_overhead;
	RBTREE_FOR(sq, struct serviced_query*, outnet->serviced) {
		s += sizeof(*sq) + sq->qbuflen;
		for(sb = sq->cblist; sb; sb = sb->next)
			s += sizeof(*sb);
	}
	return s;
}

size_t 
serviced_get_mem(struct serviced_query* sq)
{
	struct service_callback* sb;
	size_t s;
	s = sizeof(*sq) + sq->qbuflen;
	for(sb = sq->cblist; sb; sb = sb->next)
		s += sizeof(*sb);
	if(sq->status == serviced_query_UDP_EDNS ||
		sq->status == serviced_query_UDP ||
		sq->status == serviced_query_UDP_EDNS_FRAG ||
		sq->status == serviced_query_UDP_EDNS_fallback) {
		s += sizeof(struct pending);
		s += comm_timer_get_mem(NULL);
	} else {
		/* does not have size of the pkt pointer */
		/* always has a timer except on malloc failures */

		/* these sizes are part of the main outside network mem */
		/*
		s += sizeof(struct waiting_tcp);
		s += comm_timer_get_mem(NULL);
		*/
	}
	return s;
}
<|MERGE_RESOLUTION|>--- conflicted
+++ resolved
@@ -382,45 +382,6 @@
 			comm_point_close(pend->c);
 			return 0;
 		}
-<<<<<<< HEAD
-=======
-#ifdef HAVE_SSL_SET1_HOST
-		if(w->tls_auth_name) {
-			SSL_set_verify(pend->c->ssl, SSL_VERIFY_PEER, NULL);
-			/* setting the hostname makes openssl verify the
-                         * host name in the x509 certificate in the
-                         * SSL connection*/
-                        if(!SSL_set1_host(pend->c->ssl, w->tls_auth_name)) {
-                                log_err("SSL_set1_host failed");
-				pend->c->fd = s;
-				SSL_free(pend->c->ssl);
-				pend->c->ssl = NULL;
-				comm_point_close(pend->c);
-				return 0;
-			}
-		}
-#elif defined(HAVE_X509_VERIFY_PARAM_SET1_HOST)
-		/* openssl 1.0.2 has this function that can be used for
-		 * set1_host like verification */
-		if(w->tls_auth_name) {
-			X509_VERIFY_PARAM* param = SSL_get0_param(pend->c->ssl);
-#  ifdef X509_CHECK_FLAG_NO_PARTIAL_WILDCARDS
-			X509_VERIFY_PARAM_set_hostflags(param, X509_CHECK_FLAG_NO_PARTIAL_WILDCARDS);
-#  endif
-			if(!X509_VERIFY_PARAM_set1_host(param, w->tls_auth_name, strlen(w->tls_auth_name))) {
-				log_err("X509_VERIFY_PARAM_set1_host failed");
-				pend->c->fd = s;
-				SSL_free(pend->c->ssl);
-				pend->c->ssl = NULL;
-				comm_point_close(pend->c);
-				return 0;
-			}
-			SSL_set_verify(pend->c->ssl, SSL_VERIFY_PEER, NULL);
-		}
-#else
-		verbose(VERB_ALGO, "the query has an auth_name, but libssl has no call to perform TLS authentication");
-#endif /* HAVE_SSL_SET1_HOST */
->>>>>>> 6accd3d6
 	}
 	w->pkt = NULL;
 	w->next_waiting = (void*)pend;
