--- conflicted
+++ resolved
@@ -342,22 +342,6 @@
 			lock_rw_unlock(&msg->entry.lock);
 			return error_response(qstate, id, rcode);
 		}
-<<<<<<< HEAD
-		memset(&err, 0, sizeof(err));
-		err.flags = (uint16_t)(BIT_QR | BIT_RA);
-		FLAGS_SET_RCODE(err.flags, rcode);
-		err.qdcount = 1;
-		err.ttl = NORR_TTL;
-		err.prefetch_ttl = PREFETCH_TTL_CALC(err.ttl);
-		err.serve_expired_ttl = NORR_TTL;
-		/* do not waste time trying to validate this servfail */
-		err.security = sec_status_indeterminate;
-		err.reason_bogus_str = NULL;
-		verbose(VERB_ALGO, "store error response in message cache");
-		iter_dns_store(qstate->env, &qstate->qinfo, &err, 0, 0, 0, NULL,
-			qstate->query_flags, qstate->qstarttime);
-	}
-=======
 		lock_rw_unlock(&msg->entry.lock);
 		/* nothing interesting is cached (already error response or
 		 * expired good record when we don't serve expired), so this
@@ -374,10 +358,10 @@
 	err.serve_expired_ttl = NORR_TTL;
 	/* do not waste time trying to validate this servfail */
 	err.security = sec_status_indeterminate;
+	err.reason_bogus_str = NULL;
 	verbose(VERB_ALGO, "store error response in message cache");
 	iter_dns_store(qstate->env, &qstate->qinfo, &err, 0, 0, 0, NULL,
 		qstate->query_flags, qstate->qstarttime);
->>>>>>> 7240ecbe
 	return error_response(qstate, id, rcode);
 }
 
