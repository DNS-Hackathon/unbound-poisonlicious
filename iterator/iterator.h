--- conflicted
+++ resolved
@@ -138,13 +138,10 @@
 	/** number of queries that have been ratelimited */
 	size_t num_queries_ratelimited;
 
-<<<<<<< HEAD
 	/** max number of query restarts to limit length of CNAME chain */
 	size_t max_query_restarts;
-=======
 	/** number of retries on outgoing queries */
 	int outbound_msg_retry;
->>>>>>> 1289c53c
 };
 
 /**
