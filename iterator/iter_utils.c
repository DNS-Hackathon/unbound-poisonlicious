/*
 * iterator/iter_utils.c - iterative resolver module utility functions.
 *
 * Copyright (c) 2007, NLnet Labs. All rights reserved.
 *
 * This software is open source.
 *
 * Redistribution and use in source and binary forms, with or without
 * modification, are permitted provided that the following conditions
 * are met:
 *
 * Redistributions of source code must retain the above copyright notice,
 * this list of conditions and the following disclaimer.
 *
 * Redistributions in binary form must reproduce the above copyright notice,
 * this list of conditions and the following disclaimer in the documentation
 * and/or other materials provided with the distribution.
 *
 * Neither the name of the NLNET LABS nor the names of its contributors may
 * be used to endorse or promote products derived from this software without
 * specific prior written permission.
 *
 * THIS SOFTWARE IS PROVIDED BY THE COPYRIGHT HOLDERS AND CONTRIBUTORS
 * "AS IS" AND ANY EXPRESS OR IMPLIED WARRANTIES, INCLUDING, BUT NOT
 * LIMITED TO, THE IMPLIED WARRANTIES OF MERCHANTABILITY AND FITNESS FOR
 * A PARTICULAR PURPOSE ARE DISCLAIMED. IN NO EVENT SHALL THE COPYRIGHT
 * HOLDER OR CONTRIBUTORS BE LIABLE FOR ANY DIRECT, INDIRECT, INCIDENTAL,
 * SPECIAL, EXEMPLARY, OR CONSEQUENTIAL DAMAGES (INCLUDING, BUT NOT LIMITED
 * TO, PROCUREMENT OF SUBSTITUTE GOODS OR SERVICES; LOSS OF USE, DATA, OR
 * PROFITS; OR BUSINESS INTERRUPTION) HOWEVER CAUSED AND ON ANY THEORY OF
 * LIABILITY, WHETHER IN CONTRACT, STRICT LIABILITY, OR TORT (INCLUDING
 * NEGLIGENCE OR OTHERWISE) ARISING IN ANY WAY OUT OF THE USE OF THIS
 * SOFTWARE, EVEN IF ADVISED OF THE POSSIBILITY OF SUCH DAMAGE.
 */

/**
 * \file
 *
 * This file contains functions to assist the iterator module.
 * Configuration options. Forward zones.
 */
#include "config.h"
#include "iterator/iter_utils.h"
#include "iterator/iterator.h"
#include "iterator/iter_hints.h"
#include "iterator/iter_fwd.h"
#include "iterator/iter_donotq.h"
#include "iterator/iter_delegpt.h"
#include "iterator/iter_priv.h"
#include "services/cache/infra.h"
#include "services/cache/dns.h"
#include "services/cache/rrset.h"
#include "services/outside_network.h"
#include "util/net_help.h"
#include "util/module.h"
#include "util/log.h"
#include "util/config_file.h"
#include "util/regional.h"
#include "util/data/msgparse.h"
#include "util/data/dname.h"
#include "util/random.h"
#include "util/fptr_wlist.h"
#include "validator/val_anchor.h"
#include "validator/val_kcache.h"
#include "validator/val_kentry.h"
#include "validator/val_utils.h"
#include "validator/val_sigcrypt.h"
#include "sldns/sbuffer.h"
#include "sldns/str2wire.h"

/** time when nameserver glue is said to be 'recent' */
#define SUSPICION_RECENT_EXPIRY 86400
/** penalty to validation failed blacklisted IPs */
#define BLACKLIST_PENALTY (USEFUL_SERVER_TOP_TIMEOUT*4)

/** fillup fetch policy array */
static void
fetch_fill(struct iter_env* ie, const char* str)
{
	char* s = (char*)str, *e;
	int i;
	for(i=0; i<ie->max_dependency_depth+1; i++) {
		ie->target_fetch_policy[i] = strtol(s, &e, 10);
		if(s == e)
			fatal_exit("cannot parse fetch policy number %s", s);
		s = e;
	}
}

/** Read config string that represents the target fetch policy */
static int
read_fetch_policy(struct iter_env* ie, const char* str)
{
	int count = cfg_count_numbers(str);
	if(count < 1) {
		log_err("Cannot parse target fetch policy: \"%s\"", str);
		return 0;
	}
	ie->max_dependency_depth = count - 1;
	ie->target_fetch_policy = (int*)calloc(
		(size_t)ie->max_dependency_depth+1, sizeof(int));
	if(!ie->target_fetch_policy) {
		log_err("alloc fetch policy: out of memory");
		return 0;
	}
	fetch_fill(ie, str);
	return 1;
}

/** apply config caps whitelist items to name tree */
static int
caps_white_apply_cfg(rbtree_type* ntree, struct config_file* cfg)
{
	struct config_strlist* p;
	for(p=cfg->caps_whitelist; p; p=p->next) {
		struct name_tree_node* n;
		size_t len;
		uint8_t* nm = sldns_str2wire_dname(p->str, &len);
		if(!nm) {
			log_err("could not parse %s", p->str);
			return 0;
		}
		n = (struct name_tree_node*)calloc(1, sizeof(*n));
		if(!n) {
			log_err("out of memory");
			free(nm);
			return 0;
		}
		n->node.key = n;
		n->name = nm;
		n->len = len;
		n->labs = dname_count_labels(nm);
		n->dclass = LDNS_RR_CLASS_IN;
		if(!name_tree_insert(ntree, n, nm, len, n->labs, n->dclass)) {
			/* duplicate element ignored, idempotent */
			free(n->name);
			free(n);
		}
	}
	name_tree_init_parents(ntree);
	return 1;
}

int
iter_apply_cfg(struct iter_env* iter_env, struct config_file* cfg)
{
	int i;
	/* target fetch policy */
	if(!read_fetch_policy(iter_env, cfg->target_fetch_policy))
		return 0;
	for(i=0; i<iter_env->max_dependency_depth+1; i++)
		verbose(VERB_QUERY, "target fetch policy for level %d is %d",
			i, iter_env->target_fetch_policy[i]);

	if(!iter_env->donotq)
		iter_env->donotq = donotq_create();
	if(!iter_env->donotq || !donotq_apply_cfg(iter_env->donotq, cfg)) {
		log_err("Could not set donotqueryaddresses");
		return 0;
	}
	if(!iter_env->priv)
		iter_env->priv = priv_create();
	if(!iter_env->priv || !priv_apply_cfg(iter_env->priv, cfg)) {
		log_err("Could not set private addresses");
		return 0;
	}
	if(cfg->caps_whitelist) {
		if(!iter_env->caps_white)
			iter_env->caps_white = rbtree_create(name_tree_compare);
		if(!iter_env->caps_white || !caps_white_apply_cfg(
			iter_env->caps_white, cfg)) {
			log_err("Could not set capsforid whitelist");
			return 0;
		}

	}
	iter_env->supports_ipv6 = cfg->do_ip6;
	iter_env->supports_ipv4 = cfg->do_ip4;
<<<<<<< HEAD

	iter_env->max_query_restarts = cfg->max_query_restarts;

=======
	iter_env->outbound_msg_retry = cfg->outbound_msg_retry;
>>>>>>> 1289c53c
	return 1;
}

/** filter out unsuitable targets
 * @param iter_env: iterator environment with ipv6-support flag.
 * @param env: module environment with infra cache.
 * @param name: zone name
 * @param namelen: length of name
 * @param qtype: query type (host order).
 * @param now: current time
 * @param a: address in delegation point we are examining.
 * @return an integer that signals the target suitability.
 *	as follows:
 *	-1: The address should be omitted from the list.
 *	    Because:
 *		o The address is bogus (DNSSEC validation failure).
 *		o Listed as donotquery
 *		o is ipv6 but no ipv6 support (in operating system).
 *		o is ipv4 but no ipv4 support (in operating system).
 *		o is lame
 *	Otherwise, an rtt in milliseconds.
 *	0 .. USEFUL_SERVER_TOP_TIMEOUT-1
 *		The roundtrip time timeout estimate. less than 2 minutes.
 *		Note that util/rtt.c has a MIN_TIMEOUT of 50 msec, thus
 *		values 0 .. 49 are not used, unless that is changed.
 *	USEFUL_SERVER_TOP_TIMEOUT
 *		This value exactly is given for unresponsive blacklisted.
 *	USEFUL_SERVER_TOP_TIMEOUT+1
 *		For non-blacklisted servers: huge timeout, but has traffic.
 *	USEFUL_SERVER_TOP_TIMEOUT*1 ..
 *		parent-side lame servers get this penalty. A dispreferential
 *		server. (lame in delegpt).
 *	USEFUL_SERVER_TOP_TIMEOUT*2 ..
 *		dnsseclame servers get penalty
 *	USEFUL_SERVER_TOP_TIMEOUT*3 ..
 *		recursion lame servers get penalty
 *	UNKNOWN_SERVER_NICENESS
 *		If no information is known about the server, this is
 *		returned. 376 msec or so.
 *	+BLACKLIST_PENALTY (of USEFUL_TOP_TIMEOUT*4) for dnssec failed IPs.
 *
 * When a final value is chosen that is dnsseclame ; dnsseclameness checking
 * is turned off (so we do not discard the reply).
 * When a final value is chosen that is recursionlame; RD bit is set on query.
 * Because of the numbers this means recursionlame also have dnssec lameness
 * checking turned off.
 */
static int
iter_filter_unsuitable(struct iter_env* iter_env, struct module_env* env,
	uint8_t* name, size_t namelen, uint16_t qtype, time_t now,
	struct delegpt_addr* a)
{
	int rtt, lame, reclame, dnsseclame;
	if(a->bogus)
		return -1; /* address of server is bogus */
	if(donotq_lookup(iter_env->donotq, &a->addr, a->addrlen)) {
		log_addr(VERB_ALGO, "skip addr on the donotquery list",
			&a->addr, a->addrlen);
		return -1; /* server is on the donotquery list */
	}
	if(!iter_env->supports_ipv6 && addr_is_ip6(&a->addr, a->addrlen)) {
		return -1; /* there is no ip6 available */
	}
	if(!iter_env->supports_ipv4 && !addr_is_ip6(&a->addr, a->addrlen)) {
		return -1; /* there is no ip4 available */
	}
	/* check lameness - need zone , class info */
	if(infra_get_lame_rtt(env->infra_cache, &a->addr, a->addrlen,
		name, namelen, qtype, &lame, &dnsseclame, &reclame,
		&rtt, now)) {
		log_addr(VERB_ALGO, "servselect", &a->addr, a->addrlen);
		verbose(VERB_ALGO, "   rtt=%d%s%s%s%s", rtt,
			lame?" LAME":"",
			dnsseclame?" DNSSEC_LAME":"",
			reclame?" REC_LAME":"",
			a->lame?" ADDR_LAME":"");
		if(lame)
			return -1; /* server is lame */
		else if(rtt >= USEFUL_SERVER_TOP_TIMEOUT)
			/* server is unresponsive,
			 * we used to return TOP_TIMEOUT, but fairly useless,
			 * because if == TOP_TIMEOUT is dropped because
			 * blacklisted later, instead, remove it here, so
			 * other choices (that are not blacklisted) can be
			 * tried */
			return -1;
		/* select remainder from worst to best */
		else if(reclame)
			return rtt+USEFUL_SERVER_TOP_TIMEOUT*3; /* nonpref */
		else if(dnsseclame || a->dnsseclame)
			return rtt+USEFUL_SERVER_TOP_TIMEOUT*2; /* nonpref */
		else if(a->lame)
			return rtt+USEFUL_SERVER_TOP_TIMEOUT+1; /* nonpref */
		else	return rtt;
	}
	/* no server information present */
	if(a->dnsseclame)
		return UNKNOWN_SERVER_NICENESS+USEFUL_SERVER_TOP_TIMEOUT*2; /* nonpref */
	else if(a->lame)
		return USEFUL_SERVER_TOP_TIMEOUT+1+UNKNOWN_SERVER_NICENESS; /* nonpref */
	return UNKNOWN_SERVER_NICENESS;
}

/** lookup RTT information, and also store fastest rtt (if any) */
static int
iter_fill_rtt(struct iter_env* iter_env, struct module_env* env,
	uint8_t* name, size_t namelen, uint16_t qtype, time_t now,
	struct delegpt* dp, int* best_rtt, struct sock_list* blacklist,
	size_t* num_suitable_results)
{
	int got_it = 0;
	struct delegpt_addr* a;
	*num_suitable_results = 0;

	if(dp->bogus)
		return 0; /* NS bogus, all bogus, nothing found */
	for(a=dp->result_list; a; a = a->next_result) {
		a->sel_rtt = iter_filter_unsuitable(iter_env, env,
			name, namelen, qtype, now, a);
		if(a->sel_rtt != -1) {
			if(sock_list_find(blacklist, &a->addr, a->addrlen))
				a->sel_rtt += BLACKLIST_PENALTY;

			if(!got_it) {
				*best_rtt = a->sel_rtt;
				got_it = 1;
			} else if(a->sel_rtt < *best_rtt) {
				*best_rtt = a->sel_rtt;
			}
			(*num_suitable_results)++;
		}
	}
	return got_it;
}

/** compare two rtts, return -1, 0 or 1 */
static int
rtt_compare(const void* x, const void* y)
{
	if(*(int*)x == *(int*)y)
		return 0;
	if(*(int*)x > *(int*)y)
		return 1;
	return -1;
}

/** get RTT for the Nth fastest server */
static int
nth_rtt(struct delegpt_addr* result_list, size_t num_results, size_t n)
{
	int rtt_band;
	size_t i;
	int* rtt_list, *rtt_index;

	if(num_results < 1 || n >= num_results) {
		return -1;
	}

	rtt_list = calloc(num_results, sizeof(int));
	if(!rtt_list) {
		log_err("malloc failure: allocating rtt_list");
		return -1;
	}
	rtt_index = rtt_list;

	for(i=0; i<num_results && result_list; i++) {
		if(result_list->sel_rtt != -1) {
			*rtt_index = result_list->sel_rtt;
			rtt_index++;
		}
		result_list=result_list->next_result;
	}
	qsort(rtt_list, num_results, sizeof(*rtt_list), rtt_compare);

	log_assert(n > 0);
	rtt_band = rtt_list[n-1];
	free(rtt_list);

	return rtt_band;
}

/** filter the address list, putting best targets at front,
 * returns number of best targets (or 0, no suitable targets) */
static int
iter_filter_order(struct iter_env* iter_env, struct module_env* env,
	uint8_t* name, size_t namelen, uint16_t qtype, time_t now,
	struct delegpt* dp, int* selected_rtt, int open_target,
	struct sock_list* blacklist, time_t prefetch)
{
	int got_num = 0, low_rtt = 0, swap_to_front, rtt_band = RTT_BAND, nth;
	size_t num_results;
	struct delegpt_addr* a, *n, *prev=NULL;

	/* fillup sel_rtt and find best rtt in the bunch */
	got_num = iter_fill_rtt(iter_env, env, name, namelen, qtype, now, dp,
		&low_rtt, blacklist, &num_results);
	if(got_num == 0)
		return 0;
	if(low_rtt >= USEFUL_SERVER_TOP_TIMEOUT &&
		(delegpt_count_missing_targets(dp) > 0 || open_target > 0)) {
		verbose(VERB_ALGO, "Bad choices, trying to get more choice");
		return 0; /* we want more choice. The best choice is a bad one.
			     return 0 to force the caller to fetch more */
	}

	if(env->cfg->fast_server_permil != 0 && prefetch == 0 &&
		num_results > env->cfg->fast_server_num &&
		ub_random_max(env->rnd, 1000) < env->cfg->fast_server_permil) {
		/* the query is not prefetch, but for a downstream client,
		 * there are more servers available then the fastest N we want
		 * to choose from. Limit our choice to the fastest servers. */
		nth = nth_rtt(dp->result_list, num_results,
			env->cfg->fast_server_num);
		if(nth > 0) {
			rtt_band = nth - low_rtt;
			if(rtt_band > RTT_BAND)
				rtt_band = RTT_BAND;
		}
	}

	got_num = 0;
	a = dp->result_list;
	while(a) {
		/* skip unsuitable targets */
		if(a->sel_rtt == -1) {
			prev = a;
			a = a->next_result;
			continue;
		}
		/* classify the server address and determine what to do */
		swap_to_front = 0;
		if(a->sel_rtt >= low_rtt && a->sel_rtt - low_rtt <= rtt_band) {
			got_num++;
			swap_to_front = 1;
		} else if(a->sel_rtt<low_rtt && low_rtt-a->sel_rtt<=rtt_band) {
			got_num++;
			swap_to_front = 1;
		}
		/* swap to front if necessary, or move to next result */
		if(swap_to_front && prev) {
			n = a->next_result;
			prev->next_result = n;
			a->next_result = dp->result_list;
			dp->result_list = a;
			a = n;
		} else {
			prev = a;
			a = a->next_result;
		}
	}
	*selected_rtt = low_rtt;

	if (env->cfg->prefer_ip6) {
		int got_num6 = 0;
		int low_rtt6 = 0;
		int i;
		int attempt = -1; /* filter to make sure addresses have
		  less attempts on them than the first, to force round
		  robin when all the IPv6 addresses fail */
		int num4ok = 0; /* number ip4 at low attempt count */
		int num4_lowrtt = 0;
		prev = NULL;
		a = dp->result_list;
		for(i = 0; i < got_num; i++) {
			if(!a) break; /* robustness */
			swap_to_front = 0;
			if(a->addr.ss_family != AF_INET6 && attempt == -1) {
				/* if we only have ip4 at low attempt count,
				 * then ip6 is failing, and we need to
				 * select one of the remaining IPv4 addrs */
				attempt = a->attempts;
				num4ok++;
				num4_lowrtt = a->sel_rtt;
			} else if(a->addr.ss_family != AF_INET6 && attempt == a->attempts) {
				num4ok++;
				if(num4_lowrtt == 0 || a->sel_rtt < num4_lowrtt) {
					num4_lowrtt = a->sel_rtt;
				}
			}
			if(a->addr.ss_family == AF_INET6) {
				if(attempt == -1) {
					attempt = a->attempts;
				} else if(a->attempts > attempt) {
					break;
				}
				got_num6++;
				swap_to_front = 1;
				if(low_rtt6 == 0 || a->sel_rtt < low_rtt6) {
					low_rtt6 = a->sel_rtt;
				}
			}
			/* swap to front if IPv6, or move to next result */
			if(swap_to_front && prev) {
				n = a->next_result;
				prev->next_result = n;
				a->next_result = dp->result_list;
				dp->result_list = a;
				a = n;
			} else {
				prev = a;
				a = a->next_result;
			}
		}
		if(got_num6 > 0) {
			got_num = got_num6;
			*selected_rtt = low_rtt6;
		} else if(num4ok > 0) {
			got_num = num4ok;
			*selected_rtt = num4_lowrtt;
		}
	} else if (env->cfg->prefer_ip4) {
		int got_num4 = 0;
		int low_rtt4 = 0;
		int i;
		int attempt = -1; /* filter to make sure addresses have
		  less attempts on them than the first, to force round
		  robin when all the IPv4 addresses fail */
		int num6ok = 0; /* number ip6 at low attempt count */
		int num6_lowrtt = 0;
		prev = NULL;
		a = dp->result_list;
		for(i = 0; i < got_num; i++) {
			if(!a) break; /* robustness */
			swap_to_front = 0;
			if(a->addr.ss_family != AF_INET && attempt == -1) {
				/* if we only have ip6 at low attempt count,
				 * then ip4 is failing, and we need to
				 * select one of the remaining IPv6 addrs */
				attempt = a->attempts;
				num6ok++;
				num6_lowrtt = a->sel_rtt;
			} else if(a->addr.ss_family != AF_INET && attempt == a->attempts) {
				num6ok++;
				if(num6_lowrtt == 0 || a->sel_rtt < num6_lowrtt) {
					num6_lowrtt = a->sel_rtt;
				}
			}
			if(a->addr.ss_family == AF_INET) {
				if(attempt == -1) {
					attempt = a->attempts;
				} else if(a->attempts > attempt) {
					break;
				}
				got_num4++;
				swap_to_front = 1;
				if(low_rtt4 == 0 || a->sel_rtt < low_rtt4) {
					low_rtt4 = a->sel_rtt;
				}
			}
			/* swap to front if IPv4, or move to next result */
			if(swap_to_front && prev) {
				n = a->next_result;
				prev->next_result = n;
				a->next_result = dp->result_list;
				dp->result_list = a;
				a = n;
			} else {
				prev = a;
				a = a->next_result;
			}
		}
		if(got_num4 > 0) {
			got_num = got_num4;
			*selected_rtt = low_rtt4;
		} else if(num6ok > 0) {
			got_num = num6ok;
			*selected_rtt = num6_lowrtt;
		}
	}
	return got_num;
}

struct delegpt_addr*
iter_server_selection(struct iter_env* iter_env,
	struct module_env* env, struct delegpt* dp,
	uint8_t* name, size_t namelen, uint16_t qtype, int* dnssec_lame,
	int* chase_to_rd, int open_target, struct sock_list* blacklist,
	time_t prefetch)
{
	int sel;
	int selrtt;
	struct delegpt_addr* a, *prev;
	int num = iter_filter_order(iter_env, env, name, namelen, qtype,
		*env->now, dp, &selrtt, open_target, blacklist, prefetch);

	if(num == 0)
		return NULL;
	verbose(VERB_ALGO, "selrtt %d", selrtt);
	if(selrtt > BLACKLIST_PENALTY) {
		if(selrtt-BLACKLIST_PENALTY > USEFUL_SERVER_TOP_TIMEOUT*3) {
			verbose(VERB_ALGO, "chase to "
				"blacklisted recursion lame server");
			*chase_to_rd = 1;
		}
		if(selrtt-BLACKLIST_PENALTY > USEFUL_SERVER_TOP_TIMEOUT*2) {
			verbose(VERB_ALGO, "chase to "
				"blacklisted dnssec lame server");
			*dnssec_lame = 1;
		}
	} else {
		if(selrtt > USEFUL_SERVER_TOP_TIMEOUT*3) {
			verbose(VERB_ALGO, "chase to recursion lame server");
			*chase_to_rd = 1;
		}
		if(selrtt > USEFUL_SERVER_TOP_TIMEOUT*2) {
			verbose(VERB_ALGO, "chase to dnssec lame server");
			*dnssec_lame = 1;
		}
		if(selrtt == USEFUL_SERVER_TOP_TIMEOUT) {
			verbose(VERB_ALGO, "chase to blacklisted lame server");
			return NULL;
		}
	}

	if(num == 1) {
		a = dp->result_list;
		if(++a->attempts < iter_env->outbound_msg_retry)
			return a;
		dp->result_list = a->next_result;
		return a;
	}

	/* randomly select a target from the list */
	log_assert(num > 1);
	/* grab secure random number, to pick unexpected server.
	 * also we need it to be threadsafe. */
	sel = ub_random_max(env->rnd, num);
	a = dp->result_list;
	prev = NULL;
	while(sel > 0 && a) {
		prev = a;
		a = a->next_result;
		sel--;
	}
	if(!a)  /* robustness */
		return NULL;
	if(++a->attempts < iter_env->outbound_msg_retry)
		return a;
	/* remove it from the delegation point result list */
	if(prev)
		prev->next_result = a->next_result;
	else	dp->result_list = a->next_result;
	return a;
}

struct dns_msg*
dns_alloc_msg(sldns_buffer* pkt, struct msg_parse* msg,
	struct regional* region)
{
	struct dns_msg* m = (struct dns_msg*)regional_alloc(region,
		sizeof(struct dns_msg));
	if(!m)
		return NULL;
	memset(m, 0, sizeof(*m));
	if(!parse_create_msg(pkt, msg, NULL, &m->qinfo, &m->rep, region)) {
		log_err("malloc failure: allocating incoming dns_msg");
		return NULL;
	}
	return m;
}

struct dns_msg*
dns_copy_msg(struct dns_msg* from, struct regional* region)
{
	struct dns_msg* m = (struct dns_msg*)regional_alloc(region,
		sizeof(struct dns_msg));
	if(!m)
		return NULL;
	m->qinfo = from->qinfo;
	if(!(m->qinfo.qname = regional_alloc_init(region, from->qinfo.qname,
		from->qinfo.qname_len)))
		return NULL;
	if(!(m->rep = reply_info_copy(from->rep, NULL, region)))
		return NULL;
	return m;
}

void
iter_dns_store(struct module_env* env, struct query_info* msgqinf,
	struct reply_info* msgrep, int is_referral, time_t leeway, int pside,
	struct regional* region, uint16_t flags)
{
	if(!dns_cache_store(env, msgqinf, msgrep, is_referral, leeway,
		pside, region, flags))
		log_err("out of memory: cannot store data in cache");
}

int
iter_ns_probability(struct ub_randstate* rnd, int n, int m)
{
	int sel;
	if(n == m) /* 100% chance */
		return 1;
	/* we do not need secure random numbers here, but
	 * we do need it to be threadsafe, so we use this */
	sel = ub_random_max(rnd, m);
	return (sel < n);
}

/** detect dependency cycle for query and target */
static int
causes_cycle(struct module_qstate* qstate, uint8_t* name, size_t namelen,
	uint16_t t, uint16_t c)
{
	struct query_info qinf;
	qinf.qname = name;
	qinf.qname_len = namelen;
	qinf.qtype = t;
	qinf.qclass = c;
	qinf.local_alias = NULL;
	fptr_ok(fptr_whitelist_modenv_detect_cycle(
		qstate->env->detect_cycle));
	return (*qstate->env->detect_cycle)(qstate, &qinf,
		(uint16_t)(BIT_RD|BIT_CD), qstate->is_priming,
		qstate->is_valrec);
}

void
iter_mark_cycle_targets(struct module_qstate* qstate, struct delegpt* dp)
{
	struct delegpt_ns* ns;
	for(ns = dp->nslist; ns; ns = ns->next) {
		if(ns->resolved)
			continue;
		/* see if this ns as target causes dependency cycle */
		if(causes_cycle(qstate, ns->name, ns->namelen,
			LDNS_RR_TYPE_AAAA, qstate->qinfo.qclass) ||
		   causes_cycle(qstate, ns->name, ns->namelen,
			LDNS_RR_TYPE_A, qstate->qinfo.qclass)) {
			log_nametypeclass(VERB_QUERY, "skipping target due "
			 	"to dependency cycle (harden-glue: no may "
				"fix some of the cycles)",
				ns->name, LDNS_RR_TYPE_A,
				qstate->qinfo.qclass);
			ns->resolved = 1;
		}
	}
}

void
iter_mark_pside_cycle_targets(struct module_qstate* qstate, struct delegpt* dp)
{
	struct delegpt_ns* ns;
	for(ns = dp->nslist; ns; ns = ns->next) {
		if(ns->done_pside4 && ns->done_pside6)
			continue;
		/* see if this ns as target causes dependency cycle */
		if(causes_cycle(qstate, ns->name, ns->namelen,
			LDNS_RR_TYPE_A, qstate->qinfo.qclass)) {
			log_nametypeclass(VERB_QUERY, "skipping target due "
			 	"to dependency cycle", ns->name,
				LDNS_RR_TYPE_A, qstate->qinfo.qclass);
			ns->done_pside4 = 1;
		}
		if(causes_cycle(qstate, ns->name, ns->namelen,
			LDNS_RR_TYPE_AAAA, qstate->qinfo.qclass)) {
			log_nametypeclass(VERB_QUERY, "skipping target due "
			 	"to dependency cycle", ns->name,
				LDNS_RR_TYPE_AAAA, qstate->qinfo.qclass);
			ns->done_pside6 = 1;
		}
	}
}

int
iter_dp_is_useless(struct query_info* qinfo, uint16_t qflags,
	struct delegpt* dp, int supports_ipv4, int supports_ipv6)
{
	struct delegpt_ns* ns;
	struct delegpt_addr* a;
	/* check:
	 *      o RD qflag is on.
	 *      o no addresses are provided.
	 *      o all NS items are required glue.
	 * OR
	 *      o RD qflag is on.
	 *      o no addresses are provided.
	 *      o the query is for one of the nameservers in dp,
	 *        and that nameserver is a glue-name for this dp.
	 */
	if(!(qflags&BIT_RD))
		return 0;
	/* either available or unused targets,
	 * if they exist, the dp is not useless. */
	for(a = dp->usable_list; a; a = a->next_usable) {
		if(!addr_is_ip6(&a->addr, a->addrlen) && supports_ipv4)
			return 0;
		else if(addr_is_ip6(&a->addr, a->addrlen) && supports_ipv6)
			return 0;
	}
	for(a = dp->result_list; a; a = a->next_result) {
		if(!addr_is_ip6(&a->addr, a->addrlen) && supports_ipv4)
			return 0;
		else if(addr_is_ip6(&a->addr, a->addrlen) && supports_ipv6)
			return 0;
	}

	/* see if query is for one of the nameservers, which is glue */
	if( ((qinfo->qtype == LDNS_RR_TYPE_A && supports_ipv4) ||
		(qinfo->qtype == LDNS_RR_TYPE_AAAA && supports_ipv6)) &&
		dname_subdomain_c(qinfo->qname, dp->name) &&
		delegpt_find_ns(dp, qinfo->qname, qinfo->qname_len))
		return 1;

	for(ns = dp->nslist; ns; ns = ns->next) {
		if(ns->resolved) /* skip failed targets */
			continue;
		if(!dname_subdomain_c(ns->name, dp->name))
			return 0; /* one address is not required glue */
	}
	return 1;
}

int
iter_qname_indicates_dnssec(struct module_env* env, struct query_info *qinfo)
{
	struct trust_anchor* a;
	if(!env || !env->anchors || !qinfo || !qinfo->qname)
		return 0;
	/* a trust anchor exists above the name? */
	if((a=anchors_lookup(env->anchors, qinfo->qname, qinfo->qname_len,
		qinfo->qclass))) {
		if(a->numDS == 0 && a->numDNSKEY == 0) {
			/* insecure trust point */
			lock_basic_unlock(&a->lock);
			return 0;
		}
		lock_basic_unlock(&a->lock);
		return 1;
	}
	/* no trust anchor above it. */
	return 0;
}

int
iter_indicates_dnssec(struct module_env* env, struct delegpt* dp,
        struct dns_msg* msg, uint16_t dclass)
{
	struct trust_anchor* a;
	/* information not available, !env->anchors can be common */
	if(!env || !env->anchors || !dp || !dp->name)
		return 0;
	/* a trust anchor exists with this name, RRSIGs expected */
	if((a=anchor_find(env->anchors, dp->name, dp->namelabs, dp->namelen,
		dclass))) {
		if(a->numDS == 0 && a->numDNSKEY == 0) {
			/* insecure trust point */
			lock_basic_unlock(&a->lock);
			return 0;
		}
		lock_basic_unlock(&a->lock);
		return 1;
	}
	/* see if DS rrset was given, in AUTH section */
	if(msg && msg->rep &&
		reply_find_rrset_section_ns(msg->rep, dp->name, dp->namelen,
		LDNS_RR_TYPE_DS, dclass))
		return 1;
	/* look in key cache */
	if(env->key_cache) {
		struct key_entry_key* kk = key_cache_obtain(env->key_cache,
			dp->name, dp->namelen, dclass, env->scratch, *env->now);
		if(kk) {
			if(query_dname_compare(kk->name, dp->name) == 0) {
			  if(key_entry_isgood(kk) || key_entry_isbad(kk)) {
				regional_free_all(env->scratch);
				return 1;
			  } else if(key_entry_isnull(kk)) {
				regional_free_all(env->scratch);
				return 0;
			  }
			}
			regional_free_all(env->scratch);
		}
	}
	return 0;
}

int
iter_msg_has_dnssec(struct dns_msg* msg)
{
	size_t i;
	if(!msg || !msg->rep)
		return 0;
	for(i=0; i<msg->rep->an_numrrsets + msg->rep->ns_numrrsets; i++) {
		if(((struct packed_rrset_data*)msg->rep->rrsets[i]->
			entry.data)->rrsig_count > 0)
			return 1;
	}
	/* empty message has no DNSSEC info, with DNSSEC the reply is
	 * not empty (NSEC) */
	return 0;
}

int iter_msg_from_zone(struct dns_msg* msg, struct delegpt* dp,
        enum response_type type, uint16_t dclass)
{
	if(!msg || !dp || !msg->rep || !dp->name)
		return 0;
	/* SOA RRset - always from reply zone */
	if(reply_find_rrset_section_an(msg->rep, dp->name, dp->namelen,
		LDNS_RR_TYPE_SOA, dclass) ||
	   reply_find_rrset_section_ns(msg->rep, dp->name, dp->namelen,
		LDNS_RR_TYPE_SOA, dclass))
		return 1;
	if(type == RESPONSE_TYPE_REFERRAL) {
		size_t i;
		/* if it adds a single label, i.e. we expect .com,
		 * and referral to example.com. NS ... , then origin zone
		 * is .com. For a referral to sub.example.com. NS ... then
		 * we do not know, since example.com. may be in between. */
		for(i=0; i<msg->rep->an_numrrsets+msg->rep->ns_numrrsets;
			i++) {
			struct ub_packed_rrset_key* s = msg->rep->rrsets[i];
			if(ntohs(s->rk.type) == LDNS_RR_TYPE_NS &&
				ntohs(s->rk.rrset_class) == dclass) {
				int l = dname_count_labels(s->rk.dname);
				if(l == dp->namelabs + 1 &&
					dname_strict_subdomain(s->rk.dname,
					l, dp->name, dp->namelabs))
					return 1;
			}
		}
		return 0;
	}
	log_assert(type==RESPONSE_TYPE_ANSWER || type==RESPONSE_TYPE_CNAME);
	/* not a referral, and not lame delegation (upwards), so,
	 * any NS rrset must be from the zone itself */
	if(reply_find_rrset_section_an(msg->rep, dp->name, dp->namelen,
		LDNS_RR_TYPE_NS, dclass) ||
	   reply_find_rrset_section_ns(msg->rep, dp->name, dp->namelen,
		LDNS_RR_TYPE_NS, dclass))
		return 1;
	/* a DNSKEY set is expected at the zone apex as well */
	/* this is for 'minimal responses' for DNSKEYs */
	if(reply_find_rrset_section_an(msg->rep, dp->name, dp->namelen,
		LDNS_RR_TYPE_DNSKEY, dclass))
		return 1;
	return 0;
}

/**
 * check equality of two rrsets
 * @param k1: rrset
 * @param k2: rrset
 * @return true if equal
 */
static int
rrset_equal(struct ub_packed_rrset_key* k1, struct ub_packed_rrset_key* k2)
{
	struct packed_rrset_data* d1 = (struct packed_rrset_data*)
		k1->entry.data;
	struct packed_rrset_data* d2 = (struct packed_rrset_data*)
		k2->entry.data;
	size_t i, t;
	if(k1->rk.dname_len != k2->rk.dname_len ||
		k1->rk.flags != k2->rk.flags ||
		k1->rk.type != k2->rk.type ||
		k1->rk.rrset_class != k2->rk.rrset_class ||
		query_dname_compare(k1->rk.dname, k2->rk.dname) != 0)
		return 0;
	if(	/* do not check ttl: d1->ttl != d2->ttl || */
		d1->count != d2->count ||
		d1->rrsig_count != d2->rrsig_count ||
		d1->trust != d2->trust ||
		d1->security != d2->security)
		return 0;
	t = d1->count + d1->rrsig_count;
	for(i=0; i<t; i++) {
		if(d1->rr_len[i] != d2->rr_len[i] ||
			/* no ttl check: d1->rr_ttl[i] != d2->rr_ttl[i] ||*/
			memcmp(d1->rr_data[i], d2->rr_data[i],
				d1->rr_len[i]) != 0)
			return 0;
	}
	return 1;
}

/** compare rrsets and sort canonically.  Compares rrset name, type, class.
 * return 0 if equal, +1 if x > y, and -1 if x < y.
 */
static int
rrset_canonical_sort_cmp(const void* x, const void* y)
{
	struct ub_packed_rrset_key* rrx = *(struct ub_packed_rrset_key**)x;
	struct ub_packed_rrset_key* rry = *(struct ub_packed_rrset_key**)y;
	int r = dname_canonical_compare(rrx->rk.dname, rry->rk.dname);
	if(r != 0)
		return r;
	if(rrx->rk.type != rry->rk.type) {
		if(ntohs(rrx->rk.type) > ntohs(rry->rk.type))
			return 1;
		else	return -1;
	}
	if(rrx->rk.rrset_class != rry->rk.rrset_class) {
		if(ntohs(rrx->rk.rrset_class) > ntohs(rry->rk.rrset_class))
			return 1;
		else	return -1;
	}
	return 0;
}

int
reply_equal(struct reply_info* p, struct reply_info* q, struct regional* region)
{
	size_t i;
	struct ub_packed_rrset_key** sorted_p, **sorted_q;
	if(p->flags != q->flags ||
		p->qdcount != q->qdcount ||
		/* do not check TTL, this may differ */
		/*
		p->ttl != q->ttl ||
		p->prefetch_ttl != q->prefetch_ttl ||
		*/
		p->security != q->security ||
		p->an_numrrsets != q->an_numrrsets ||
		p->ns_numrrsets != q->ns_numrrsets ||
		p->ar_numrrsets != q->ar_numrrsets ||
		p->rrset_count != q->rrset_count)
		return 0;
	/* sort the rrsets in the authority and additional sections before
	 * compare, the query and answer sections are ordered in the sequence
	 * they should have (eg. one after the other for aliases). */
	sorted_p = (struct ub_packed_rrset_key**)regional_alloc_init(
		region, p->rrsets, sizeof(*sorted_p)*p->rrset_count);
	if(!sorted_p) return 0;
	log_assert(p->an_numrrsets + p->ns_numrrsets + p->ar_numrrsets <=
		p->rrset_count);
	qsort(sorted_p + p->an_numrrsets, p->ns_numrrsets,
		sizeof(*sorted_p), rrset_canonical_sort_cmp);
	qsort(sorted_p + p->an_numrrsets + p->ns_numrrsets, p->ar_numrrsets,
		sizeof(*sorted_p), rrset_canonical_sort_cmp);

	sorted_q = (struct ub_packed_rrset_key**)regional_alloc_init(
		region, q->rrsets, sizeof(*sorted_q)*q->rrset_count);
	if(!sorted_q) {
		regional_free_all(region);
		return 0;
	}
	log_assert(q->an_numrrsets + q->ns_numrrsets + q->ar_numrrsets <=
		q->rrset_count);
	qsort(sorted_q + q->an_numrrsets, q->ns_numrrsets,
		sizeof(*sorted_q), rrset_canonical_sort_cmp);
	qsort(sorted_q + q->an_numrrsets + q->ns_numrrsets, q->ar_numrrsets,
		sizeof(*sorted_q), rrset_canonical_sort_cmp);

	/* compare the rrsets */
	for(i=0; i<p->rrset_count; i++) {
		if(!rrset_equal(sorted_p[i], sorted_q[i])) {
			if(!rrset_canonical_equal(region, sorted_p[i],
				sorted_q[i])) {
				regional_free_all(region);
				return 0;
			}
		}
	}
	regional_free_all(region);
	return 1;
}

void
caps_strip_reply(struct reply_info* rep)
{
	size_t i;
	if(!rep) return;
	/* see if message is a referral, in which case the additional and
	 * NS record cannot be removed */
	/* referrals have the AA flag unset (strict check, not elsewhere in
	 * unbound, but for 0x20 this is very convenient). */
	if(!(rep->flags&BIT_AA))
		return;
	/* remove the additional section from the reply */
	if(rep->ar_numrrsets != 0) {
		verbose(VERB_ALGO, "caps fallback: removing additional section");
		rep->rrset_count -= rep->ar_numrrsets;
		rep->ar_numrrsets = 0;
	}
	/* is there an NS set in the authority section to remove? */
	/* the failure case (Cisco firewalls) only has one rrset in authsec */
	for(i=rep->an_numrrsets; i<rep->an_numrrsets+rep->ns_numrrsets; i++) {
		struct ub_packed_rrset_key* s = rep->rrsets[i];
		if(ntohs(s->rk.type) == LDNS_RR_TYPE_NS) {
			/* remove NS rrset and break from loop (loop limits
			 * have changed) */
			/* move last rrset into this position (there is no
			 * additional section any more) */
			verbose(VERB_ALGO, "caps fallback: removing NS rrset");
			if(i < rep->rrset_count-1)
				rep->rrsets[i]=rep->rrsets[rep->rrset_count-1];
			rep->rrset_count --;
			rep->ns_numrrsets --;
			break;
		}
	}
}

int caps_failed_rcode(struct reply_info* rep)
{
	return !(FLAGS_GET_RCODE(rep->flags) == LDNS_RCODE_NOERROR ||
		FLAGS_GET_RCODE(rep->flags) == LDNS_RCODE_NXDOMAIN);
}

void
iter_store_parentside_rrset(struct module_env* env,
	struct ub_packed_rrset_key* rrset)
{
	struct rrset_ref ref;
	rrset = packed_rrset_copy_alloc(rrset, env->alloc, *env->now);
	if(!rrset) {
		log_err("malloc failure in store_parentside_rrset");
		return;
	}
	rrset->rk.flags |= PACKED_RRSET_PARENT_SIDE;
	rrset->entry.hash = rrset_key_hash(&rrset->rk);
	ref.key = rrset;
	ref.id = rrset->id;
	/* ignore ret: if it was in the cache, ref updated */
	(void)rrset_cache_update(env->rrset_cache, &ref, env->alloc, *env->now);
}

/** fetch NS record from reply, if any */
static struct ub_packed_rrset_key*
reply_get_NS_rrset(struct reply_info* rep)
{
	size_t i;
	for(i=0; i<rep->rrset_count; i++) {
		if(rep->rrsets[i]->rk.type == htons(LDNS_RR_TYPE_NS)) {
			return rep->rrsets[i];
		}
	}
	return NULL;
}

void
iter_store_parentside_NS(struct module_env* env, struct reply_info* rep)
{
	struct ub_packed_rrset_key* rrset = reply_get_NS_rrset(rep);
	if(rrset) {
		log_rrset_key(VERB_ALGO, "store parent-side NS", rrset);
		iter_store_parentside_rrset(env, rrset);
	}
}

void iter_store_parentside_neg(struct module_env* env,
        struct query_info* qinfo, struct reply_info* rep)
{
	/* TTL: NS from referral in iq->deleg_msg,
	 *      or first RR from iq->response,
	 *      or servfail5secs if !iq->response */
	time_t ttl = NORR_TTL;
	struct ub_packed_rrset_key* neg;
	struct packed_rrset_data* newd;
	if(rep) {
		struct ub_packed_rrset_key* rrset = reply_get_NS_rrset(rep);
		if(!rrset && rep->rrset_count != 0) rrset = rep->rrsets[0];
		if(rrset) ttl = ub_packed_rrset_ttl(rrset);
	}
	/* create empty rrset to store */
	neg = (struct ub_packed_rrset_key*)regional_alloc(env->scratch,
	                sizeof(struct ub_packed_rrset_key));
	if(!neg) {
		log_err("out of memory in store_parentside_neg");
		return;
	}
	memset(&neg->entry, 0, sizeof(neg->entry));
	neg->entry.key = neg;
	neg->rk.type = htons(qinfo->qtype);
	neg->rk.rrset_class = htons(qinfo->qclass);
	neg->rk.flags = 0;
	neg->rk.dname = regional_alloc_init(env->scratch, qinfo->qname,
		qinfo->qname_len);
	if(!neg->rk.dname) {
		log_err("out of memory in store_parentside_neg");
		return;
	}
	neg->rk.dname_len = qinfo->qname_len;
	neg->entry.hash = rrset_key_hash(&neg->rk);
	newd = (struct packed_rrset_data*)regional_alloc_zero(env->scratch,
		sizeof(struct packed_rrset_data) + sizeof(size_t) +
		sizeof(uint8_t*) + sizeof(time_t) + sizeof(uint16_t));
	if(!newd) {
		log_err("out of memory in store_parentside_neg");
		return;
	}
	neg->entry.data = newd;
	newd->ttl = ttl;
	/* entry must have one RR, otherwise not valid in cache.
	 * put in one RR with empty rdata: those are ignored as nameserver */
	newd->count = 1;
	newd->rrsig_count = 0;
	newd->trust = rrset_trust_ans_noAA;
	newd->rr_len = (size_t*)((uint8_t*)newd +
		sizeof(struct packed_rrset_data));
	newd->rr_len[0] = 0 /* zero len rdata */ + sizeof(uint16_t);
	packed_rrset_ptr_fixup(newd);
	newd->rr_ttl[0] = newd->ttl;
	sldns_write_uint16(newd->rr_data[0], 0 /* zero len rdata */);
	/* store it */
	log_rrset_key(VERB_ALGO, "store parent-side negative", neg);
	iter_store_parentside_rrset(env, neg);
}

int
iter_lookup_parent_NS_from_cache(struct module_env* env, struct delegpt* dp,
	struct regional* region, struct query_info* qinfo)
{
	struct ub_packed_rrset_key* akey;
	akey = rrset_cache_lookup(env->rrset_cache, dp->name,
		dp->namelen, LDNS_RR_TYPE_NS, qinfo->qclass,
		PACKED_RRSET_PARENT_SIDE, *env->now, 0);
	if(akey) {
		log_rrset_key(VERB_ALGO, "found parent-side NS in cache", akey);
		dp->has_parent_side_NS = 1;
		/* and mark the new names as lame */
		if(!delegpt_rrset_add_ns(dp, region, akey, 1)) {
			lock_rw_unlock(&akey->entry.lock);
			return 0;
		}
		lock_rw_unlock(&akey->entry.lock);
	}
	return 1;
}

int iter_lookup_parent_glue_from_cache(struct module_env* env,
        struct delegpt* dp, struct regional* region, struct query_info* qinfo)
{
	struct ub_packed_rrset_key* akey;
	struct delegpt_ns* ns;
	size_t num = delegpt_count_targets(dp);
	for(ns = dp->nslist; ns; ns = ns->next) {
		/* get cached parentside A */
		akey = rrset_cache_lookup(env->rrset_cache, ns->name,
			ns->namelen, LDNS_RR_TYPE_A, qinfo->qclass,
			PACKED_RRSET_PARENT_SIDE, *env->now, 0);
		if(akey) {
			log_rrset_key(VERB_ALGO, "found parent-side", akey);
			ns->done_pside4 = 1;
			/* a negative-cache-element has no addresses it adds */
			if(!delegpt_add_rrset_A(dp, region, akey, 1, NULL))
				log_err("malloc failure in lookup_parent_glue");
			lock_rw_unlock(&akey->entry.lock);
		}
		/* get cached parentside AAAA */
		akey = rrset_cache_lookup(env->rrset_cache, ns->name,
			ns->namelen, LDNS_RR_TYPE_AAAA, qinfo->qclass,
			PACKED_RRSET_PARENT_SIDE, *env->now, 0);
		if(akey) {
			log_rrset_key(VERB_ALGO, "found parent-side", akey);
			ns->done_pside6 = 1;
			/* a negative-cache-element has no addresses it adds */
			if(!delegpt_add_rrset_AAAA(dp, region, akey, 1, NULL))
				log_err("malloc failure in lookup_parent_glue");
			lock_rw_unlock(&akey->entry.lock);
		}
	}
	/* see if new (but lame) addresses have become available */
	return delegpt_count_targets(dp) != num;
}

int
iter_get_next_root(struct iter_hints* hints, struct iter_forwards* fwd,
	uint16_t* c)
{
	uint16_t c1 = *c, c2 = *c;
	int r1 = hints_next_root(hints, &c1);
	int r2 = forwards_next_root(fwd, &c2);
	if(!r1 && !r2) /* got none, end of list */
		return 0;
	else if(!r1) /* got one, return that */
		*c = c2;
	else if(!r2)
		*c = c1;
	else if(c1 < c2) /* got both take smallest */
		*c = c1;
	else	*c = c2;
	return 1;
}

void
iter_scrub_ds(struct dns_msg* msg, struct ub_packed_rrset_key* ns, uint8_t* z)
{
	/* Only the DS record for the delegation itself is expected.
	 * We allow DS for everything between the bailiwick and the
	 * zonecut, thus DS records must be at or above the zonecut.
	 * And the DS records must be below the server authority zone.
	 * The answer section is already scrubbed. */
	size_t i = msg->rep->an_numrrsets;
	while(i < (msg->rep->an_numrrsets + msg->rep->ns_numrrsets)) {
		struct ub_packed_rrset_key* s = msg->rep->rrsets[i];
		if(ntohs(s->rk.type) == LDNS_RR_TYPE_DS &&
			(!ns || !dname_subdomain_c(ns->rk.dname, s->rk.dname)
			|| query_dname_compare(z, s->rk.dname) == 0)) {
			log_nametypeclass(VERB_ALGO, "removing irrelevant DS",
				s->rk.dname, ntohs(s->rk.type),
				ntohs(s->rk.rrset_class));
			memmove(msg->rep->rrsets+i, msg->rep->rrsets+i+1,
				sizeof(struct ub_packed_rrset_key*) *
				(msg->rep->rrset_count-i-1));
			msg->rep->ns_numrrsets--;
			msg->rep->rrset_count--;
			/* stay at same i, but new record */
			continue;
		}
		i++;
	}
}

void
iter_scrub_nxdomain(struct dns_msg* msg)
{
	if(msg->rep->an_numrrsets == 0)
		return;

	memmove(msg->rep->rrsets, msg->rep->rrsets+msg->rep->an_numrrsets,
		sizeof(struct ub_packed_rrset_key*) *
		(msg->rep->rrset_count-msg->rep->an_numrrsets));
	msg->rep->rrset_count -= msg->rep->an_numrrsets;
	msg->rep->an_numrrsets = 0;
}

void iter_dec_attempts(struct delegpt* dp, int d, int outbound_msg_retry)
{
	struct delegpt_addr* a;
	for(a=dp->target_list; a; a = a->next_target) {
		if(a->attempts >= outbound_msg_retry) {
			/* add back to result list */
			a->next_result = dp->result_list;
			dp->result_list = a;
		}
		if(a->attempts > d)
			a->attempts -= d;
		else a->attempts = 0;
	}
}

void iter_merge_retry_counts(struct delegpt* dp, struct delegpt* old,
	int outbound_msg_retry)
{
	struct delegpt_addr* a, *o, *prev;
	for(a=dp->target_list; a; a = a->next_target) {
		o = delegpt_find_addr(old, &a->addr, a->addrlen);
		if(o) {
			log_addr(VERB_ALGO, "copy attempt count previous dp",
				&a->addr, a->addrlen);
			a->attempts = o->attempts;
		}
	}
	prev = NULL;
	a = dp->usable_list;
	while(a) {
		if(a->attempts >= outbound_msg_retry) {
			log_addr(VERB_ALGO, "remove from usable list dp",
				&a->addr, a->addrlen);
			/* remove from result list */
			if(prev)
				prev->next_usable = a->next_usable;
			else	dp->usable_list = a->next_usable;
			/* prev stays the same */
			a = a->next_usable;
			continue;
		}
		prev = a;
		a = a->next_usable;
	}
}

int
iter_ds_toolow(struct dns_msg* msg, struct delegpt* dp)
{
	/* if for query example.com, there is example.com SOA or a subdomain
	 * of example.com, then we are too low and need to fetch NS. */
	size_t i;
	/* if we have a DNAME or CNAME we are probably wrong */
	/* if we have a qtype DS in the answer section, its fine */
	for(i=0; i < msg->rep->an_numrrsets; i++) {
		struct ub_packed_rrset_key* s = msg->rep->rrsets[i];
		if(ntohs(s->rk.type) == LDNS_RR_TYPE_DNAME ||
			ntohs(s->rk.type) == LDNS_RR_TYPE_CNAME) {
			/* not the right answer, maybe too low, check the
			 * RRSIG signer name (if there is any) for a hint
			 * that it is from the dp zone anyway */
			uint8_t* sname;
			size_t slen;
			val_find_rrset_signer(s, &sname, &slen);
			if(sname && query_dname_compare(dp->name, sname)==0)
				return 0; /* it is fine, from the right dp */
			return 1;
		}
		if(ntohs(s->rk.type) == LDNS_RR_TYPE_DS)
			return 0; /* fine, we have a DS record */
	}
	for(i=msg->rep->an_numrrsets;
		i < msg->rep->an_numrrsets + msg->rep->ns_numrrsets; i++) {
		struct ub_packed_rrset_key* s = msg->rep->rrsets[i];
		if(ntohs(s->rk.type) == LDNS_RR_TYPE_SOA) {
			if(dname_subdomain_c(s->rk.dname, msg->qinfo.qname))
				return 1; /* point is too low */
			if(query_dname_compare(s->rk.dname, dp->name)==0)
				return 0; /* right dp */
		}
		if(ntohs(s->rk.type) == LDNS_RR_TYPE_NSEC ||
			ntohs(s->rk.type) == LDNS_RR_TYPE_NSEC3) {
			uint8_t* sname;
			size_t slen;
			val_find_rrset_signer(s, &sname, &slen);
			if(sname && query_dname_compare(dp->name, sname)==0)
				return 0; /* it is fine, from the right dp */
			return 1;
		}
	}
	/* we do not know */
	return 1;
}

int iter_dp_cangodown(struct query_info* qinfo, struct delegpt* dp)
{
	/* no delegation point, do not see how we can go down,
	 * robust check, it should really exist */
	if(!dp) return 0;

	/* see if dp equals the qname, then we cannot go down further */
	if(query_dname_compare(qinfo->qname, dp->name) == 0)
		return 0;
	/* if dp is one label above the name we also cannot go down further */
	if(dname_count_labels(qinfo->qname) == dp->namelabs+1)
		return 0;
	return 1;
}

int
iter_stub_fwd_no_cache(struct module_qstate *qstate, struct query_info *qinf,
	uint8_t** retdpname, size_t* retdpnamelen)
{
	struct iter_hints_stub *stub;
	struct delegpt *dp;

	/* Check for stub. */
	stub = hints_lookup_stub(qstate->env->hints, qinf->qname,
	    qinf->qclass, NULL);
	dp = forwards_lookup(qstate->env->fwds, qinf->qname, qinf->qclass);

	/* see if forward or stub is more pertinent */
	if(stub && stub->dp && dp) {
		if(dname_strict_subdomain(dp->name, dp->namelabs,
			stub->dp->name, stub->dp->namelabs)) {
			stub = NULL; /* ignore stub, forward is lower */
		} else {
			dp = NULL; /* ignore forward, stub is lower */
		}
	}

	/* check stub */
	if (stub != NULL && stub->dp != NULL) {
		if(stub->dp->no_cache) {
			char qname[255+1];
			char dpname[255+1];
			dname_str(qinf->qname, qname);
			dname_str(stub->dp->name, dpname);
			verbose(VERB_ALGO, "stub for %s %s has no_cache", qname, dpname);
		}
		if(retdpname) {
			*retdpname = stub->dp->name;
			*retdpnamelen = stub->dp->namelen;
		}
		return (stub->dp->no_cache);
	}

	/* Check for forward. */
	if (dp) {
		if(dp->no_cache) {
			char qname[255+1];
			char dpname[255+1];
			dname_str(qinf->qname, qname);
			dname_str(dp->name, dpname);
			verbose(VERB_ALGO, "forward for %s %s has no_cache", qname, dpname);
		}
		if(retdpname) {
			*retdpname = dp->name;
			*retdpnamelen = dp->namelen;
		}
		return (dp->no_cache);
	}
	if(retdpname) {
		*retdpname = NULL;
		*retdpnamelen = 0;
	}
	return 0;
}

void iterator_set_ip46_support(struct module_stack* mods,
	struct module_env* env, struct outside_network* outnet)
{
	int m = modstack_find(mods, "iterator");
	struct iter_env* ie = NULL;
	if(m == -1)
		return;
	ie = (struct iter_env*)env->modinfo[m];
	if(outnet->pending == NULL)
		return; /* we are in testbound, no rbtree for UDP */
	if(outnet->num_ip4 == 0)
		ie->supports_ipv4 = 0;
	if(outnet->num_ip6 == 0)
		ie->supports_ipv6 = 0;
}<|MERGE_RESOLUTION|>--- conflicted
+++ resolved
@@ -176,13 +176,9 @@
 	}
 	iter_env->supports_ipv6 = cfg->do_ip6;
 	iter_env->supports_ipv4 = cfg->do_ip4;
-<<<<<<< HEAD
-
 	iter_env->max_query_restarts = cfg->max_query_restarts;
-
-=======
 	iter_env->outbound_msg_retry = cfg->outbound_msg_retry;
->>>>>>> 1289c53c
+
 	return 1;
 }
 
